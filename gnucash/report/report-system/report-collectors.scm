;;;;;;;;;;;;;;;;;;;;;;;;;;;;;;;;;;;;;;;;;;;;;;;;;;;;;;;;;;;;;;;;;
;; This program is free software; you can redistribute it and/or
;; modify it under the terms of the GNU General Public License as
;; published by the Free Software Foundation; either version 2 of
;; the License, or (at your option) any later version.
;;
;; This program is distributed in the hope that it will be useful,
;; but WITHOUT ANY WARRANTY; without even the implied warranty of
;; MERCHANTABILITY or FITNESS FOR A PARTICULAR PURPOSE.  See the
;; GNU General Public License for more details.
;;
;; You should have received a copy of the GNU General Public License
;; along with this program; if not, contact:
;;
;; Free Software Foundation           Voice:  +1-617-542-5942
;; 51 Franklin Street, Fifth Floor    Fax:    +1-617-542-2652
;; Boston, MA  02110-1301,  USA       gnu@gnu.org
;;;;;;;;;;;;;;;;;;;;;;;;;;;;;;;;;;;;;;;;;;;;;;;;;;;;;;;;;;;;;;;;;

(define-module (gnucash report report-system report-collectors))

(use-modules (gnucash gnc-module))
(gnc:module-load "gnucash/report/report-system" 0)

(use-modules (ice-9 format))
(use-modules (srfi srfi-1))

(use-modules (gnucash main)) ;; FIXME: delete after we finish modularizing.
(use-modules (gnucash printf))
(use-modules (gnucash report report-system))
(use-modules (gnucash app-utils))
(use-modules (gnucash engine))
(use-modules (gnucash report report-system collectors))
(use-modules (gnucash report report-system list-extras))

(export account-destination-alist)
(export category-by-account-report)
(export category-by-account-report-work)
(export category-by-account-report-do-work)
(export make-gnc-collector-collector)

(export splits-up-to)
(export split->commodity)

(define (split->commodity split)
  (xaccAccountGetCommodity (xaccSplitGetAccount split)))

(define (split->date split)
  (xaccTransGetDate (xaccSplitGetParent split)))

(define (split->account split)
  (xaccSplitGetAccount split))

(define (split-closing? split)
  (xaccTransGetIsClosingTxn (xaccSplitGetParent split)))

(define (splits-up-to accounts startdate enddate)
  (gnc:account-get-trans-type-splits-interval accounts #f
					      startdate
					      enddate))

(define (make-gnc-collector-collector)
  (let ((gnc-collector (gnc:make-commodity-collector)))
    (define collector
      (make-collector (lambda (split)
			(let* ((shares (xaccSplitGetAmount split))
			       (acct-comm (split->commodity split)))
			  (gnc-collector 'add acct-comm shares)
			  collector))
		      (lambda () gnc-collector)))
    collector))

;;;;;;;;;;;;;;;;;;;;;;;;;;;;;;;;;;;;;;;;

;; Plan:
;; We create reports via collectors - effectively per account, per date stores of values.
;; Values are held as report-system/collector objects (sorry about the name reuse..),
;; which can then be evaluated by a collector-reformat step.
;;
;; For a given report, we want to retrieve relevant transactions once
;; (this is the splits-up-to function), and then push the transactions
;; into a collector structure.  This way there's no O(n^2) or worse
;; complexity.

(define (build-account-collector account-destination-alist
				 per-account-collector)
  (let ((slotset (slotset-map-input split->account
				    (alist->slotset account-destination-alist))))
    (collector-from-slotset slotset per-account-collector)))

(define (build-date-collector dates per-date-collector)
  (let* ((date-vector (list->vector dates))
         (slotset (make-slotset (lambda (split)
                                  (let* ((date (split->date split))
                                         (interval-index (binary-search-lt (lambda (pair date)
                                                                             (<= (car pair) date))
                                                                           date
                                                                           date-vector))
                                         (interval (vector-ref date-vector interval-index)))
                                    interval))
                                dates)))
    (collector-from-slotset slotset per-date-collector)))

(define (build-category-by-account-collector account-destination-alist dates cell-accumulator result-collector)
  (build-account-collector account-destination-alist
			   (lambda (account)
			     (collector-reformat (lambda (result)
						   (list account (result-collector account result)))
						 (build-date-collector dates
								       (lambda (date)
									 (cell-accumulator account date)))))))

(define (category-by-account-report do-intervals? datepairs account-alist
				    split-collector result-collector progress-range)
  (let* ((work (category-by-account-report-work do-intervals? datepairs
					       account-alist split-collector result-collector))
	 (splits-fn (car work))
	 (collector (cdr work))
	 (splits (splits-fn)))
    (collector-add-all (collector-do collector
				     (progress-collector (length splits) progress-range))
		       splits)))

(define (category-by-account-report-do-work work progress-range)
  (let* ((splits-fn (car work))
	 (collector (cdr work))
	 (splits (splits-fn)))
    (collector-add-all (collector-do collector
				     (progress-collector (length splits) progress-range))
		       splits)))

;; Decide how to run the given report (but don't actually do any work)

(define (category-by-account-report-work do-intervals? dates account-alist
                                         split-collector result-collector)
  (let* ((dateinfo (if do-intervals? 
                       (category-report-dates-intervals dates)
                       (category-report-dates-accumulate dates)))
         (processed-dates (third dateinfo))
         (splits-fn (lambda () (category-report-splits dateinfo account-alist)))
         (collector (collector-where (lambda (split) (not (split-closing? split)))
                                     (build-category-by-account-collector account-alist
                                                                          processed-dates split-collector
                                                                          result-collector))))
    (cons splits-fn collector)))

(define (category-report-splits dateinfo account-alist)
  (let ((min-date (first dateinfo))
	(max-date (second dateinfo)))
    (splits-up-to (map car account-alist) min-date max-date)))

(define (category-report-dates-intervals dates)
  (let* ((min-date (car (list-min-max (map first dates) <)))
         (max-date (cdr (list-min-max (map second dates) <))))
    (list min-date max-date dates)))

(define (category-report-dates-accumulate dates)
<<<<<<< HEAD
  (let* ((min-date (decdate (car (list-min-max dates gnc:timepair-lt)) DayDelta))
	 (max-date (cdr (list-min-max dates gnc:timepair-lt)))
	 (datepairs (reverse! (cdr (fold (lambda (next acc)
					   (let ((prev (car acc))
						 (pairs-so-far (cdr acc)))
					     (cons next (cons (list prev next) pairs-so-far))))
					 (cons min-date '()) dates)))))
=======
  (let* ((min-date (decdate (car (list-min-max dates <)) DayDelta))
         (max-date (cdr (list-min-max dates <)))
         (datepairs (reverse! (cdr (fold (lambda (next acc)
                                           (let ((prev (car acc))
                                                 (pairs-so-far (cdr acc)))
                                             (cons next (cons (list prev next) pairs-so-far))))
                                         (cons min-date '()) dates)))))
>>>>>>> d86b6518
    (list min-date max-date datepairs)))



(define (progress-collector size range)
  (let* ((from (car range))
	 (to (cdr range))
	 (width (- to from)))
    (define (count->percentage count)
      (+ (* width (/ count size)) from))
    (function-state->collector (lambda (value state)
				 (let ((last (floor (count->percentage (- state 1))))
				       (next (floor (count->percentage state))))
				   (if (not (= last next))
				       (gnc:report-percent-done (+ (* width (/ state size)) from)))
				   (+ state 1)))
			       0)))

(define (gnc-account-child-accounts-recursive account)
  (define (helper account initial)
    (fold (lambda (child-account accumulator)
	    (append (helper child-account (list child-account))
		    accumulator))
	  initial
	  (gnc-account-get-children account)))
  (helper account '()))

(define (traverse-accounts tree-depth show-acct? account-types)
  (define (inner-traverse-accounts current-depth accounts)
    (if (< current-depth tree-depth)
	  (let ((res '()))
	    (for-each
	     (lambda (a)
	       (begin
		 (if (show-acct? a)
		     (set! res
			   (cons (cons a a) res)))
		 (set! res (append
			    (inner-traverse-accounts
			     (+ 1 current-depth)
			     (gnc-account-get-children a))
			    res))))
	     accounts)
	    res)
	  ;; else (i.e. current-depth == tree-depth)
	  (fold (lambda (account acc)
		 (let ((child-accounts (gnc-account-child-accounts-recursive account)))
		   (append (map (lambda (child-account)
				  (cons child-account account))
				child-accounts)
			   (list (cons account account))
			   acc)))
		'()
		(filter show-acct? accounts))))
  (let* ((topl-accounts (gnc:filter-accountlist-type
			account-types
			(gnc-account-get-children-sorted
			 (gnc-get-current-root-account))))
	 (account-head-list (inner-traverse-accounts 1 topl-accounts)))
    account-head-list))

(define (account-destination-alist accounts account-types tree-depth)
  (define (show-acct? a)
    (member a accounts))
  (traverse-accounts tree-depth show-acct? account-types))<|MERGE_RESOLUTION|>--- conflicted
+++ resolved
@@ -155,15 +155,6 @@
     (list min-date max-date dates)))
 
 (define (category-report-dates-accumulate dates)
-<<<<<<< HEAD
-  (let* ((min-date (decdate (car (list-min-max dates gnc:timepair-lt)) DayDelta))
-	 (max-date (cdr (list-min-max dates gnc:timepair-lt)))
-	 (datepairs (reverse! (cdr (fold (lambda (next acc)
-					   (let ((prev (car acc))
-						 (pairs-so-far (cdr acc)))
-					     (cons next (cons (list prev next) pairs-so-far))))
-					 (cons min-date '()) dates)))))
-=======
   (let* ((min-date (decdate (car (list-min-max dates <)) DayDelta))
          (max-date (cdr (list-min-max dates <)))
          (datepairs (reverse! (cdr (fold (lambda (next acc)
@@ -171,7 +162,6 @@
                                                  (pairs-so-far (cdr acc)))
                                              (cons next (cons (list prev next) pairs-so-far))))
                                          (cons min-date '()) dates)))))
->>>>>>> d86b6518
     (list min-date max-date datepairs)))
 
 
