/********************************************************************\
 * This program is free software; you can redistribute it and/or    *
 * modify it under the terms of the GNU General Public License as   *
 * published by the Free Software Foundation; either version 2 of   *
 * the License, or (at your option) any later version.              *
 *                                                                  *
 * This program is distributed in the hope that it will be useful,  *
 * but WITHOUT ANY WARRANTY; without even the implied warranty of   *
 * MERCHANTABILITY or FITNESS FOR A PARTICULAR PURPOSE.  See the    *
 * GNU General Public License for more details.                     *
 *                                                                  *
 * You should have received a copy of the GNU General Public License*
 * along with this program; if not, contact:                        *
 *                                                                  *
 * Free Software Foundation           Voice:  +1-617-542-5942       *
 * 51 Franklin Street, Fifth Floor    Fax:    +1-617-542-2652       *
 * Boston, MA  02110-1301,  USA       gnu@gnu.org                   *
 *                                                                  *
\********************************************************************/
/*
 * split-register.c
 * author Copyright (c) 1998-2000 Linas Vepstas <linas@linas.org>
 * author Copyright (c) 2000-2001 Dave Peticolas <dave@krondo.com>
 * author Copyright (c) 2017 Aaron Laws
 */
#include <config.h>

#include <glib.h>
#include <glib/gi18n.h>

#include "combocell.h"
#include "datecell.h"
#include "dialog-utils.h"
#include "gnc-component-manager.h"
#include "split-register-p.h"
#include "gnc-date.h"
#include "gnc-ledger-display.h"
#include "gnc-prefs.h"
#include "gnc-ui.h"
#include "gnc-warnings.h"
#include "split-register-copy-ops.h"
#include "numcell.h"
#include "pricecell.h"
#include "quickfillcell.h"
#include "recncell.h"
#include "split-register.h"
#include "split-register-control.h"
#include "split-register-layout.h"
#include "split-register-model.h"
#include "split-register-model-save.h"
#include "table-allgui.h"
#include "dialog-account.h"
#include "dialog-dup-trans.h"
#include "engine-helpers.h"
#include "qofbookslots.h"


/** static variables ******************************************************/

/* This static indicates the debugging module that this .o belongs to. */
static QofLogModule log_module = GNC_MOD_LEDGER;

/* The copied split or transaction, if any */
typedef struct
{
    GType ftype;
    union
    {
        FloatingSplit *fs;
        FloatingTxn *ft;
    };
} ft_fs_store;

static ft_fs_store copied_item = { 0, { NULL } };
static CursorClass copied_class = CURSOR_CLASS_NONE;
static GncGUID copied_leader_guid;

/** static prototypes *****************************************************/

static gboolean gnc_split_register_save_to_copy_buffer (SplitRegister *reg,
                                                        FloatingTxn *ft,
                                                        FloatingSplit *fs,
                                                        gboolean use_cut_semantics);
static gboolean gnc_split_register_auto_calc (SplitRegister *reg,
                                              Split *split);


/** implementations *******************************************************/

static void
gnc_copy_split_onto_split (Split* from, Split* to, gboolean use_cut_semantics)
{
    FloatingSplit *fs;

    if ((from == NULL) || (to == NULL))
        return;

    fs = gnc_split_to_float_split (from);
    if (!fs)
        return;

    gnc_float_split_to_split (fs, to);
}

void
gnc_copy_trans_onto_trans (Transaction* from, Transaction* to,
                           gboolean use_cut_semantics,
                           gboolean do_commit)
{
    FloatingTxn *ft;

    if ((from == NULL) || (to == NULL))
        return;

    ft = gnc_txn_to_float_txn (from, use_cut_semantics);
    if (!ft)
        return;

    gnc_float_txn_to_txn (ft, to, do_commit);
}

static int
gnc_split_get_value_denom (Split* split)
{
    gnc_commodity* currency;
    int denom;

    currency = xaccTransGetCurrency (xaccSplitGetParent (split));
    denom = gnc_commodity_get_fraction (currency);
    if (denom == 0)
    {
        gnc_commodity* commodity = gnc_default_currency ();
        denom = gnc_commodity_get_fraction (commodity);
        if (denom == 0)
            denom = 100;
    }

    return denom;
}

static int
gnc_split_get_amount_denom (Split* split)
{
    int denom;

    denom = xaccAccountGetCommoditySCU (xaccSplitGetAccount (split));
    if (denom == 0)
    {
        gnc_commodity* commodity = gnc_default_currency ();
        denom = gnc_commodity_get_fraction (commodity);
        if (denom == 0)
            denom = 100;
    }

    return denom;
}

/* returns TRUE if begin_edit was aborted */
gboolean
gnc_split_register_begin_edit_or_warn (SRInfo* info, Transaction* trans)
{
    ENTER ("info=%p, trans=%p", info, trans);

    if (!xaccTransIsOpen (trans))
    {
        xaccTransBeginEdit (trans);
        /* This is now the pending transaction */
        info->pending_trans_guid = *xaccTransGetGUID (trans);
        LEAVE ("opened and marked pending");
        return FALSE;
    }
    else
    {
        Split*       blank_split = xaccSplitLookup (&info->blank_split_guid,
                                                    gnc_get_current_book ());
        Transaction* blank_trans = xaccSplitGetParent (blank_split);

        if (trans == blank_trans)
        {
            /* This is a brand-new transaction. It is already
             * open, so just mark it as pending. */
            info->pending_trans_guid = *xaccTransGetGUID (trans);
            LEAVE ("already open, now pending.");
            return FALSE;
        }
        else
        {
            GtkWindow* parent = NULL;
            if (info->get_parent)
                parent = GTK_WINDOW (info->get_parent (info->user_data));
            gnc_error_dialog (parent, "%s",
                              _ ("This transaction is already being edited in another register. Please finish editing it there first."));
            LEAVE ("already editing");
            return TRUE;
        }
    }
    LEAVE (" ");
    return FALSE;  /* to satisfy static code analysis */
}

void
gnc_split_register_expand_current_trans (SplitRegister* reg, gboolean expand)
{
    SRInfo* info = gnc_split_register_get_info (reg);
    VirtualLocation virt_loc;

    if (!reg)
        return;

    if (reg->style == REG_STYLE_AUTO_LEDGER ||
        reg->style == REG_STYLE_JOURNAL)
        return;

    /* ok, so I just wanted an excuse to use exclusive-or */
    if (! (expand ^ info->trans_expanded))
        return;

    if (!expand)
    {
        virt_loc = reg->table->current_cursor_loc;
        gnc_split_register_get_trans_split (reg, virt_loc.vcell_loc,
                                            &virt_loc.vcell_loc);

        if (gnc_table_find_close_valid_cell (reg->table, &virt_loc, FALSE))
            gnc_table_move_cursor_gui (reg->table, virt_loc);
        else
        {
            PERR ("Can't find place to go!");
            return;
        }
    }

    info->trans_expanded = expand;

    gnc_table_set_virt_cell_cursor (reg->table,
                                    reg->table->current_cursor_loc.vcell_loc,
                                    gnc_split_register_get_active_cursor (reg));

    gnc_split_register_set_trans_visible (
        reg, reg->table->current_cursor_loc.vcell_loc, expand, FALSE);

    virt_loc = reg->table->current_cursor_loc;
    if (!expand || !gnc_table_virtual_loc_valid (reg->table, virt_loc, FALSE))
    {
        if (gnc_table_find_close_valid_cell (reg->table, &virt_loc, FALSE))
            gnc_table_move_cursor_gui (reg->table, virt_loc);
        else
        {
            PERR ("Can't find place to go!");
            return;
        }
    }

    gnc_table_refresh_gui (reg->table, TRUE);

    if (expand)
        gnc_split_register_show_trans (reg,
                                       reg->table->current_cursor_loc.vcell_loc);
}

gboolean
gnc_split_register_current_trans_expanded (SplitRegister* reg)
{
    SRInfo* info = gnc_split_register_get_info (reg);

    if (!reg)
        return FALSE;

    if (reg->style == REG_STYLE_AUTO_LEDGER ||
        reg->style == REG_STYLE_JOURNAL)
        return TRUE;

    return info->trans_expanded;
}

Transaction*
gnc_split_register_get_current_trans (SplitRegister* reg)
{
    Split* split;
    VirtualCellLocation vcell_loc;

    if (reg == NULL)
        return NULL;

    split = gnc_split_register_get_current_split (reg);
    if (split != NULL)
        return xaccSplitGetParent (split);

    /* Split is blank. Assume it is the blank split of a multi-line
     * transaction. Go back one row to find a split in the transaction. */
    vcell_loc = reg->table->current_cursor_loc.vcell_loc;

    vcell_loc.virt_row--;

    split = gnc_split_register_get_split (reg, vcell_loc);

    return xaccSplitGetParent (split);
}

Split*
gnc_split_register_get_current_split (SplitRegister* reg)
{
    if (reg == NULL)
        return NULL;

    return gnc_split_register_get_split (
        reg, reg->table->current_cursor_loc.vcell_loc);
}

Split*
gnc_split_register_get_blank_split (SplitRegister* reg)
{
    SRInfo* info = gnc_split_register_get_info (reg);

    if (!reg) return NULL;

    return xaccSplitLookup (&info->blank_split_guid, gnc_get_current_book ());
}

gboolean
gnc_split_register_get_split_virt_loc (SplitRegister* reg, Split* split,
                                       VirtualCellLocation* vcell_loc)
{
    Table* table;
    int v_row;
    int v_col;

    if (!reg || !split) return FALSE;

    table = reg->table;

    /* go backwards because typically you search for splits at the end
     * and because we find split rows before transaction rows. */

    for (v_row = table->num_virt_rows - 1; v_row > 0; v_row--)
        for (v_col = 0; v_col < table->num_virt_cols; v_col++)
        {
            VirtualCellLocation vc_loc = { v_row, v_col };
            VirtualCell* vcell;
            Split* s;

            vcell = gnc_table_get_virtual_cell (table, vc_loc);
            if (!vcell || !vcell->visible)
                continue;

            s = xaccSplitLookup (vcell->vcell_data, gnc_get_current_book ());

            if (s == split)
            {
                if (vcell_loc)
                    *vcell_loc = vc_loc;

                return TRUE;
            }
        }

    return FALSE;
}

gboolean
gnc_split_register_get_split_amount_virt_loc (SplitRegister* reg, Split* split,
                                              VirtualLocation* virt_loc)
{
    VirtualLocation v_loc;
    CursorClass cursor_class;
    const char* cell_name;
    gnc_numeric value;

    if (!gnc_split_register_get_split_virt_loc (reg, split, &v_loc.vcell_loc))
        return FALSE;

    cursor_class = gnc_split_register_get_cursor_class (reg, v_loc.vcell_loc);

    value = xaccSplitGetValue (split);

    switch (cursor_class)
    {
        case CURSOR_CLASS_SPLIT:
        case CURSOR_CLASS_TRANS:
            cell_name = (gnc_numeric_negative_p (value)) ? CRED_CELL : DEBT_CELL;
            break;
        default:
            return FALSE;
    }

    if (!gnc_table_get_cell_location (reg->table, cell_name,
                                      v_loc.vcell_loc, &v_loc))
        return FALSE;

    if (virt_loc == NULL)
        return TRUE;

    *virt_loc = v_loc;

    return TRUE;
}

Split*
gnc_split_register_duplicate_current (SplitRegister* reg)
{
    SRInfo* info = gnc_split_register_get_info (reg);
    CursorClass cursor_class;
    Transaction* trans;
    Split* return_split;
    Split* trans_split;
    Split* blank_split;
    gboolean changed;
    Split* split;

    ENTER ("reg=%p", reg);

    blank_split = xaccSplitLookup (&info->blank_split_guid,
                                   gnc_get_current_book ());
    split = gnc_split_register_get_current_split (reg);
    trans = gnc_split_register_get_current_trans (reg);
    trans_split = gnc_split_register_get_current_trans_split (reg, NULL);

    /* This shouldn't happen, but be paranoid. */
    if (trans == NULL)
    {
        LEAVE ("no transaction");
        return NULL;
    }

    cursor_class = gnc_split_register_get_current_cursor_class (reg);

    /* Can't do anything with this. */
    if (cursor_class == CURSOR_CLASS_NONE)
    {
        LEAVE ("no cursor class");
        return NULL;
    }

    /* This shouldn't happen, but be paranoid. */
    if ((split == NULL) && (cursor_class == CURSOR_CLASS_TRANS))
    {
        LEAVE ("no split with transaction class");
        return NULL;
    }

    changed = gnc_table_current_cursor_changed (reg->table, FALSE);

    /* See if we were asked to duplicate an unchanged blank split.
     * There's no point in doing that! */
    if (!changed && ((split == NULL) || (split == blank_split)))
    {
        LEAVE ("skip unchanged blank split");
        return NULL;
    }

    gnc_suspend_gui_refresh ();

    /* If the cursor has been edited, we are going to have to commit
     * it before we can duplicate. Make sure the user wants to do that. */
    if (changed)
    {
        GtkWidget* dialog, *window;
        gint response;
        const char* title = _ ("Save transaction before duplicating?");
        const char* message =
            _ ("The current transaction has been changed. Would you like to "
               "record the changes before duplicating the transaction, or "
               "cancel the duplication?");

        window = gnc_split_register_get_parent (reg);
        dialog = gtk_message_dialog_new (GTK_WINDOW (window),
                                         GTK_DIALOG_DESTROY_WITH_PARENT,
                                         GTK_MESSAGE_QUESTION,
                                         GTK_BUTTONS_CANCEL,
                                         "%s", title);
        gtk_message_dialog_format_secondary_text (GTK_MESSAGE_DIALOG (dialog),
                                                  "%s", message);
        gtk_dialog_add_button (GTK_DIALOG (dialog),
                               _ ("_Record"), GTK_RESPONSE_ACCEPT);
        response = gnc_dialog_run (GTK_DIALOG (dialog), GNC_PREF_WARN_REG_TRANS_DUP);
        gtk_widget_destroy (dialog);

        if (response != GTK_RESPONSE_ACCEPT)
        {
            gnc_resume_gui_refresh ();
            LEAVE ("save cancelled");
            return NULL;
        }

        gnc_split_register_save (reg, TRUE);

        /* If the split is NULL, then we were on a blank split row
         * in an expanded transaction. The new split (created by
         * gnc_split_register_save above) will be the last split in the
         * current transaction, as it was just added. */
        if (split == NULL)
            split = xaccTransGetSplit (trans, xaccTransCountSplits (trans) - 1);
    }

    /* Ok, we are now ready to make the copy. */

    if (cursor_class == CURSOR_CLASS_SPLIT)
    {
        Split* new_split;
        char* out_num;
        gboolean new_act_num = FALSE;

        /* We are on a split in an expanded transaction.
         * Just copy the split and add it to the transaction.
         * However, if the split-action field is being used as the register
         * number, and the action field is a number, request a new value or
         * cancel. Need to get next number and update account last num from
         * split account not register account, which may be the same or not */

        if (!reg->use_tran_num_for_num_field
            && gnc_strisnum (gnc_get_num_action (NULL, split)))
        {
            Account* account = xaccSplitGetAccount (split);
            const char* in_num = NULL;
            const char* title = _ ("New Split Information");
            time64 date = info->last_date_entered;

            if (account)
                in_num = xaccAccountGetLastNum (account);
            else
                in_num = gnc_get_num_action (NULL, split);

            if (!gnc_dup_trans_dialog (gnc_split_register_get_parent (reg),
                                       title, FALSE, &date, in_num, &out_num,
                                       NULL, NULL, NULL, NULL))
            {
                gnc_resume_gui_refresh ();
                LEAVE ("dup cancelled");
                return NULL;
            }
            new_act_num = TRUE;
        }

        new_split = xaccMallocSplit (gnc_get_current_book ());

        xaccTransBeginEdit (trans);
        xaccSplitSetParent (new_split, trans);
        gnc_copy_split_onto_split (split, new_split, FALSE);
        if (new_act_num) /* if new number supplied by user dialog */
            gnc_set_num_action (NULL, new_split, out_num, NULL);

        xaccTransCommitEdit (trans);

        if (new_act_num && gnc_strisnum (out_num))
        {
            Account* account = xaccSplitGetAccount (new_split);

            /* If current register is for account, set last num */
            if (xaccAccountEqual (account,
                                  gnc_split_register_get_default_account (reg),
                                  TRUE))
            {
                NumCell* num_cell;
                num_cell = (NumCell*) gnc_table_layout_get_cell (reg->table->layout,
                                                                 NUM_CELL);
                if (gnc_num_cell_set_last_num (num_cell, out_num))
                    gnc_split_register_set_last_num (reg, out_num);
            }
            else
            {
                xaccAccountSetLastNum (account, out_num);
            }
        }

        return_split = new_split;

        info->cursor_hint_split = new_split;
        info->cursor_hint_cursor_class = CURSOR_CLASS_SPLIT;
        if (new_act_num)
            g_free (out_num);
    }
    else
    {
        NumCell* num_cell;
        Transaction* new_trans;
        int trans_split_index;
        int split_index;
        const char* in_num = NULL;
        const char* in_tnum = NULL;
        char* out_num = NULL;
        char* out_tnum = NULL;
        char* out_tassoc = NULL;
        time64 date;
        gboolean use_autoreadonly = qof_book_uses_autoreadonly (
            gnc_get_current_book ());

        /* We are on a transaction row. Copy the whole transaction. */

        date = info->last_date_entered;
        if (gnc_strisnum (gnc_get_num_action (trans, trans_split)))
        {
            Account* account = gnc_split_register_get_default_account (reg);

            if (account)
                in_num = xaccAccountGetLastNum (account);
            else
                in_num = gnc_get_num_action (trans, trans_split);
            in_tnum = (reg->use_tran_num_for_num_field
                       ? NULL
                       : gnc_get_num_action (trans, NULL));
        }

        if (!gnc_dup_trans_dialog (gnc_split_register_get_parent (reg), NULL,
                                   TRUE, &date, in_num, &out_num, in_tnum, &out_tnum,
                                   xaccTransGetAssociation (trans), &out_tassoc))
        {
            gnc_resume_gui_refresh ();
            LEAVE ("dup cancelled");
            return NULL;
        }

        if (use_autoreadonly)
        {
            GDate d;
            GDate* readonly_threshold = qof_book_get_autoreadonly_gdate (
                gnc_get_current_book ());
            gnc_gdate_set_time64 (&d, date);
            if (g_date_compare (&d, readonly_threshold) < 0)
            {
                GtkWidget* dialog = gtk_message_dialog_new (NULL,
                                                            0,
                                                            GTK_MESSAGE_ERROR,
                                                            GTK_BUTTONS_OK,
                                                            "%s", _ ("Cannot store a transaction at this date"));
                gtk_message_dialog_format_secondary_text (GTK_MESSAGE_DIALOG (dialog),
                                                          "%s", _ ("The entered date of the duplicated transaction is older than the \"Read-Only Threshold\" set for this book. "
                                                                   "This setting can be changed in File->Properties->Accounts."));
                gtk_dialog_run (GTK_DIALOG (dialog));
                gtk_widget_destroy (dialog);

                g_date_free (readonly_threshold);
                return NULL;
            }
            g_date_free (readonly_threshold);
        }

        split_index = xaccTransGetSplitIndex (trans, split);
        trans_split_index = xaccTransGetSplitIndex (trans, trans_split);

        /* we should *always* find the split, but be paranoid */
        if (split_index < 0)
        {
            gnc_resume_gui_refresh ();
            LEAVE ("no split");
            return NULL;
        }

        new_trans = xaccMallocTransaction (gnc_get_current_book ());

        xaccTransBeginEdit (new_trans);
        gnc_copy_trans_onto_trans (trans, new_trans, FALSE, FALSE);
        xaccTransSetDatePostedSecsNormalized (new_trans, date);
        /* We also must set a new DateEntered on the new entry
         * because otherwise the ordering is not deterministic */
        xaccTransSetDateEnteredSecs (new_trans, gnc_time (NULL));

        /* clear the associated entry if returned value NULL */
        if (out_tassoc == NULL)
            xaccTransSetAssociation (new_trans, "");
        else
            g_free (out_tassoc);

        /* set per book option */
        gnc_set_num_action (new_trans, NULL, out_num, out_tnum);
        if (!reg->use_tran_num_for_num_field)
        {
            /* find split in new_trans that equals trans_split and set
             * split_action to out_num */
            gnc_set_num_action (NULL,
                                xaccTransGetSplit (new_trans, trans_split_index),
                                out_num, NULL);
            /* note that if the transaction has multiple splits to the register
             * account, only the anchor split will be set with user input. The
             * user will have to adjust other splits manually. */
        }
        xaccTransCommitEdit (new_trans);

        num_cell = (NumCell*) gnc_table_layout_get_cell (reg->table->layout,
                                                         NUM_CELL);
        if (gnc_num_cell_set_last_num (num_cell, out_num))
            gnc_split_register_set_last_num (reg, out_num);

        g_free (out_num);
        if (!reg->use_tran_num_for_num_field)
            g_free (out_tnum);

        /* This shouldn't happen, but be paranoid. */
        if (split_index >= xaccTransCountSplits (new_trans))
            split_index = 0;

        return_split = xaccTransGetSplit (new_trans, split_index);
        trans_split = xaccTransGetSplit (new_trans, trans_split_index);

        info->cursor_hint_trans = new_trans;
        info->cursor_hint_split = return_split;
        info->cursor_hint_trans_split = trans_split;
        info->cursor_hint_cursor_class = CURSOR_CLASS_TRANS;

        info->trans_expanded = FALSE;
    }

    /* Refresh the GUI. */
    gnc_resume_gui_refresh ();

    LEAVE (" ");
    return return_split;
}

static void
gnc_split_register_copy_current_internal (SplitRegister* reg,
                                          gboolean use_cut_semantics)
{
    SRInfo* info = gnc_split_register_get_info (reg);
    CursorClass cursor_class;
    Transaction* trans;
    Split* blank_split;
    gboolean changed;
    Split *split;
    FloatingSplit *new_fs = NULL;
    FloatingTxn *new_ft = NULL;

    g_return_if_fail (reg);
    ENTER ("reg=%p, use_cut_semantics=%s", reg,
           use_cut_semantics ? "TRUE" : "FALSE");

    blank_split = xaccSplitLookup (&info->blank_split_guid,
                                   gnc_get_current_book ());
    split = gnc_split_register_get_current_split (reg);
    trans = gnc_split_register_get_current_trans (reg);

    /* This shouldn't happen, but be paranoid. */
    if (trans == NULL)
    {
        LEAVE ("no trans");
        return;
    }

    cursor_class = gnc_split_register_get_current_cursor_class (reg);

    /* Can't do anything with this. */
    if (cursor_class == CURSOR_CLASS_NONE)
    {
        LEAVE ("no cursor class");
        return;
    }

    /* This shouldn't happen, but be paranoid. */
    if ((split == NULL) && (cursor_class == CURSOR_CLASS_TRANS))
    {
        g_warning ("BUG DETECTED: transaction cursor with no anchoring split!");
        LEAVE ("transaction cursor with no anchoring split");
        return;
    }

    changed = gnc_table_current_cursor_changed (reg->table, FALSE);

    /* See if we were asked to copy an unchanged blank split. Don't. */
    if (!changed && ((split == NULL) || (split == blank_split)))
    {
        /* We're either on an unedited, brand-new split or an unedited, brand-new
         * transaction (the transaction anchored by the blank split.) */
        /* FIXME: This doesn't work exactly right. When entering a new transaction,
         *        you can edit the description, move to a split row, then move
         *        back to the description, then ask for a copy, and this code will
         *        be reached. It forgets that you changed the row the first time
         *        you were there.  -Charles */
        LEAVE ("nothing to copy/cut");
        return;
    }

    /* Ok, we are now ready to make the copy. */

    if (cursor_class == CURSOR_CLASS_SPLIT)
    {
        /* We are on a split in an expanded transaction. Just copy the split. */
        new_fs = gnc_split_to_float_split (split);

        if (new_fs)
        {
            if (changed)
                gnc_split_register_save_to_copy_buffer (reg, NULL, new_fs,
                                                        use_cut_semantics);

            copied_leader_guid = *guid_null ();
        }
    }
    else
    {
        /* We are on a transaction row. Copy the whole transaction. */
        new_ft = gnc_txn_to_float_txn (trans, use_cut_semantics);

        if (new_ft)
        {
            if (changed)
            {
                int split_index;
                FloatingSplit *fs;

                split_index = xaccTransGetSplitIndex (trans, split);
                if (split_index >= 0)
                    fs = gnc_float_txn_get_float_split (new_ft, split_index);
                else
                    fs = NULL;

                gnc_split_register_save_to_copy_buffer (reg, new_ft, fs,
                                                        use_cut_semantics);
            }

            copied_leader_guid = info->default_account;
        }
    }

    if (!new_fs && !new_ft)
    {
        g_warning ("BUG DETECTED: copy failed");
        LEAVE ("copy failed");
        return;
    }

    /* unprotect the old object, if any */
    if (copied_item.ftype == GNC_TYPE_SPLIT)
        g_free (copied_item.fs);
    if (copied_item.ftype == GNC_TYPE_TRANSACTION)
        g_free (copied_item.ft);
    copied_item.ftype = 0;

    if (new_fs)
    {
        copied_item.fs = new_fs;
        copied_item.ftype = GNC_TYPE_SPLIT;
    }
    else if (new_ft)
    {
        copied_item.ft = new_ft;
        copied_item.ftype = GNC_TYPE_TRANSACTION;
    }

    copied_class = cursor_class;
    LEAVE ("%s %s", use_cut_semantics ? "cut" : "copied",
           cursor_class == CURSOR_CLASS_SPLIT ? "split" : "transaction");
}

void
gnc_split_register_copy_current (SplitRegister* reg)
{
    gnc_split_register_copy_current_internal (reg, FALSE);
}

void
gnc_split_register_cut_current (SplitRegister* reg)
{
    SRInfo* info = gnc_split_register_get_info (reg);
    CursorClass cursor_class;
    Transaction* trans;
    Split* blank_split;
    gboolean changed;
    Split* split;

    blank_split = xaccSplitLookup (&info->blank_split_guid,
                                   gnc_get_current_book ());
    split = gnc_split_register_get_current_split (reg);
    trans = gnc_split_register_get_current_trans (reg);

    /* This shouldn't happen, but be paranoid. */
    if (trans == NULL)
        return;

    cursor_class = gnc_split_register_get_current_cursor_class (reg);

    /* Can't do anything with this. */
    if (cursor_class == CURSOR_CLASS_NONE)
        return;

    /* This shouldn't happen, but be paranoid. */
    if ((split == NULL) && (cursor_class == CURSOR_CLASS_TRANS))
        return;

    changed = gnc_table_current_cursor_changed (reg->table, FALSE);

    /* See if we were asked to cut an unchanged blank split. Don't. */
    if (!changed && ((split == NULL) || (split == blank_split)))
        return;

    gnc_split_register_copy_current_internal (reg, TRUE);

    if (cursor_class == CURSOR_CLASS_SPLIT)
        gnc_split_register_delete_current_split (reg);
    else
        gnc_split_register_delete_current_trans (reg);
}

void
gnc_split_register_paste_current (SplitRegister* reg)
{
    SRInfo* info = gnc_split_register_get_info (reg);
    CursorClass cursor_class;
    Transaction* trans;
    Transaction* blank_trans;
    Split* blank_split;
    Split* trans_split;
    Split* split;

    ENTER ("reg=%p", reg);

    if (copied_class == CURSOR_CLASS_NONE)
    {
        LEAVE ("no copied cursor class");
        return;
    }

    blank_split = xaccSplitLookup (&info->blank_split_guid,
                                   gnc_get_current_book ());
    blank_trans = xaccSplitGetParent (blank_split);
    split = gnc_split_register_get_current_split (reg);
    trans = gnc_split_register_get_current_trans (reg);

    trans_split = gnc_split_register_get_current_trans_split (reg, NULL);

    /* This shouldn't happen, but be paranoid. */
    if (trans == NULL)
    {
        LEAVE ("no transaction");
        return;
    }

    cursor_class = gnc_split_register_get_current_cursor_class (reg);

    /* Can't do anything with this. */
    if (cursor_class == CURSOR_CLASS_NONE)
    {
        LEAVE ("no current cursor class");
        return;
    }

    /* This shouldn't happen, but be paranoid. */
    if ((split == NULL) && (cursor_class == CURSOR_CLASS_TRANS))
    {
        g_warning ("BUG DETECTED: transaction cursor with no anchoring split!");
        LEAVE ("transaction cursor with no anchoring split");
        return;
    }

    if (cursor_class == CURSOR_CLASS_SPLIT)
    {
        const char* message = _ ("You are about to overwrite an existing split. "
                                 "Are you sure you want to do that?");
        const char* anchor_message = _ ("This is the split anchoring this transaction "
                                        "to the register. You may not overwrite it from "
                                        "this register window. You may overwrite it if "
                                        "you navigate to a register that shows another "
                                        "side of this same transaction.");

        if (copied_class == CURSOR_CLASS_TRANS)
        {
            /* An entire transaction was copied, but we're just on a split. */
            LEAVE ("can't copy trans to split");
            return;
        }

        if (split != NULL)
        {
            /* the General Journal does not have any anchoring splits */
            if ((reg->type != GENERAL_JOURNAL) &&
                split == gnc_split_register_get_current_trans_split (reg, NULL))
            {
                gnc_warning_dialog (GTK_WINDOW (gnc_split_register_get_parent (reg)),
                                    "%s", anchor_message);
                LEAVE ("anchore split");
                return;
            }
            else if (!gnc_verify_dialog (GTK_WINDOW (gnc_split_register_get_parent (reg)),
                                         FALSE, "%s", message))
            {
                LEAVE ("user cancelled");
                return;
            }
        }

        /* Open the transaction for editing. */
        if (gnc_split_register_begin_edit_or_warn (info, trans))
        {
            LEAVE ("can't begin editing");
            return;
        }

        gnc_suspend_gui_refresh ();

        if (split == NULL)
        {
            /* We are on a null split in an expanded transaction. */
            split = xaccMallocSplit (gnc_get_current_book ());
            xaccSplitSetParent (split, trans);
        }

        if (copied_item.ftype != GNC_TYPE_SPLIT)
        {
            LEAVE ("copy buffer doesn't represent a split");
            return;
        }

        gnc_float_split_to_split (copied_item.fs, split);
    }
    else
    {
        const char *message = _("You are about to overwrite an existing "
                                "transaction. "
                                "Are you sure you want to do that?");
        Account * copied_leader;
        Account * default_account;
        const GncGUID *new_guid;
        int trans_split_index;
        int split_index;
        int num_splits;

        if (copied_class == CURSOR_CLASS_SPLIT)
        {
            LEAVE ("can't copy split to transaction");
            return;
        }


        if (copied_item.ftype != GNC_TYPE_TRANSACTION)
        {
            LEAVE ("copy buffer doesn't represent a transaction");
            return;
        }

        /* Ask before overwriting an existing transaction. */
        if (split != blank_split &&
            !gnc_verify_dialog (GTK_WINDOW (gnc_split_register_get_parent (reg)),
                                FALSE, "%s", message))
        {
            LEAVE ("user cancelled");
            return;
        }

        /* Open the transaction for editing. */
        if (gnc_split_register_begin_edit_or_warn (info, trans))
        {
            LEAVE ("can't begin editing");
            return;
        }

        gnc_suspend_gui_refresh ();

        DEBUG ("Pasting txn, trans=%p, split=%p, blank_trans=%p, blank_split=%p",
               trans, split, blank_trans, blank_split);

        split_index = xaccTransGetSplitIndex (trans, split);
        trans_split_index = xaccTransGetSplitIndex (trans, trans_split);

        copied_leader = xaccAccountLookup (&copied_leader_guid,
                                           gnc_get_current_book ());
        default_account = gnc_split_register_get_default_account (reg);
        if (copied_leader && default_account)
        {
            gnc_float_txn_to_txn_swap_accounts (copied_item.ft, trans,
                                                copied_leader,
                                                default_account, FALSE);
        }
        else
            gnc_float_txn_to_txn (copied_item.ft, trans, FALSE);

        num_splits = xaccTransCountSplits (trans);
        if (split_index >= num_splits)
            split_index = 0;

        if (trans == blank_trans)
        {
            /* In pasting, the blank split is deleted. Pick a new one. */
            blank_split = xaccTransGetSplit (trans, 0);
            info->blank_split_guid = *xaccSplitGetGUID (blank_split);
            info->blank_split_edited = TRUE;
            info->auto_complete = FALSE;
            DEBUG ("replacement blank_split=%p", blank_split);

            /* NOTE: At this point, the blank transaction virtual cell is still
             *       anchored by the old, deleted blank split. The register will
             *       have to be reloaded (redrawn) to correct this. */
        }

        info->cursor_hint_trans = trans;
        info->cursor_hint_split = xaccTransGetSplit (trans, split_index);
        info->cursor_hint_trans_split = xaccTransGetSplit (trans,
                                                           trans_split_index);
        info->cursor_hint_cursor_class = CURSOR_CLASS_TRANS;
    }

    /* Refresh the GUI. */
    gnc_resume_gui_refresh ();
    LEAVE (" ");
}

gboolean
gnc_split_register_is_blank_split (SplitRegister* reg, Split* split)
{
    SRInfo* info = gnc_split_register_get_info (reg);
    Split* current_blank_split = xaccSplitLookup (&info->blank_split_guid,
                                                  gnc_get_current_book ());

    if (split == current_blank_split)
        return TRUE;

    return FALSE;
}

void
gnc_split_register_change_blank_split_ref (SplitRegister* reg, Split* split)
{
    SRInfo* info = gnc_split_register_get_info (reg);
    Split* current_blank_split = xaccSplitLookup (&info->blank_split_guid,
                                                  gnc_get_current_book ());
    Split* pref_split = NULL; // has the same account as incoming split
    Split* other_split = NULL; // other split
    Split* s;
    Account* blank_split_account = xaccSplitGetAccount (current_blank_split);
    Transaction* trans = xaccSplitGetParent (split);
    int i = 0;

    // loop through splitlist looking for splits other than the blank_split
    while ((s = xaccTransGetSplit (trans, i)) != NULL)
    {
        if (s != current_blank_split)
        {
            if (blank_split_account == xaccSplitGetAccount (s))
                pref_split = s;  // prefer same account
            else
                other_split = s; // any other split
        }
        i++;
    }
    // now change the saved blank split reference
    if (pref_split != NULL)
        info->blank_split_guid = *xaccSplitGetGUID (pref_split);
    else if (other_split != NULL)
        info->blank_split_guid = *xaccSplitGetGUID (other_split);
}

void
gnc_split_register_delete_current_split (SplitRegister* reg)
{
    SRInfo* info = gnc_split_register_get_info (reg);
    Transaction* pending_trans;
    Transaction* trans;
    Split* blank_split;
    Split* split;

    if (!reg) return;

    blank_split = xaccSplitLookup (&info->blank_split_guid,
                                   gnc_get_current_book ());

    pending_trans = xaccTransLookup (&info->pending_trans_guid,
                                     gnc_get_current_book ());

    /* get the current split based on cursor position */
    split = gnc_split_register_get_current_split (reg);
    if (split == NULL)
        return;

    /* If we are deleting the blank split, just cancel. The user is
     * allowed to delete the blank split as a method for discarding
     * any edits they may have made to it. */
    if (split == blank_split)
    {
        gnc_split_register_cancel_cursor_split_changes (reg);
        return;
    }

    gnc_suspend_gui_refresh ();

    trans = xaccSplitGetParent (split);

    /* Check pending transaction */
    if (trans == pending_trans)
    {
        g_assert (xaccTransIsOpen (trans));
    }
    else
    {
        g_assert (!pending_trans);
        if (gnc_split_register_begin_edit_or_warn (info, trans))
        {
            gnc_resume_gui_refresh ();
            return;
        }
    }
    xaccSplitDestroy (split);

    gnc_resume_gui_refresh ();
    gnc_split_register_redraw (reg);
}

void
gnc_split_register_delete_current_trans (SplitRegister* reg)
{
    SRInfo* info = gnc_split_register_get_info (reg);
    Transaction* pending_trans;
    Transaction* trans;
    Split* blank_split;
    Split* split;
    gboolean was_open;

    ENTER ("reg=%p", reg);
    if (!reg)
    {
        LEAVE ("no register");
        return;
    }

    blank_split = xaccSplitLookup (&info->blank_split_guid,
                                   gnc_get_current_book ());
    pending_trans = xaccTransLookup (&info->pending_trans_guid,
                                     gnc_get_current_book ());

    /* get the current split based on cursor position */
    split = gnc_split_register_get_current_split (reg);
    if (split == NULL)
    {
        LEAVE ("no split");
        return;
    }

    gnc_suspend_gui_refresh ();
    trans = xaccSplitGetParent (split);

    /* If we just deleted the blank split, clean up. The user is
     * allowed to delete the blank split as a method for discarding
     * any edits they may have made to it. */
    if (split == blank_split)
    {
        DEBUG ("deleting blank split");
        info->blank_split_guid = *guid_null ();
        info->auto_complete = FALSE;
    }
    else
    {
        info->trans_expanded = FALSE;
    }

    /* Check pending transaction */
    if (trans == pending_trans)
    {
        DEBUG ("clearing pending trans");
        info->pending_trans_guid = *guid_null ();
        pending_trans = NULL;
    }

    was_open = xaccTransIsOpen (trans);
    xaccTransDestroy (trans);
    if (was_open)
    {
        DEBUG ("committing");
        xaccTransCommitEdit (trans);
    }
<<<<<<< HEAD
    gnc_resume_gui_refresh ();
=======
    gnc_resume_gui_refresh();
    gnc_split_register_redraw (reg);
>>>>>>> 18a4824b
    LEAVE (" ");
}

void
gnc_split_register_void_current_trans (SplitRegister* reg, const char* reason)
{
    SRInfo* info = gnc_split_register_get_info (reg);
    Transaction* pending_trans;
    Transaction* trans;
    Split* blank_split;
    Split* split;

    if (!reg) return;

    blank_split = xaccSplitLookup (&info->blank_split_guid,
                                   gnc_get_current_book ());
    pending_trans = xaccTransLookup (&info->pending_trans_guid,
                                     gnc_get_current_book ());

    /* get the current split based on cursor position */
    split = gnc_split_register_get_current_split (reg);
    if (split == NULL)
        return;

    /* Bail if trying to void the blank split. */
    if (split == blank_split)
        return;

    /* already voided. */
    if (xaccSplitGetReconcile (split) == VREC)
        return;

    info->trans_expanded = FALSE;

    gnc_suspend_gui_refresh ();

    trans = xaccSplitGetParent (split);
    xaccTransVoid (trans, reason);

    /* Check pending transaction */
    if (trans == pending_trans)
    {
        info->pending_trans_guid = *guid_null ();
        pending_trans = NULL;
    }
    if (xaccTransIsOpen (trans))
    {
        PERR ("We should not be voiding an open transaction.");
        xaccTransCommitEdit (trans);
    }
    gnc_resume_gui_refresh ();
}

void
gnc_split_register_unvoid_current_trans (SplitRegister* reg)
{
    SRInfo* info = gnc_split_register_get_info (reg);
    Transaction* pending_trans;
    Transaction* trans;
    Split* blank_split;
    Split* split;

    if (!reg) return;

    blank_split = xaccSplitLookup (&info->blank_split_guid,
                                   gnc_get_current_book ());
    pending_trans = xaccTransLookup (&info->pending_trans_guid,
                                     gnc_get_current_book ());

    /* get the current split based on cursor position */
    split = gnc_split_register_get_current_split (reg);
    if (split == NULL)
        return;

    /* Bail if trying to unvoid the blank split. */
    if (split == blank_split)
        return;

    /* not voided. */
    if (xaccSplitGetReconcile (split) != VREC)
        return;

    info->trans_expanded = FALSE;

    gnc_suspend_gui_refresh ();

    trans = xaccSplitGetParent (split);

    xaccTransUnvoid (trans);

    /* Check pending transaction */
    if (trans == pending_trans)
    {
        info->pending_trans_guid = *guid_null ();
        pending_trans = NULL;
    }

    gnc_resume_gui_refresh ();
}

void
gnc_split_register_empty_current_trans_except_split (SplitRegister* reg,
                                                     Split* split)
{
    SRInfo* info;
    Transaction* trans;
    Transaction* pending;
    int i = 0;
    Split* s;

    if ((reg == NULL)  || (split == NULL))
        return;

    gnc_suspend_gui_refresh ();
    info = gnc_split_register_get_info (reg);
    pending = xaccTransLookup (&info->pending_trans_guid, gnc_get_current_book ());

    trans = xaccSplitGetParent (split);
    if (!pending)
    {
        if (gnc_split_register_begin_edit_or_warn (info, trans))
        {
            gnc_resume_gui_refresh ();
            return;
        }
    }
    else if (pending == trans)
    {
        g_assert (xaccTransIsOpen (trans));
    }
    else g_assert_not_reached ();

    while ((s = xaccTransGetSplit (trans, i)) != NULL)
    {
        if (s != split)
            xaccSplitDestroy (s);
        else i++;
    }

    gnc_resume_gui_refresh ();
    gnc_split_register_redraw (reg);
}

void
gnc_split_register_empty_current_trans (SplitRegister* reg)
{
    Split* split;

    /* get the current split based on cursor position */
    split = gnc_split_register_get_current_split (reg);
    gnc_split_register_empty_current_trans_except_split (reg, split);
}

void
gnc_split_register_cancel_cursor_split_changes (SplitRegister* reg)
{
    VirtualLocation virt_loc;

    if (reg == NULL)
        return;

    virt_loc = reg->table->current_cursor_loc;

    if (!gnc_table_current_cursor_changed (reg->table, FALSE))
        return;

    /* We're just cancelling the current split here, not the transaction.
     * When cancelling edits, reload the cursor from the transaction. */
    gnc_table_clear_current_cursor_changes (reg->table);

    if (gnc_table_find_close_valid_cell (reg->table, &virt_loc, FALSE))
        gnc_table_move_cursor_gui (reg->table, virt_loc);

    gnc_table_refresh_gui (reg->table, TRUE);
}

void
gnc_split_register_cancel_cursor_trans_changes (SplitRegister* reg)
{
    SRInfo* info = gnc_split_register_get_info (reg);
    Transaction* pending_trans, *blank_trans;
    gboolean refresh_all = FALSE;

    pending_trans = xaccTransLookup (&info->pending_trans_guid,
                                     gnc_get_current_book ());

    blank_trans = xaccSplitGetParent (gnc_split_register_get_blank_split (reg));

    if (pending_trans == blank_trans)
        refresh_all = TRUE;

    /* Get the currently open transaction, rollback the edits on it, and
     * then repaint everything. To repaint everything, make a note of
     * all of the accounts that will be affected by this rollback. */
    if (!xaccTransIsOpen (pending_trans))
    {
        gnc_split_register_cancel_cursor_split_changes (reg);
        return;
    }

    if (!pending_trans)
        return;

    gnc_suspend_gui_refresh ();

    xaccTransRollbackEdit (pending_trans);

    info->pending_trans_guid = *guid_null ();

    gnc_resume_gui_refresh ();

    if (refresh_all)
        gnc_gui_refresh_all ();  // force a refresh of all registers
    else
        gnc_split_register_redraw (reg);
}

void
gnc_split_register_redraw (SplitRegister* reg)
{
    gnc_ledger_display_refresh_by_split_register (reg);
}

/* Copy from the register object to scheme. This needs to be
 * in sync with gnc_split_register_save and xaccSRSaveChangedCells. */
static gboolean
gnc_split_register_save_to_copy_buffer (SplitRegister *reg,
                                        FloatingTxn *ft, FloatingSplit *fs,
                                        gboolean use_cut_semantics)
{
    FloatingSplit *other_fs = NULL;
    Transaction *trans;

    /* use the changed flag to avoid heavy-weight updates
     * of the split & transaction fields. This will help
     * cut down on unneccessary register redraws. */
    if (!gnc_table_current_cursor_changed (reg->table, FALSE))
        return FALSE;

    /* get the handle to the current split and transaction */
    trans = gnc_split_register_get_current_trans (reg);
    if (trans == NULL)
        return FALSE;

    /* copy the contents from the cursor to the split */
    if (gnc_table_layout_get_cell_changed (reg->table->layout, DATE_CELL, TRUE))
    {
        BasicCell* cell;
        time64 time;
        cell = gnc_table_layout_get_cell (reg->table->layout, DATE_CELL);
        gnc_date_cell_get_date ((DateCell*) cell, &time, TRUE);
        xaccTransSetDatePostedSecsNormalized (trans, time);
    }

    if (gnc_table_layout_get_cell_changed (reg->table->layout, NUM_CELL, TRUE))
    {
        const char* value;

        value = gnc_table_layout_get_cell_value (reg->table->layout, NUM_CELL);
        if (reg->use_tran_num_for_num_field)
            xaccTransSetNum (trans, value);
        /* else this contains the same as ACTN_CELL which is already handled below *
         * and the TNUM_CELL contains transaction number which is handled in next  *
         * if statement. */
    }

    if (gnc_table_layout_get_cell_changed (reg->table->layout, TNUM_CELL, TRUE))
    {
        const char* value;

        value = gnc_table_layout_get_cell_value (reg->table->layout, TNUM_CELL);
        if (!reg->use_tran_num_for_num_field)
            xaccTransSetNum (trans, value);
        /* else this cell is not used */
    }

    if (gnc_table_layout_get_cell_changed (reg->table->layout, DESC_CELL, TRUE))
    {
        const char* value;

        value = gnc_table_layout_get_cell_value (reg->table->layout, DESC_CELL);
        xaccTransSetDescription (trans, value);
    }

    if (gnc_table_layout_get_cell_changed (reg->table->layout, NOTES_CELL, TRUE))
    {
        const char* value;

        value = gnc_table_layout_get_cell_value (reg->table->layout, NOTES_CELL);
        xaccTransSetNotes (trans, value);
    }

    if (gnc_table_layout_get_cell_changed (reg->table->layout, RECN_CELL, TRUE))
    {
        BasicCell* cell;
        char flag;

        cell = gnc_table_layout_get_cell (reg->table->layout, RECN_CELL);
        flag = gnc_recn_cell_get_flag ((RecnCell*) cell);

        gnc_float_split_set_reconcile_state (fs, flag);
    }

    if (gnc_table_layout_get_cell_changed (reg->table->layout, ACTN_CELL, TRUE))
    {
        const char* value;

        value = gnc_table_layout_get_cell_value (reg->table->layout, ACTN_CELL);
        gnc_float_split_set_action (fs, value);
    }

    if (gnc_table_layout_get_cell_changed (reg->table->layout, MEMO_CELL, TRUE))
    {
        const char* value;

        value = gnc_table_layout_get_cell_value (reg->table->layout, MEMO_CELL);
        gnc_float_split_set_memo (fs, value);
    }

    if (gnc_table_layout_get_cell_changed (reg->table->layout, XFRM_CELL, TRUE))
    {
        Account* new_account;

        new_account = gnc_split_register_get_account (reg, XFRM_CELL);

        if (new_account != NULL)
            gnc_float_split_set_account (fs, new_account);
    }

    if (reg->style == REG_STYLE_LEDGER)
        other_fs = gnc_float_txn_get_other_float_split (ft, fs);

    if (gnc_table_layout_get_cell_changed (reg->table->layout, MXFRM_CELL, TRUE))
    {
        other_fs = gnc_float_txn_get_other_float_split (ft, fs);

        if (!other_fs)
        {
            if (g_list_length (ft->m_splits) == 1)
            {
                Split* temp_split;

                temp_split = xaccMallocSplit (gnc_get_current_book ());
                other_fs = gnc_split_to_float_split (temp_split);
                xaccSplitDestroy (temp_split);

                gnc_float_txn_append_float_split (ft, other_fs);
            }
        }

        if (other_fs)
        {
            Account* new_account;

            new_account = gnc_split_register_get_account (reg, MXFRM_CELL);

            if (new_account != NULL)
                gnc_float_split_set_account (other_fs, new_account);
        }
    }

    if (gnc_table_layout_get_cell_changed (reg->table->layout,
                                           DEBT_CELL, TRUE) ||
        gnc_table_layout_get_cell_changed (reg->table->layout,
                                           CRED_CELL, TRUE))
    {
        BasicCell* cell;
        gnc_numeric new_value;
        gnc_numeric credit;
        gnc_numeric debit;

        cell = gnc_table_layout_get_cell (reg->table->layout, CRED_CELL);
        credit = gnc_price_cell_get_value ((PriceCell*) cell);

        cell = gnc_table_layout_get_cell (reg->table->layout, DEBT_CELL);
        debit = gnc_price_cell_get_value ((PriceCell*) cell);

        new_value = gnc_numeric_sub_fixed (debit, credit);

        gnc_float_split_set_value (fs, new_value);
    }

    if (gnc_table_layout_get_cell_changed (reg->table->layout, PRIC_CELL, TRUE))
    {
        /* do nothing for now */
    }

    if (gnc_table_layout_get_cell_changed (reg->table->layout, SHRS_CELL, TRUE))
    {
        BasicCell* cell;
        gnc_numeric shares;

        cell = gnc_table_layout_get_cell (reg->table->layout, SHRS_CELL);

        shares = gnc_price_cell_get_value ((PriceCell*) cell);

        gnc_float_split_set_amount (fs, shares);
    }

    if (gnc_table_layout_get_cell_changed (reg->table->layout,
                                           DEBT_CELL, TRUE) ||
        gnc_table_layout_get_cell_changed (reg->table->layout,
                                           CRED_CELL, TRUE) ||
        gnc_table_layout_get_cell_changed (reg->table->layout,
                                           PRIC_CELL, TRUE) ||
        gnc_table_layout_get_cell_changed (reg->table->layout,
                                           SHRS_CELL, TRUE))
    {
        if (other_fs)
        {
            gnc_numeric num;

            num = gnc_float_split_get_amount (fs);
            gnc_float_split_set_amount (other_fs, gnc_numeric_neg (num));

            num = gnc_float_split_get_value (fs);
            gnc_float_split_set_value (other_fs, gnc_numeric_neg (num));
        }
    }

    return TRUE;
}

gboolean
gnc_split_register_save (SplitRegister* reg, gboolean do_commit)
{
    SRInfo* info = gnc_split_register_get_info (reg);
    Transaction* pending_trans;
    Transaction* blank_trans;
    Transaction* trans;
    Account* account;
    Split* blank_split;
    const char* memo;
    const char* desc;
    Split* split;

    ENTER ("reg=%p, do_commit=%s", reg, do_commit ? "TRUE" : "FALSE");

    if (!reg)
    {
        LEAVE ("no register");
        return FALSE;
    }

    blank_split = xaccSplitLookup (&info->blank_split_guid,
                                   gnc_get_current_book ());

    pending_trans = xaccTransLookup (&info->pending_trans_guid,
                                     gnc_get_current_book ());

    blank_trans = xaccSplitGetParent (blank_split);

    /* get the handle to the current split and transaction */
    split = gnc_split_register_get_current_split (reg);
    trans = gnc_split_register_get_current_trans (reg);
    if (trans == NULL)
    {
        LEAVE ("no transaction");
        return FALSE;
    }

    /* use the changed flag to avoid heavy-weight updates
     * of the split & transaction fields. This will help
     * cut down on unnecessary register redraws. */
    if (!gnc_table_current_cursor_changed (reg->table, FALSE))
    {
        if (!do_commit)
        {
            LEAVE ("commit unnecessary");
            return FALSE;
        }

        if (!xaccTransIsOpen (trans))
        {
            LEAVE ("transaction not open");
            return FALSE;
        }

        if (trans == pending_trans ||
            (trans == blank_trans && info->blank_split_edited))
        {
            /* We are going to commit. */

            gnc_suspend_gui_refresh ();

            if (trans == blank_trans)
            {
                /* We have to clear the blank split before the
                 * refresh or a new one won't be created. */
                info->last_date_entered = xaccTransGetDate (trans);
                info->blank_split_guid = *guid_null ();
                info->blank_split_edited = FALSE;
                info->auto_complete = FALSE;
            }

            /* We have to clear the pending guid *before* committing the
             * trans, because the event handler will find it otherwise. */
            if (trans == pending_trans)
                info->pending_trans_guid = *guid_null ();

            PINFO ("committing trans (%p)", trans);
            xaccTransCommitEdit (trans);

            gnc_resume_gui_refresh ();
        }
        else
            DEBUG ("leaving trans (%p) open", trans);

        LEAVE ("unchanged cursor");
        return TRUE;
    }

    DEBUG ("save split=%p", split);
    DEBUG ("blank_split=%p, blank_trans=%p, pending_trans=%p, trans=%p",
           blank_split, blank_trans, pending_trans, trans);

    /* Act on any changes to the current cell before the save. */
    if (!gnc_split_register_check_cell (reg,
                                        gnc_table_get_current_cell_name (reg->table)))
    {
        LEAVE ("need another go at changing cell");
        return FALSE;
    }

    if (!gnc_split_register_auto_calc (reg, split))
    {
        LEAVE ("auto calc failed");
        return FALSE;
    }

    /* Validate the transfer account names */
    (void)gnc_split_register_get_account (reg, MXFRM_CELL);
    (void)gnc_split_register_get_account (reg, XFRM_CELL);

    /* Maybe deal with exchange-rate transfers */
    if (gnc_split_register_handle_exchange (reg, FALSE))
    {
        LEAVE ("no exchange rate");
        return TRUE;
    }

    gnc_suspend_gui_refresh ();

    /* determine whether we should commit the pending transaction */
    if (pending_trans != trans)
    {
        // FIXME: How could the pending transaction not be open?
        // FIXME: For that matter, how could an open pending
        // transaction ever not be the current trans?
        if (xaccTransIsOpen (pending_trans))
        {
            g_warning ("Impossible? committing pending %p", pending_trans);
            xaccTransCommitEdit (pending_trans);
        }
        else if (pending_trans)
        {
            g_critical ("BUG DETECTED! pending transaction (%p) not open",
                        pending_trans);
            g_assert_not_reached ();
        }

        if (trans == blank_trans)
        {
            /* Don't begin editing the blank trans, because it's
               already open, but mark it pending now. */
            g_assert (xaccTransIsOpen (blank_trans));
            /* This is now the pending transaction */
            info->pending_trans_guid = *xaccTransGetGUID (blank_trans);
        }
        else
        {
            PINFO ("beginning edit of trans %p", trans);
            if (gnc_split_register_begin_edit_or_warn (info, trans))
            {
                gnc_resume_gui_refresh ();
                LEAVE ("transaction opened elsewhere");
                return FALSE;
            }
        }
        pending_trans = trans;
    }
    g_assert (xaccTransIsOpen (trans));

    /* If we are saving a brand new transaction and the blank split hasn't
     * been edited, then we need to give it a default account. */
    /* Q: Why check 'split == blank_split'? Isn't 'trans == blank_trans'
     *    even better? What if there were some way that we could be on
     *    a row other than the transaction row or blank split row, but
     *    the blank split still hasn't been edited? It seems to be assumed
     *    that it isn't possible, but... -Charles, Jan 2009 */
    if (split == blank_split && !info->blank_split_edited)
    {
        /* If we've reached this point, it means that the blank split is
         * anchoring the transaction - see gnc_split_register_add_transaction ()
         * for an explanation - and the transaction has been edited (as evidenced
         * by the earlier check for a changed cursor.) Since the blank split
         * itself has not been edited, we'll have to assign a default account. */
        account = gnc_split_register_get_default_account (reg);
        if (account)
            xaccSplitSetAccount (blank_split, account);
        xaccTransSetDateEnteredSecs (trans, gnc_time (NULL));
    }

    if (split == NULL)
    {
        /* If we were asked to save data for a row for which there is no
         * associated split, then assume that this was an "empty" row - see
         * gnc_split_register_add_transaction () for an explanation. This row
         * is used to add splits to an existing transaction, or to add the
         * 2nd through nth split rows to a brand new transaction.
         * xaccSRGetCurrent will handle this case, too. We will create
         * a new split, copy the row contents to that split, and append
         * the split to the pre-existing transaction. */
        Split* trans_split;

        split = xaccMallocSplit (gnc_get_current_book ());
        xaccTransAppendSplit (trans, split);

        gnc_table_set_virt_cell_data (reg->table,
                                      reg->table->current_cursor_loc.vcell_loc,
                                      xaccSplitGetGUID (split));
        DEBUG ("assigned cell to new split=%p", split);

        trans_split = gnc_split_register_get_current_trans_split (reg, NULL);
        if ((info->cursor_hint_trans == trans) &&
            (info->cursor_hint_trans_split == trans_split) &&
            (info->cursor_hint_split == NULL))
        {
            info->cursor_hint_split = split;
            info->cursor_hint_cursor_class = CURSOR_CLASS_SPLIT;
        }
    }

    DEBUG ("updating trans=%p", trans);

    {
        SRSaveData* sd;

        sd = gnc_split_register_save_data_new (
            trans, split, (info->trans_expanded ||
                           reg->style == REG_STYLE_AUTO_LEDGER ||
                           reg->style == REG_STYLE_JOURNAL));
        gnc_table_save_cells (reg->table, sd);
        gnc_split_register_save_data_destroy (sd);
    }

    memo = xaccSplitGetMemo (split);
    memo = memo ? memo : "(null)";
    desc = xaccTransGetDescription (trans);
    desc = desc ? desc : "(null)";
    PINFO ("finished saving split \"%s\" of trans \"%s\"", memo, desc);

    /* If the modified split is the "blank split", then it is now an
     * official part of the account. Set the blank split to NULL, so we
     * can be sure of getting a new blank split. Also, save the date
     * for the new blank split. */
    if (trans == blank_trans)
    {
        if (do_commit)
        {
            info->blank_split_guid = *guid_null ();
            info->auto_complete = FALSE;
            blank_split = NULL;
            info->last_date_entered = xaccTransGetDate (trans);
        }
        else
            info->blank_split_edited = TRUE;
    }

    /* If requested, commit the current transaction and set the pending
     * transaction to NULL. */
    if (do_commit)
    {
        g_assert (trans == blank_trans || trans == pending_trans);
        if (pending_trans == trans)
        {
            pending_trans = NULL;
            info->pending_trans_guid = *guid_null ();
        }
        xaccTransCommitEdit (trans);
    }

    /* If there are splits in the unreconcile list and we are committing
     * we need to unreconcile them */
    if (do_commit && (reg->unrecn_splits != NULL))
    {
        GList* node;

        PINFO ("Unreconcile %d splits of reconciled transaction",
               g_list_length (reg->unrecn_splits));

        for (node = reg->unrecn_splits; node; node = node->next)
        {
            Split* split = node->data;

            if (xaccSplitGetReconcile (split) == YREC)
                xaccSplitSetReconcile (split, NREC);
        }
        g_list_free (reg->unrecn_splits);
        reg->unrecn_splits = NULL;
    }

    gnc_table_clear_current_cursor_changes (reg->table);

    gnc_resume_gui_refresh ();

    LEAVE (" ");
    return TRUE;
}


Account*
gnc_split_register_get_account_by_name (SplitRegister* reg, BasicCell* bcell,
                                        const char* name)
{
    const char* placeholder = _ ("The account %s does not allow transactions.");
    const char* missing = _ ("The account %s does not exist. "
                             "Would you like to create it?");
    char* account_name;
    ComboCell* cell = (ComboCell*) bcell;
    Account* account;
    static gboolean creating_account = FALSE;
    GtkWindow* parent = GTK_WINDOW (gnc_split_register_get_parent (reg));

    if (!name || (strlen (name) == 0))
        return NULL;

    /* Find the account */
    account = gnc_account_lookup_for_register (gnc_get_current_root_account (),
                                               name);
    if (!account)
        account = gnc_account_lookup_by_code (gnc_get_current_root_account (), name);

    /* if gnc_ui_new_accounts_from_name_window is used, there is a call to
     * refresh which subsequently calls this function again, that's the
     * reason for static creating_account. */

    if (!account && !creating_account)
    {
        /* Ask if they want to create a new one. */
        if (!gnc_verify_dialog (parent, TRUE, missing, name))
            return NULL;
        creating_account = TRUE;
        /* User said yes, they want to create a new account. */
        account = gnc_ui_new_accounts_from_name_window (parent, name);
        creating_account = FALSE;
        if (!account)
            return NULL;
    }

    if (!creating_account)
    {
        /* Now have the account. */
        account_name = gnc_get_account_name_for_split_register (account,
                                                                reg->show_leaf_accounts);
        if (g_strcmp0 (account_name, gnc_basic_cell_get_value (bcell)))
        {
            /* The name has changed. Update the cell. */
            gnc_combo_cell_set_value (cell, account_name);
            gnc_basic_cell_set_changed (&cell->cell, TRUE);
        }
        g_free (account_name);

        /* See if the account (either old or new) is a placeholder. */
        if (account && xaccAccountGetPlaceholder (account))
        {
            gchar* fullname = gnc_account_get_full_name (account);
            gnc_error_dialog (GTK_WINDOW (gnc_split_register_get_parent (reg)),
                              placeholder, fullname);
            g_free (fullname);
            return NULL;
        }
    }

    /* Be seeing you. */
    return account;
}

Account*
gnc_split_register_get_account (SplitRegister* reg, const char* cell_name)
{
    BasicCell* cell;
    const char* name;

    if (!gnc_table_layout_get_cell_changed (reg->table->layout, cell_name, TRUE))
        return NULL;

    cell = gnc_table_layout_get_cell (reg->table->layout, cell_name);
    if (!cell)
        return NULL;
    name = gnc_basic_cell_get_value (cell);
    return gnc_split_register_get_account_by_name (reg, cell, name);
}

static gnc_numeric
calculate_value (SplitRegister* reg)
{
    gnc_numeric credit;
    gnc_numeric debit;

    PriceCell* cell = (PriceCell*)gnc_table_layout_get_cell (reg->table->layout,
                                                             CRED_CELL);
    credit = gnc_price_cell_get_value (cell);

    cell = (PriceCell*)gnc_table_layout_get_cell (reg->table->layout,
                                                  DEBT_CELL);
    debit = gnc_price_cell_get_value (cell);

    return gnc_numeric_sub_fixed (debit, credit);
}


static int
recalc_message_box (SplitRegister* reg, gboolean shares_changed,
                    gboolean price_changed, gboolean value_changed)
{
    int choice;
    int default_value;
    GList* node;
    GList* radio_list = NULL;
    const char* title = _ ("Recalculate Transaction");
    const char* message = _ ("The values entered for this transaction "
                             "are inconsistent. Which value would you "
                             "like to have recalculated?");

    if (shares_changed)
        radio_list = g_list_append (radio_list, g_strdup_printf ("%s (%s)",
                                                                 _ ("_Shares"),
                                                                 _ ("Changed")));
    else
        radio_list = g_list_append (radio_list, g_strdup (_ ("_Shares")));

    if (price_changed)
        radio_list = g_list_append (radio_list, g_strdup_printf ("%s (%s)",
                                                                 _ ("_Price"),
                                                                 _ ("Changed")));
    else
        radio_list = g_list_append (radio_list, g_strdup (_ ("_Price")));

    if (value_changed)
        radio_list = g_list_append (radio_list, g_strdup_printf ("%s (%s)",
                                                                 _ ("_Value"),
                                                                 _ ("Changed")));
    else
        radio_list = g_list_append (radio_list, g_strdup (_ ("_Value")));

    if (price_changed) default_value = 2;  /* change the value */
    else  default_value = 1;  /* change the value */

    choice = gnc_choose_radio_option_dialog
        (gnc_split_register_get_parent (reg),
         title,
         message,
         _ ("_Recalculate"),
         default_value,
         radio_list);

    for (node = radio_list; node; node = node->next)
        g_free (node->data);

    g_list_free (radio_list);

    return choice;
}

static void
recalculate_shares (Split* split, SplitRegister* reg,
                    gnc_numeric value, gnc_numeric price, gboolean value_changed)
{
    gint64 denom = gnc_split_get_amount_denom (split);
    gnc_numeric amount = gnc_numeric_div (value, price, denom,
                                          GNC_HOW_RND_ROUND_HALF_UP);

    BasicCell* cell = gnc_table_layout_get_cell (reg->table->layout, SHRS_CELL);
    gnc_price_cell_set_value ((PriceCell*) cell, amount);
    gnc_basic_cell_set_changed (cell, TRUE);

    if (value_changed)
    {
        cell = gnc_table_layout_get_cell (reg->table->layout, PRIC_CELL);
        gnc_basic_cell_set_changed (cell, FALSE);
    }
}

static void
recalculate_price (Split* split, SplitRegister* reg,
                   gnc_numeric value, gnc_numeric amount)
{
    BasicCell* price_cell;
    gnc_numeric price = gnc_numeric_div (value, amount,
                                         GNC_DENOM_AUTO,
                                         GNC_HOW_DENOM_EXACT);

    if (gnc_numeric_negative_p (price))
    {
        BasicCell* debit_cell;
        BasicCell* credit_cell;

        debit_cell = gnc_table_layout_get_cell (reg->table->layout,
                                                DEBT_CELL);

        credit_cell = gnc_table_layout_get_cell (reg->table->layout,
                                                 CRED_CELL);

        price = gnc_numeric_neg (price);

        gnc_price_cell_set_debt_credit_value ((PriceCell*) debit_cell,
                                              (PriceCell*) credit_cell,
                                              gnc_numeric_neg (value));

        gnc_basic_cell_set_changed (debit_cell, TRUE);
        gnc_basic_cell_set_changed (credit_cell, TRUE);
    }

    price_cell = gnc_table_layout_get_cell (reg->table->layout, PRIC_CELL);
    gnc_price_cell_set_value ((PriceCell*) price_cell, price);
    gnc_basic_cell_set_changed (price_cell, TRUE);
}

static void
recalculate_value (Split* split, SplitRegister* reg,
                   gnc_numeric price, gnc_numeric amount, gboolean shares_changed)
{
    BasicCell* debit_cell = gnc_table_layout_get_cell (reg->table->layout,
                                                       DEBT_CELL);
    BasicCell* credit_cell = gnc_table_layout_get_cell (reg->table->layout,
                                                        CRED_CELL);
    gint64 denom = gnc_split_get_value_denom (split);
    gnc_numeric value = gnc_numeric_mul (price, amount, denom,
                                         GNC_HOW_RND_ROUND_HALF_UP);

    gnc_price_cell_set_debt_credit_value ((PriceCell*) debit_cell,
                                          (PriceCell*) credit_cell, value);

    gnc_basic_cell_set_changed (debit_cell, TRUE);
    gnc_basic_cell_set_changed (credit_cell, TRUE);

    if (shares_changed)
    {
        BasicCell* cell = gnc_table_layout_get_cell (reg->table->layout,
                                                     PRIC_CELL);
        gnc_basic_cell_set_changed (cell, FALSE);
    }
}

static void
record_price (SplitRegister* reg, Account* account, gnc_numeric value,
              PriceSource source)
{
    Transaction* trans = gnc_split_register_get_current_trans (reg);
    QofBook* book = qof_instance_get_book (QOF_INSTANCE (account));
    GNCPriceDB* pricedb = gnc_pricedb_get_db (book);
    gnc_commodity* comm = xaccAccountGetCommodity (account);
    gnc_commodity* curr = xaccTransGetCurrency (trans);
    GNCPrice* price;
    gnc_numeric price_value;
    int scu = gnc_commodity_get_fraction (curr);
    time64 time;
    BasicCell* cell = gnc_table_layout_get_cell (reg->table->layout, DATE_CELL);
    gboolean swap = FALSE;

    /* Only record the price for account types that don't have a
     * "rate" cell. They'll get handled later by
     * gnc_split_register_handle_exchange.
     */
    if (gnc_split_reg_has_rate_cell (reg->type))
        return;
    gnc_date_cell_get_date ((DateCell*)cell, &time, TRUE);
    price = gnc_pricedb_lookup_day_t64 (pricedb, comm, curr, time);
    if (gnc_commodity_equiv (comm, gnc_price_get_currency (price)))
        swap = TRUE;

    if (price)
    {
        price_value = gnc_price_get_value (price);
        if (gnc_numeric_equal (swap ? gnc_numeric_invert (value) : value,
                               price_value))
        {
            gnc_price_unref (price);
            return;
        }
        if (gnc_price_get_source (price) < PRICE_SOURCE_XFER_DLG_VAL)
        {
            /* Existing price is preferred over this one. */
            gnc_price_unref (price);
            return;
        }
        if (swap)
        {
            value = gnc_numeric_invert (value);
            scu = gnc_commodity_get_fraction (comm);
        }
        value = gnc_numeric_convert (value, scu * COMMODITY_DENOM_MULT,
                                     GNC_HOW_RND_ROUND_HALF_UP);
        gnc_price_begin_edit (price);
        gnc_price_set_time64 (price, time);
        gnc_price_set_source (price, source);
        gnc_price_set_typestr (price, PRICE_TYPE_TRN);
        gnc_price_set_value (price, value);
        gnc_price_commit_edit (price);
        gnc_price_unref (price);
        return;
    }

    value = gnc_numeric_convert (value, scu * COMMODITY_DENOM_MULT,
                                 GNC_HOW_RND_ROUND_HALF_UP);
    price = gnc_price_create (book);
    gnc_price_begin_edit (price);
    gnc_price_set_commodity (price, comm);
    gnc_price_set_currency (price, curr);
    gnc_price_set_time64 (price, time);
    gnc_price_set_source (price, source);
    gnc_price_set_typestr (price, PRICE_TYPE_TRN);
    gnc_price_set_value (price, value);
    gnc_pricedb_add_price (pricedb, price);
    gnc_price_commit_edit (price);
}

static gboolean
gnc_split_register_auto_calc (SplitRegister* reg, Split* split)
{
    PriceCell* cell = NULL;
    gboolean recalc_shares = FALSE;
    gboolean recalc_price = FALSE;
    gboolean recalc_value = FALSE;
    gboolean price_changed;
    gboolean value_changed;
    gboolean shares_changed;
    gnc_numeric calc_value;
    gnc_numeric value;
    gnc_numeric price;
    gnc_numeric amount;
    Account* account;
    int denom;
    int choice;
    PriceSource source = PRICE_SOURCE_USER_PRICE;

    if (STOCK_REGISTER    != reg->type &&
        CURRENCY_REGISTER != reg->type &&
        PORTFOLIO_LEDGER  != reg->type)
        return TRUE;

    account = gnc_split_register_get_account (reg, XFRM_CELL);

    if (!account)
        account = xaccSplitGetAccount (split);

    if (!account)
        account = gnc_split_register_get_default_account (reg);

    if (!xaccAccountIsPriced (account))
        return TRUE;

    price_changed = gnc_table_layout_get_cell_changed (reg->table->layout,
                                                       PRIC_CELL, TRUE);
    value_changed = (gnc_table_layout_get_cell_changed (reg->table->layout,
                                                        DEBT_CELL, TRUE) ||
                     gnc_table_layout_get_cell_changed (reg->table->layout,
                                                        CRED_CELL, TRUE));
    shares_changed = gnc_table_layout_get_cell_changed (reg->table->layout,
                                                        SHRS_CELL, TRUE);

    if (!price_changed && !value_changed && !shares_changed)
        return TRUE;

    /* If we are using commodity trading accounts then the value may
       not really be the value.  Punt if so. */
    if (xaccTransUseTradingAccounts (xaccSplitGetParent (split)))
    {
        gnc_commodity* acc_commodity;
        acc_commodity = xaccAccountGetCommodity (account);
        if (! (xaccAccountIsPriced (account) ||
               !gnc_commodity_is_iso (acc_commodity)))
            return TRUE;
    }

    if (shares_changed)
    {
        cell = (PriceCell*) gnc_table_layout_get_cell (reg->table->layout,
                                                       SHRS_CELL);
        amount = gnc_price_cell_get_value (cell);
    }
    else
        amount = xaccSplitGetAmount (split);

    if (price_changed)
    {
        cell = (PriceCell*) gnc_table_layout_get_cell (reg->table->layout,
                                                       PRIC_CELL);
        price = gnc_price_cell_get_value (cell);
    }
    else
        price = xaccSplitGetSharePrice (split);

    if (value_changed)
        value = calculate_value (reg);
    else
        value = xaccSplitGetValue (split);


    /* Check if shares and price are BOTH zero (and value is non-zero).
     * If so, we can assume that this is an income-correcting split
     */
    if (gnc_numeric_zero_p (amount) && gnc_numeric_zero_p (price) &&
        !gnc_numeric_zero_p (value))
    {
        return TRUE;
    }

    /* Check if precisely one value is zero. If so, we can assume that the
     * zero value needs to be recalculated.   */

    if (!gnc_numeric_zero_p (amount))
    {
        if (gnc_numeric_zero_p (price))
        {
            if (!gnc_numeric_zero_p (value))
                recalc_price = TRUE;
        }
        else if (gnc_numeric_zero_p (value))
            recalc_value = TRUE;
    }
    else if (!gnc_numeric_zero_p (price))
        if (!gnc_numeric_zero_p (value))
            recalc_shares = TRUE;

    /* If we have not already flagged a recalc, check if this is a split
     * which has 2 of the 3 values changed. */

    if ((!recalc_shares) &&
        (!recalc_price)  &&
        (!recalc_value))
    {
        if (price_changed && value_changed)
        {
            if (!shares_changed)
                recalc_shares = TRUE;
        }
        else if (value_changed && shares_changed)
            recalc_price = TRUE;
        else if (price_changed && shares_changed)
            recalc_value = TRUE;
    }

    calc_value = gnc_numeric_mul (price, amount,
                                  GNC_DENOM_AUTO, GNC_HOW_DENOM_LCD);

    denom = gnc_split_get_value_denom (split);

    /*  Now, if we have not flagged one of the recalcs, and value and
     *  calc_value are not the same number, then we need to ask for
     *  help from the user. */

    if (!recalc_shares &&
        !recalc_price &&
        !recalc_value &&
        !gnc_numeric_same (value, calc_value, denom, GNC_HOW_RND_ROUND_HALF_UP))
    {
        choice = recalc_message_box (reg, shares_changed,
                                     price_changed,
                                     value_changed);
        switch (choice)
        {
            case 0: /* Modify number of shares */
                recalc_shares = TRUE;
                break;
            case 1: /* Modify the share price */
                recalc_price = TRUE;
                break;
            case 2: /* Modify total value */
                recalc_value = TRUE;
                break;
            default: /* Cancel */
                return FALSE;
        }
    }

    if (recalc_shares && !gnc_numeric_zero_p (price))
        recalculate_shares (split, reg, value, price, value_changed);

    if (recalc_price && !gnc_numeric_zero_p (amount))
    {
        recalculate_price (split, reg, value, amount);
        price_changed = TRUE;
        source = PRICE_SOURCE_SPLIT_REG;
    }
    if (recalc_value)
        recalculate_value (split, reg, price, amount, shares_changed);

    if (price_changed)
    {
        cell = (PriceCell*) gnc_table_layout_get_cell (reg->table->layout,
                                                       PRIC_CELL);
        price = gnc_price_cell_get_value (cell);
        if (gnc_numeric_positive_p (price))
            record_price (reg, account, price, source);
    }
    return TRUE;
}

static GNCAccountType
gnc_split_register_type_to_account_type (SplitRegisterType sr_type)
{
    switch (sr_type)
    {
        case BANK_REGISTER:
            return ACCT_TYPE_BANK;
        case CASH_REGISTER:
            return ACCT_TYPE_CASH;
        case ASSET_REGISTER:
            return ACCT_TYPE_ASSET;
        case CREDIT_REGISTER:
            return ACCT_TYPE_CREDIT;
        case LIABILITY_REGISTER:
            return ACCT_TYPE_LIABILITY;
        case PAYABLE_REGISTER:
            return ACCT_TYPE_PAYABLE;
        case RECEIVABLE_REGISTER:
            return ACCT_TYPE_RECEIVABLE;
        case INCOME_LEDGER:
        case INCOME_REGISTER:
            return ACCT_TYPE_INCOME;
        case EXPENSE_REGISTER:
            return ACCT_TYPE_EXPENSE;
        case STOCK_REGISTER:
        case PORTFOLIO_LEDGER:
            return ACCT_TYPE_STOCK;
        case CURRENCY_REGISTER:
            return ACCT_TYPE_CURRENCY;
        case TRADING_REGISTER:
            return ACCT_TYPE_TRADING;
        case GENERAL_JOURNAL:
            return ACCT_TYPE_NONE;
        case EQUITY_REGISTER:
            return ACCT_TYPE_EQUITY;
        case SEARCH_LEDGER:
            return ACCT_TYPE_NONE;
        default:
            return ACCT_TYPE_NONE;
    }
}

const char*
gnc_split_register_get_debit_string (SplitRegister* reg)
{
    SRInfo* info = gnc_split_register_get_info (reg);

    if (!reg)
        return NULL;

    if (info->debit_str)
        return info->debit_str;

    info->debit_str =
        gnc_account_get_debit_string
        (gnc_split_register_type_to_account_type (reg->type));

    if (info->debit_str)
        return info->debit_str;

    info->debit_str = g_strdup (_ ("Debit"));

    return info->debit_str;
}

const char*
gnc_split_register_get_credit_string (SplitRegister* reg)
{
    SRInfo* info = gnc_split_register_get_info (reg);

    if (!reg)
        return NULL;

    if (info->credit_str)
        return info->credit_str;

    info->credit_str =
        gnc_account_get_credit_string
        (gnc_split_register_type_to_account_type (reg->type));

    if (info->credit_str)
        return info->credit_str;

    info->credit_str = g_strdup (_ ("Credit"));

    return info->credit_str;
}

gboolean
gnc_split_register_changed (SplitRegister* reg)
{
    SRInfo* info = gnc_split_register_get_info (reg);
    Transaction* pending_trans;

    ENTER ("reg=%p", reg);

    if (reg == NULL)
    {
        LEAVE ("no register");
        return FALSE;
    }

    if (gnc_table_current_cursor_changed (reg->table, FALSE))
    {
        LEAVE ("cursor changed");
        return TRUE;
    }

    pending_trans = xaccTransLookup (&info->pending_trans_guid,
                                     gnc_get_current_book ());
    if (xaccTransIsOpen (pending_trans))
    {
        LEAVE ("open and pending txn");
        return TRUE;
    }

    LEAVE ("register unchanged");
    return FALSE;
}

void
gnc_split_register_show_present_divider (SplitRegister* reg,
                                         gboolean show_present)
{
    SRInfo* info = gnc_split_register_get_info (reg);

    if (reg == NULL)
        return;

    info->show_present_divider = show_present;
}

gboolean
gnc_split_register_full_refresh_ok (SplitRegister* reg)
{
    SRInfo* info = gnc_split_register_get_info (reg);

    if (!info)
        return FALSE;

    return info->full_refresh;
}

/* configAction strings into the action cell */
/* hack alert -- this stuff really, really should be in a config file ... */
static void
gnc_split_register_config_action (SplitRegister* reg)
{
    ComboCell* cell;

    cell = (ComboCell*) gnc_table_layout_get_cell (reg->table->layout,
                                                   ACTN_CELL);

    /* setup strings in the action pull-down */
    switch (reg->type)
    {
        case BANK_REGISTER:
            /* broken ! FIXME bg */
        case SEARCH_LEDGER:
            gnc_combo_cell_add_menu_item (cell, C_ ("Action Column", "Deposit"));
            gnc_combo_cell_add_menu_item (cell, _ ("Withdraw"));
            gnc_combo_cell_add_menu_item (cell, _ ("Check"));
            gnc_combo_cell_add_menu_item (cell, _ ("Interest"));
            gnc_combo_cell_add_menu_item (cell, _ ("ATM Deposit"));
            gnc_combo_cell_add_menu_item (cell, _ ("ATM Draw"));
            gnc_combo_cell_add_menu_item (cell, _ ("Teller"));
            gnc_combo_cell_add_menu_item (cell, _ ("Charge"));
            gnc_combo_cell_add_menu_item (cell, _ ("Payment"));
            gnc_combo_cell_add_menu_item (cell, _ ("Receipt"));
            gnc_combo_cell_add_menu_item (cell, _ ("Increase"));
            gnc_combo_cell_add_menu_item (cell, _ ("Decrease"));
            /* Action: Point Of Sale */
            gnc_combo_cell_add_menu_item (cell, _ ("POS"));
            gnc_combo_cell_add_menu_item (cell, _ ("Phone"));
            gnc_combo_cell_add_menu_item (cell, _ ("Online"));
            /* Action: Automatic Deposit ?!? */
            gnc_combo_cell_add_menu_item (cell, _ ("AutoDep"));
            gnc_combo_cell_add_menu_item (cell, _ ("Wire"));
            gnc_combo_cell_add_menu_item (cell, _ ("Credit"));
            gnc_combo_cell_add_menu_item (cell, _ ("Direct Debit"));
            gnc_combo_cell_add_menu_item (cell, _ ("Transfer"));
            break;
        case CASH_REGISTER:
            gnc_combo_cell_add_menu_item (cell, _ ("Increase"));
            gnc_combo_cell_add_menu_item (cell, _ ("Decrease"));
            gnc_combo_cell_add_menu_item (cell, _ ("Buy"));
            gnc_combo_cell_add_menu_item (cell, _ ("Sell"));
            break;
        case ASSET_REGISTER:
            gnc_combo_cell_add_menu_item (cell, _ ("Buy"));
            gnc_combo_cell_add_menu_item (cell, _ ("Sell"));
            gnc_combo_cell_add_menu_item (cell, _ ("Fee"));
            break;
        case CREDIT_REGISTER:
            gnc_combo_cell_add_menu_item (cell, _ ("ATM Deposit"));
            gnc_combo_cell_add_menu_item (cell, _ ("ATM Draw"));
            gnc_combo_cell_add_menu_item (cell, _ ("Buy"));
            gnc_combo_cell_add_menu_item (cell, _ ("Credit"));
            gnc_combo_cell_add_menu_item (cell, _ ("Fee"));
            gnc_combo_cell_add_menu_item (cell, _ ("Interest"));
            gnc_combo_cell_add_menu_item (cell, _ ("Online"));
            gnc_combo_cell_add_menu_item (cell, _ ("Sell"));
            break;
        case LIABILITY_REGISTER:
            gnc_combo_cell_add_menu_item (cell, _ ("Buy"));
            gnc_combo_cell_add_menu_item (cell, _ ("Sell"));
            gnc_combo_cell_add_menu_item (cell, _ ("Loan"));
            gnc_combo_cell_add_menu_item (cell, _ ("Interest"));
            gnc_combo_cell_add_menu_item (cell, _ ("Payment"));
            break;
        case RECEIVABLE_REGISTER:
        case PAYABLE_REGISTER:
            gnc_combo_cell_add_menu_item (cell, _ ("Invoice"));
            gnc_combo_cell_add_menu_item (cell, _ ("Payment"));
            gnc_combo_cell_add_menu_item (cell, _ ("Interest"));
            gnc_combo_cell_add_menu_item (cell, _ ("Credit"));
            break;
        case INCOME_LEDGER:
        case INCOME_REGISTER:
            gnc_combo_cell_add_menu_item (cell, _ ("Increase"));
            gnc_combo_cell_add_menu_item (cell, _ ("Decrease"));
            gnc_combo_cell_add_menu_item (cell, _ ("Buy"));
            gnc_combo_cell_add_menu_item (cell, _ ("Sell"));
            gnc_combo_cell_add_menu_item (cell, _ ("Interest"));
            gnc_combo_cell_add_menu_item (cell, _ ("Payment"));
            gnc_combo_cell_add_menu_item (cell, _ ("Rebate"));
            gnc_combo_cell_add_menu_item (cell, _ ("Paycheck"));
            break;
        case EXPENSE_REGISTER:
        case TRADING_REGISTER:
            gnc_combo_cell_add_menu_item (cell, _ ("Increase"));
            gnc_combo_cell_add_menu_item (cell, _ ("Decrease"));
            gnc_combo_cell_add_menu_item (cell, _ ("Buy"));
            gnc_combo_cell_add_menu_item (cell, _ ("Sell"));
            break;
        case GENERAL_JOURNAL:
        case EQUITY_REGISTER:
            gnc_combo_cell_add_menu_item (cell, _ ("Buy"));
            gnc_combo_cell_add_menu_item (cell, _ ("Sell"));
            gnc_combo_cell_add_menu_item (cell, _ ("Equity"));
            break;
        case STOCK_REGISTER:
        case PORTFOLIO_LEDGER:
        case CURRENCY_REGISTER:
            gnc_combo_cell_add_menu_item (cell, ACTION_BUY_STR);
            gnc_combo_cell_add_menu_item (cell, ACTION_SELL_STR);
            gnc_combo_cell_add_menu_item (cell, _ ("Price"));
            gnc_combo_cell_add_menu_item (cell, _ ("Fee"));
            /* Action: Dividend */
            gnc_combo_cell_add_menu_item (cell, _ ("Dividend"));
            gnc_combo_cell_add_menu_item (cell, _ ("Interest"));
            /* Action: Long Term Capital Gains */
            gnc_combo_cell_add_menu_item (cell, _ ("LTCG"));
            /* Action: Short Term Capital Gains */
            gnc_combo_cell_add_menu_item (cell, _ ("STCG"));
            gnc_combo_cell_add_menu_item (cell, _ ("Income"));
            /* Action: Distribution */
            gnc_combo_cell_add_menu_item (cell, _ ("Dist"));
            gnc_combo_cell_add_menu_item (cell, C_ ("Action Column", "Split"));
            break;

        default:
            gnc_combo_cell_add_menu_item (cell, _ ("Increase"));
            gnc_combo_cell_add_menu_item (cell, _ ("Decrease"));
            gnc_combo_cell_add_menu_item (cell, _ ("Buy"));
            gnc_combo_cell_add_menu_item (cell, _ ("Sell"));
            break;
    }
}

static void
gnc_split_register_config_cells (SplitRegister* reg)
{
    gnc_combo_cell_add_ignore_string
        ((ComboCell*)
         gnc_table_layout_get_cell (reg->table->layout, MXFRM_CELL),
         SPLIT_TRANS_STR);

    gnc_combo_cell_add_ignore_string
        ((ComboCell*)
         gnc_table_layout_get_cell (reg->table->layout, MXFRM_CELL),
         STOCK_SPLIT_STR);

    /* the action cell */
    gnc_combo_cell_set_autosize
        ((ComboCell*)
         gnc_table_layout_get_cell (reg->table->layout, ACTN_CELL), TRUE);

    /* Use GNC_COMMODITY_MAX_FRACTION for prices and "exchange rates"  */
    gnc_price_cell_set_fraction
        ((PriceCell*)
         gnc_table_layout_get_cell (reg->table->layout, PRIC_CELL),
         GNC_COMMODITY_MAX_FRACTION);

    /* Initialize shares and share balance cells */
    gnc_price_cell_set_print_info
        ((PriceCell*) gnc_table_layout_get_cell (reg->table->layout, SHRS_CELL),
         gnc_default_share_print_info ());

    gnc_price_cell_set_print_info
        ((PriceCell*) gnc_table_layout_get_cell (reg->table->layout, TSHRS_CELL),
         gnc_default_share_print_info ());

    /* Initialize the rate cell
     * use a share_print_info to make sure we don't have rounding errors
     */
    gnc_price_cell_set_print_info
        ((PriceCell*) gnc_table_layout_get_cell (reg->table->layout, RATE_CELL),
         gnc_default_share_print_info ());

    /* The action cell should accept strings not in the list */
    gnc_combo_cell_set_strict
        ((ComboCell*)
         gnc_table_layout_get_cell (reg->table->layout, ACTN_CELL), FALSE);

    /* number format for share quantities in stock ledgers */
    switch (reg->type)
    {
        case CURRENCY_REGISTER:
        case STOCK_REGISTER:
        case PORTFOLIO_LEDGER:
            gnc_price_cell_set_print_info
                ((PriceCell*)
                 gnc_table_layout_get_cell (reg->table->layout, PRIC_CELL),
                 gnc_default_price_print_info (gnc_default_currency ()));
            break;

        default:
            break;
    }

    /* add menu items for the action cell */
    gnc_split_register_config_action (reg);
}

static void
split_register_pref_changed (gpointer prefs, gchar* pref, gpointer user_data)
{
    SplitRegister* reg = user_data;
    SRInfo* info;

    g_return_if_fail (pref);
    if (reg == NULL)
        return;

    info = reg->sr_info;
    if (!info)
        return;

    if (g_str_has_suffix (pref, GNC_PREF_ACCOUNTING_LABELS))
    {
        /* Release current strings. Will be reloaded at next reference. */
        g_free (info->tdebit_str);
        g_free (info->tcredit_str);

        info->debit_str = NULL;
        info->tdebit_str = NULL;
        info->credit_str = NULL;
        info->tcredit_str = NULL;

    }
    else if (g_str_has_suffix (pref, GNC_PREF_ACCOUNT_SEPARATOR))
    {
        info->separator_changed = TRUE;
    }
    else if (g_str_has_suffix (pref, GNC_PREF_SHOW_LEAF_ACCT_NAMES))
    {
        reg->show_leaf_accounts = gnc_prefs_get_bool (GNC_PREFS_GROUP_GENERAL_REGISTER,
                                                      GNC_PREF_SHOW_LEAF_ACCT_NAMES);
    }
    else if (g_str_has_suffix (pref, GNC_PREF_ALT_COLOR_BY_TRANS))
    {
        reg->double_alt_color = gnc_prefs_get_bool (GNC_PREFS_GROUP_GENERAL_REGISTER,
                                                    GNC_PREF_ALT_COLOR_BY_TRANS);
    }
    else
    {
        g_warning ("split_register_pref_changed: Unknown preference %s", pref);
    }
}

static void
split_register_book_option_changed (gpointer new_val, gpointer user_data)
{
    SplitRegister* reg = user_data;
    gboolean* new_data = (gboolean*)new_val;

    if (reg == NULL)
        return;

    reg->use_tran_num_for_num_field = (*new_data ? FALSE : TRUE);
}

static void
gnc_split_register_init (SplitRegister* reg,
                         SplitRegisterType type,
                         SplitRegisterStyle style,
                         gboolean use_double_line,
                         gboolean do_auto_complete,
                         gboolean is_template,
                         gboolean mismatched_commodities)
{
    TableLayout* layout;
    TableModel* model;
    TableControl* control;

    /* Register 'destroy' callback */
    gnc_prefs_register_cb (GNC_PREFS_GROUP_GENERAL,
                           GNC_PREF_ACCOUNTING_LABELS,
                           split_register_pref_changed,
                           reg);
    gnc_prefs_register_cb (GNC_PREFS_GROUP_GENERAL,
                           GNC_PREF_ACCOUNT_SEPARATOR,
                           split_register_pref_changed,
                           reg);
    gnc_prefs_register_cb (GNC_PREFS_GROUP_GENERAL_REGISTER,
                           GNC_PREF_SHOW_LEAF_ACCT_NAMES,
                           split_register_pref_changed,
                           reg);
    gnc_prefs_register_cb (GNC_PREFS_GROUP_GENERAL_REGISTER,
                           GNC_PREF_ALT_COLOR_BY_TRANS,
                           split_register_pref_changed,
                           reg);
    gnc_book_option_register_cb (OPTION_NAME_NUM_FIELD_SOURCE,
                                 split_register_book_option_changed,
                                 reg);

    reg->sr_info = NULL;

    reg->unrecn_splits = NULL;

    reg->show_leaf_accounts = gnc_prefs_get_bool (GNC_PREFS_GROUP_GENERAL_REGISTER,
                                                  GNC_PREF_SHOW_LEAF_ACCT_NAMES);
    reg->double_alt_color = gnc_prefs_get_bool (GNC_PREFS_GROUP_GENERAL_REGISTER,
                                                GNC_PREF_ALT_COLOR_BY_TRANS);

    reg->type = type;
    reg->style = style;
    reg->use_double_line = use_double_line;
    reg->do_auto_complete = do_auto_complete;
    reg->is_template = is_template;
    reg->mismatched_commodities = mismatched_commodities;
    reg->use_tran_num_for_num_field =
        (qof_book_use_split_action_for_num_field (gnc_get_current_book ())
         ? FALSE : TRUE);

    layout = gnc_split_register_layout_new (reg);

    if (is_template)
        model = gnc_template_register_model_new ();
    else
        model = gnc_split_register_model_new ();
    model->handler_user_data = reg;

    control = gnc_split_register_control_new ();
    control->user_data = reg;

    reg->table = gnc_table_new (layout, model, control);

    gnc_split_register_config_cells (reg);

    /* Set up header */
    {
        VirtualCellLocation vcell_loc = { 0, 0 };
        CellBlock* header;

        header = gnc_table_layout_get_cursor (reg->table->layout, CURSOR_HEADER);

        gnc_table_set_vcell (reg->table, header, NULL, TRUE, TRUE, vcell_loc);
    }

    /* Set up first and only initial row */
    {
        VirtualLocation vloc;
        CellBlock* cursor;

        vloc.vcell_loc.virt_row = 1;
        vloc.vcell_loc.virt_col = 0;
        vloc.phys_row_offset = 0;
        vloc.phys_col_offset = 0;

        cursor = gnc_table_layout_get_cursor (reg->table->layout,
                                              CURSOR_SINGLE_LEDGER);

        gnc_table_set_vcell (reg->table, cursor, NULL, TRUE, TRUE, vloc.vcell_loc);

        if (gnc_table_find_close_valid_cell (reg->table, &vloc, FALSE))
            gnc_table_move_cursor (reg->table, vloc);
        else
        {
            PERR ("Can't find valid initial location");
        }
    }
}

SplitRegister*
gnc_split_register_new (SplitRegisterType type,
                        SplitRegisterStyle style,
                        gboolean use_double_line,
                        gboolean is_template,
                        gboolean mismatched_commodities)
{
    SplitRegister* reg;
    gboolean default_do_auto_complete = TRUE;

    reg = g_new0 (SplitRegister, 1);

    if (type >= NUM_SINGLE_REGISTER_TYPES)
        style = REG_STYLE_JOURNAL;

    gnc_split_register_init (reg,
                             type,
                             style,
                             use_double_line,
                             default_do_auto_complete,
                             is_template,
                             mismatched_commodities);

    return reg;
}

void
gnc_split_register_config (SplitRegister* reg,
                           SplitRegisterType newtype,
                           SplitRegisterStyle newstyle,
                           gboolean use_double_line)
{
    if (!reg) return;

    /* If shrinking the transaction split, put the cursor on the first row of the trans */
    if (reg->use_double_line && !use_double_line)
    {
        VirtualLocation virt_loc = reg->table->current_cursor_loc;
        if (gnc_table_find_close_valid_cell (reg->table, &virt_loc, FALSE))
        {
            if (virt_loc.phys_row_offset)
            {
                gnc_table_move_vertical_position (reg->table, &virt_loc,
                                                  -virt_loc.phys_row_offset);
                gnc_table_move_cursor_gui (reg->table, virt_loc);
            }
        }
        else
        {
            /* WTF?  Go to a known safe location. */
            virt_loc.vcell_loc.virt_row = 1;
            virt_loc.vcell_loc.virt_col = 0;
            virt_loc.phys_row_offset = 0;
            virt_loc.phys_col_offset = 0;
            gnc_table_move_cursor_gui (reg->table, virt_loc);
        }
    }

    reg->type = newtype;

    if (reg->type >= NUM_SINGLE_REGISTER_TYPES)
        newstyle = REG_STYLE_JOURNAL;

    reg->style = newstyle;
    reg->use_double_line = use_double_line;

    gnc_table_realize_gui (reg->table);
}

void
gnc_split_register_set_auto_complete (SplitRegister* reg,
                                      gboolean do_auto_complete)
{
    g_return_if_fail (reg);
    reg->do_auto_complete = do_auto_complete;
}

static void
gnc_split_register_destroy_info (SplitRegister* reg)
{
    SRInfo* info;

    if (reg == NULL)
        return;

    if (reg->unrecn_splits != NULL)
    {
        g_list_free (reg->unrecn_splits);
        reg->unrecn_splits =  NULL;
    }

    info = reg->sr_info;
    if (!info)
        return;

    g_free (info->tdebit_str);
    g_free (info->tcredit_str);

    info->debit_str = NULL;
    info->tdebit_str = NULL;
    info->credit_str = NULL;
    info->tcredit_str = NULL;

    g_free (reg->sr_info);

    reg->sr_info = NULL;
}

void
gnc_split_register_set_data (SplitRegister* reg, void* user_data,
                             SRGetParentCallback get_parent)
{
    SRInfo* info = gnc_split_register_get_info (reg);

    g_return_if_fail (reg != NULL);

    info->user_data = user_data;
    info->get_parent = get_parent;
}

static void
gnc_split_register_cleanup (SplitRegister* reg)
{
    SRInfo* info = gnc_split_register_get_info (reg);
    Transaction* pending_trans;
    Transaction* blank_trans = NULL;
    Split* blank_split;

    ENTER ("reg=%p", reg);

    blank_split = xaccSplitLookup (&info->blank_split_guid,
                                   gnc_get_current_book ());

    pending_trans = xaccTransLookup (&info->pending_trans_guid,
                                     gnc_get_current_book ());

    gnc_suspend_gui_refresh ();

    /* Destroy the transaction containing the "blank split", which was only
     * created to support the area for entering a new transaction. Since the
     * register is closing, this transaction is no longer needed. */
    if (blank_split != NULL)
    {
        gboolean was_open;

        blank_trans = xaccSplitGetParent (blank_split);

        DEBUG ("blank_split=%p, blank_trans=%p, pending_trans=%p",
               blank_split, blank_trans, pending_trans);

        /* Destroying the transaction will automatically remove its splits. */
        was_open = xaccTransIsOpen (blank_trans);
        xaccTransDestroy (blank_trans);
        if (was_open)
            xaccTransCommitEdit (blank_trans);

        /* Update the register info. */
        if (blank_trans == pending_trans)
        {
            info->pending_trans_guid = *guid_null ();
            pending_trans = NULL;
        }
        info->blank_split_guid = *guid_null ();
        info->auto_complete = FALSE;
        blank_split = NULL;
    }

    /* be sure to take care of any open transactions */
    if (pending_trans != NULL)
    {
        g_critical ("BUG DETECTED: pending_trans=%p, blank_split=%p, blank_trans=%p",
                    pending_trans, blank_split, blank_trans);
        g_assert_not_reached ();
        info->pending_trans_guid = *guid_null ();
        /* CAS: It's not clear to me that we'd really want to commit
           here, rather than rollback. But, maybe this is just dead
           code. */
        if (xaccTransIsOpen (pending_trans))
            xaccTransCommitEdit (pending_trans);
        else g_assert_not_reached ();

        pending_trans = NULL;
    }

    gnc_split_register_destroy_info (reg);

    gnc_resume_gui_refresh ();

    LEAVE (" ");
}

void
gnc_split_register_destroy (SplitRegister* reg)
{
    g_return_if_fail (reg);

    ENTER ("reg=%p", reg);

    gnc_prefs_remove_cb_by_func (GNC_PREFS_GROUP_GENERAL,
                                 GNC_PREF_ACCOUNTING_LABELS,
                                 split_register_pref_changed,
                                 reg);
    gnc_prefs_remove_cb_by_func (GNC_PREFS_GROUP_GENERAL,
                                 GNC_PREF_ACCOUNT_SEPARATOR,
                                 split_register_pref_changed,
                                 reg);
    gnc_prefs_remove_cb_by_func (GNC_PREFS_GROUP_GENERAL_REGISTER,
                                 GNC_PREF_SHOW_LEAF_ACCT_NAMES,
                                 split_register_pref_changed,
                                 reg);
    gnc_prefs_remove_cb_by_func (GNC_PREFS_GROUP_GENERAL_REGISTER,
                                 GNC_PREF_ALT_COLOR_BY_TRANS,
                                 split_register_pref_changed,
                                 reg);
    gnc_book_option_remove_cb (OPTION_NAME_NUM_FIELD_SOURCE,
                               split_register_book_option_changed,
                               reg);

    gnc_split_register_cleanup (reg);

    gnc_table_destroy (reg->table);
    reg->table = NULL;

    /* free the memory itself */
    g_free (reg);
    LEAVE (" ");
}

void
gnc_split_register_set_read_only (SplitRegister* reg, gboolean read_only)
{
    gnc_table_model_set_read_only (reg->table->model, read_only);
}<|MERGE_RESOLUTION|>--- conflicted
+++ resolved
@@ -1253,12 +1253,8 @@
         DEBUG ("committing");
         xaccTransCommitEdit (trans);
     }
-<<<<<<< HEAD
     gnc_resume_gui_refresh ();
-=======
-    gnc_resume_gui_refresh();
     gnc_split_register_redraw (reg);
->>>>>>> 18a4824b
     LEAVE (" ");
 }
 
