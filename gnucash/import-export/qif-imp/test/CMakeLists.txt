

set(QIF_IMP_TEST_INCLUDE_DIRS)
set(QIF_IMP_TEST_LIBS)

set(scm_qifimp_test_with_srfi64_SOURCES
  test-qif-imp.scm
  test-qif-parse.scm
  test-qif-merge-groups.scm
  )

set (GUILE_DEPENDS
  scm-gnc-module
  scm-app-utils
  scm-engine
  scm-test-engine
  scm-gettext
  scm-scm
  scm-qif-import
)
gnc_add_test(test-link-qif-imp test-link.c QIF_IMP_TEST_INCLUDE_DIRS QIF_IMP_TEST_LIBS)

if (HAVE_SRFI64)
  gnc_add_scheme_tests("${scm_qifimp_test_with_srfi64_SOURCES}")
<<<<<<< HEAD

  gnc_add_scheme_test_targets(scm-test-qif-imp-srfi64
    "${scm_qifimp_test_with_srfi64_SOURCES}"
    "tests"
    "${GUILE_DEPENDS};scm-srfi64-extras"
    FALSE
    )
=======
  add_dependencies(check scm-qif-import-2 scm-qif-import)
>>>>>>> d35ebd15
endif (HAVE_SRFI64)

set_dist_list(test_qif_import_DIST CMakeLists.txt test-link.c
  ${scm_qifimp_test_with_srfi64_SOURCES})<|MERGE_RESOLUTION|>--- conflicted
+++ resolved
@@ -22,7 +22,6 @@
 
 if (HAVE_SRFI64)
   gnc_add_scheme_tests("${scm_qifimp_test_with_srfi64_SOURCES}")
-<<<<<<< HEAD
 
   gnc_add_scheme_test_targets(scm-test-qif-imp-srfi64
     "${scm_qifimp_test_with_srfi64_SOURCES}"
@@ -30,9 +29,7 @@
     "${GUILE_DEPENDS};scm-srfi64-extras"
     FALSE
     )
-=======
   add_dependencies(check scm-qif-import-2 scm-qif-import)
->>>>>>> d35ebd15
 endif (HAVE_SRFI64)
 
 set_dist_list(test_qif_import_DIST CMakeLists.txt test-link.c
