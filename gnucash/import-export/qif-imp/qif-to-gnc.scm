;;;;;;;;;;;;;;;;;;;;;;;;;;;;;;;;;;;;;;;;;;;;;;;;;;;;;;;;;;;;;;;;;
;;;  qif-to-gnc.scm
;;;  this is where QIF transactions are transformed into a
;;;  Gnucash account tree.
;;;
;;;  Copyright 2000-2001 Bill Gribble <grib@billgribble.com>
;;;;;;;;;;;;;;;;;;;;;;;;;;;;;;;;;;;;;;;;;;;;;;;;;;;;;;;;;;;;;;;;;
;;;;;;;;;;;;;;;;;;;;;;;;;;;;;;;;;;;;;;;;;;;;;;;;;;;;;;;;;;;;;;;;;
;; This program is free software; you can redistribute it and/or
;; modify it under the terms of the GNU General Public License as
;; published by the Free Software Foundation; either version 2 of
;; the License, or (at your option) any later version.
;;
;; This program is distributed in the hope that it will be useful,
;; but WITHOUT ANY WARRANTY; without even the implied warranty of
;; MERCHANTABILITY or FITNESS FOR A PARTICULAR PURPOSE.  See the
;; GNU General Public License for more details.
;;
;; You should have received a copy of the GNU General Public License
;; along with this program; if not, contact:
;;
;; Free Software Foundation           Voice:  +1-617-542-5942
;; 51 Franklin Street, Fifth Floor    Fax:    +1-617-542-2652
;; Boston, MA  02110-1301,  USA       gnu@gnu.org
;;;;;;;;;;;;;;;;;;;;;;;;;;;;;;;;;;;;;;;;;;;;;;;;;;;;;;;;;;;;;;;;;


(use-modules (srfi srfi-13))
<<<<<<< HEAD
(use-modules (gnucash string))
=======
(use-modules (ice-9 match))
(use-modules (gnucash import-export string))
>>>>>>> 2c1ce30d

(define (n- n) (gnc-numeric-neg n))
(define (nsub a b) (gnc-numeric-sub a b 0 GNC-DENOM-LCD))
(define (n+ a b) (gnc-numeric-add a b 0 GNC-DENOM-LCD))
(define (n* a b) (gnc-numeric-mul a b 0 GNC-DENOM-REDUCE))
(define (n/ a b) (gnc-numeric-div a b 0 GNC-DENOM-REDUCE))

;;;;;;;;;;;;;;;;;;;;;;;;;;;;;;;;;;;;;;;;;;;;;;;;;;;;;;;;;;;;;;;;;
;;  qif-import:find-or-make-acct
;;
;;  Given a colon-separated account path, return an Account* to
;;  an existing or new account.
;;;;;;;;;;;;;;;;;;;;;;;;;;;;;;;;;;;;;;;;;;;;;;;;;;;;;;;;;;;;;;;;;

(define (qif-import:find-or-make-acct acct-info check-types? commodity
				      check-commodity? default-currency
                                      gnc-acct-hash old-root new-root)
  (let* ((sep (gnc-get-account-separator-string))
         (gnc-name (qif-map-entry:gnc-name acct-info))
         (existing-account (hash-ref gnc-acct-hash gnc-name))
         (same-gnc-account
          (gnc-account-lookup-by-full-name old-root gnc-name))
         (allowed-types
          (qif-map-entry:allowed-types acct-info))
         (make-new-acct #f)
         (incompatible-acct #f))

    (define (compatible? account)
      (let ((acc-type (xaccAccountGetType account))
            (acc-commodity (xaccAccountGetCommodity account)))
        (and
         (if check-types?
             (and (list? allowed-types)
                  (memv acc-type allowed-types))
             #t)
	 (if check-commodity?
	     (gnc-commodity-equiv acc-commodity commodity)
	     #t))))

    (define (make-unique-name-variant long-name short-name)
      (if (not (null? (gnc-account-lookup-by-full-name old-root long-name)))
          (let loop ((count 2))
            (let* ((test-name
                    (string-append long-name (format #f " ~a" count)))
                   (test-acct
                    (gnc-account-lookup-by-full-name old-root test-name)))
              (if (and (not (null? test-acct)) (not (compatible? test-acct)))
                  (loop (+ 1 count))
                  (string-append short-name (format #f " ~a" count)))))
          short-name))

    ;; If a GnuCash account already exists in the old root with the same
    ;; name, that doesn't necessarily mean we can use it. The type and
    ;; commodity must be  compatible.
    (if (and same-gnc-account (not (null? same-gnc-account)))
        (if (compatible? same-gnc-account)
            (begin
              ;; The existing GnuCash account is compatible, so we
              ;; can use it. Make sure we use the same type.
              (set! make-new-acct #f)
              (set! incompatible-acct #f)
              (set! allowed-types
                    (list (xaccAccountGetType same-gnc-account))))
            (begin
              ;; There's an existing, incompatible account with that name,
              ;; so we have to make a new account with different properties
              ;; and a slightly different name.
              (set! make-new-acct #t)
              (set! incompatible-acct #t)))
        (begin
          ;; Otherwise, there's no existing account with the same name.
          (set! make-new-acct #t)
          (set! incompatible-acct #f)))

    ;; here, existing-account means a previously *created* account
    ;; (possibly a new account, possibly a copy of an existing gnucash
    ;; acct)
    (if (and (and existing-account (not (null? existing-account)))
             (compatible? existing-account))
        existing-account
        (let ((new-acct (xaccMallocAccount (gnc-get-current-book)))
              (parent-acct #f)
              (parent-name #f)
              (acct-name #f)
              (last-sep #f))

          ;; This procedure returns a default account type.  This could
          ;; be smarter, but at least it won't allow security account
          ;; types to be used on currency-denominated accounts.
          (define (default-account-type allowed-types currency?)
            (if (or (not allowed-types)
                    (null? allowed-types))
                ;; None of the allowed types are compatible.
                ;; Bug detected!
                (throw 'bug
                       "qif-import:find-or-make-acct"
                       "No valid account types allowed for account ~A."
                       (list acct-name)
                       #f)
                (if (memv (car allowed-types) (list GNC-STOCK-TYPE
                                                    GNC-MUTUAL-TYPE))
                    ;; The type is incompatible with a currency.
                    (if currency?
                      (default-account-type (cdr allowed-types)
                                            currency?)
                      (car allowed-types))
                    ;; The type is compatible with a currency.
                    (if currency?
                      (car allowed-types)
                      (default-account-type (cdr allowed-types)
                                            currency?)))))

          (set! last-sep (gnc:string-rcontains gnc-name sep))

          (xaccAccountBeginEdit new-acct)

          ;; if this is a copy of an existing gnc account, copy the
          ;; account properties.  For incompatible existing accts,
          ;; we'll do something different later.
          (if (and same-gnc-account (not (null? same-gnc-account)))
              (begin
                (xaccAccountSetName
                 new-acct (xaccAccountGetName same-gnc-account))
                (xaccAccountSetDescription
                 new-acct (xaccAccountGetDescription same-gnc-account))
                (xaccAccountSetType
                 new-acct (xaccAccountGetType same-gnc-account))
                (xaccAccountSetCommodity
                 new-acct (xaccAccountGetCommodity same-gnc-account))
                (xaccAccountSetNotes
                 new-acct (xaccAccountGetNotes same-gnc-account))
                (xaccAccountSetColor
                 new-acct (xaccAccountGetColor same-gnc-account))
                (xaccAccountSetCode
                 new-acct (xaccAccountGetCode same-gnc-account))))

          ;; If this is a nested account foo:bar:baz, make sure
          ;; that foo:bar and foo exist also.
          (if last-sep
              (begin
                (set! parent-name (substring gnc-name 0 last-sep))
                (set! acct-name (substring gnc-name (+ (string-length sep)
                                                       last-sep))))
              (set! acct-name gnc-name))

          ;; If this is a completely new account (as opposed to a copy
          ;; of an existing account), use the parameters passed in.
          (if make-new-acct
              (begin
                ;; Set the name, description, and commodity.
                (xaccAccountSetName new-acct acct-name)
                (if (qif-map-entry:description acct-info)
                    (xaccAccountSetDescription
                     new-acct (qif-map-entry:description acct-info)))
                (xaccAccountSetCommodity new-acct commodity)

                ;; If there was an existing, incompatible account with
                ;; the same name, set the new account name to be unique,
                ;; and set a description that hints at what's happened.
                (if incompatible-acct
                    (let ((new-name (make-unique-name-variant
                                     gnc-name acct-name)))
                      (xaccAccountSetName new-acct new-name)
                      (xaccAccountSetDescription
                       new-acct
                       (_ "QIF import: Name conflict with another account."))))

                ;; Set the account type.
                (xaccAccountSetType new-acct
                                    (default-account-type
                                      (qif-map-entry:allowed-types acct-info)
                                      (gnc-commodity-is-currency commodity)))))
          (xaccAccountCommitEdit new-acct)

          ;; If a parent account is needed, find or make it.
          (if last-sep
              (let ((pinfo (make-qif-map-entry)))
                (qif-map-entry:set-qif-name! pinfo parent-name)
                (qif-map-entry:set-gnc-name! pinfo parent-name)
                (qif-map-entry:set-allowed-types!
                 acct-info (list (xaccAccountGetType new-acct)))
                (qif-map-entry:set-allowed-types!
                 pinfo (qif-map-entry:allowed-parent-types acct-info))

                (set! parent-acct (qif-import:find-or-make-acct
                                   pinfo #t default-currency #f default-currency
                                   gnc-acct-hash old-root new-root))))
          (if (and parent-acct (not (null? parent-acct)))
              (gnc-account-append-child parent-acct new-acct)
              (gnc-account-append-child new-root new-acct))

          (hash-set! gnc-acct-hash gnc-name new-acct)
          new-acct))))


;;;;;;;;;;;;;;;;;;;;;;;;;;;;;;;;;;;;;;;;;;;;;;;;;;;;;;;;;;;;;;;;;
;; qif-import:qif-to-gnc
;;
;; This is the top-level of the back end conversion from QIF
;; to GnuCash. All the account mappings and so on should be
;; done before this is called.
;;
;; This procedure returns:
;;   success: the root of the imported tree
;;   failure: a symbol indicating the reason
;;   cancel:  #t
;;   bug:     #f
;;;;;;;;;;;;;;;;;;;;;;;;;;;;;;;;;;;;;;;;;;;;;;;;;;;;;;;;;;;;;;;;;

(define (qif-import:qif-to-gnc qif-files-list
                               qif-acct-map qif-cat-map
                               qif-memo-map stock-map
                               default-currency-name
                               transaction-status-pref
                               progress-dialog)

  ;; This procedure does all the work. We'll define it, then call it safely.
  (define (private-convert)
    (let* ((old-root (gnc-get-current-root-account))
           (new-root (xaccMallocAccount (gnc-get-current-book)))
           (gnc-acct-hash (make-hash-table 20))
           (sep (gnc-get-account-separator-string))
           (default-currency
             (gnc-commodity-table-find-full
              (gnc-commodity-table-get-table (gnc-get-current-book))
              GNC_COMMODITY_NS_CURRENCY default-currency-name))
           (sorted-accounts-list '())
           (markable-xtns '())
           (sorted-qif-files-list (sort qif-files-list
                                        (lambda (a b)
                                          (> (length (qif-file:xtns a))
                                             (length (qif-file:xtns b))))))
           (work-to-do 0)
           (work-done 0))
      ;; Log any errors
      (define (errorproc message)
        (if (string? message)
              (qif-import:log progress-dialog "qif-import:qif-to-gnc"
                            message)))
      ;; This procedure handles progress reporting, pause, and cancel.
      (define (update-progress)
        (set! work-done (+ 1 work-done))
        (if (and progress-dialog
                 (zero? (remainder work-done 8)))
            (begin
              (gnc-progress-dialog-set-value progress-dialog
                                             (/ work-done work-to-do))
              (qif-import:check-pause progress-dialog)
              (if qif-import:canceled
                  (throw 'cancel)))))


      (if progress-dialog
          (gnc-progress-dialog-set-sub progress-dialog
                                      (_ "Preparing to convert your QIF data")))

      ;; Build a list of all accounts to create for the import tree.
      ;; We need to iterate over the account, category, and payee/memo
      ;; mappings to build the list.
      (hash-fold
       (lambda (k v p)
         (if (qif-map-entry:display? v)
             (set! sorted-accounts-list
                   (cons v sorted-accounts-list)))
         #t)
       #t qif-acct-map)

      (hash-fold
       (lambda (k v p)
         (if (qif-map-entry:display? v)
             (set! sorted-accounts-list
                   (cons v sorted-accounts-list)))
         #t)
       #t qif-cat-map)

      (hash-fold
       (lambda (k v p)
         (if (qif-map-entry:display? v)
             (set! sorted-accounts-list
                   (cons v sorted-accounts-list)))
         #t)
       #t qif-memo-map)
      (set! work-to-do (length sorted-accounts-list))

      ;; Before trying to mark transactions, prune down the list to
      ;; those that are transfers between QIF accounts.
      (for-each
       (lambda (qif-file)
         (for-each
          (lambda (xtn)
            (set! work-to-do (+ 1 work-to-do))
            (let splitloop ((splits (qif-xtn:splits xtn)))
              (if (qif-split:category-is-account? (car splits))
                  (begin
                    (set! markable-xtns (cons xtn markable-xtns))
                    (set! work-to-do (+ 1 work-to-do)))
                  (if (not (null? (cdr splits)))
                      (splitloop (cdr splits))))))
          (qif-file:xtns qif-file)))
       qif-files-list)


      ;; Build a local account tree to hold converted transactions.
      (if progress-dialog
          (gnc-progress-dialog-set-sub progress-dialog
                                       (_ "Creating accounts")))

      ;; Sort the account list on the depth of the account path.  If a
      ;; short part is explicitly mentioned, make sure it gets created
      ;; before the deeper path that would create the parent accounts
      ;; without enough information about their type.
      (set! sorted-accounts-list
            (sort sorted-accounts-list
                  (lambda (a b)
                    (< (gnc:substring-count (qif-map-entry:gnc-name a)
                                            sep)
                       (gnc:substring-count (qif-map-entry:gnc-name b)
                                            sep)))))

      ;; Make all the accounts.
      (for-each
       (lambda (acctinfo)
         (let* ((security
                 (and stock-map
                      (hash-ref stock-map
                                (qif-import:get-account-name
                                 (qif-map-entry:qif-name acctinfo)))))
                (ok-types (qif-map-entry:allowed-types acctinfo))
                (equity? (memv GNC-EQUITY-TYPE ok-types))
                (stock? (or (memv GNC-STOCK-TYPE ok-types)
                            (memv GNC-MUTUAL-TYPE ok-types))))

           (update-progress)
           (cond ((and equity? security)  ;; a "retained holdings" acct
                  (qif-import:find-or-make-acct acctinfo #f
                                                security #t
                                                default-currency
                                                gnc-acct-hash
                                                old-root new-root))
                 ((and security (or stock?
                                    (gnc-commodity-is-currency security)))
                  (qif-import:find-or-make-acct
                   acctinfo #f security #t default-currency
                   gnc-acct-hash old-root new-root))
                 (#t
                  (qif-import:find-or-make-acct
                   acctinfo #f default-currency #t default-currency
                   gnc-acct-hash old-root new-root)))))
       sorted-accounts-list)

      ;; Run through the markable transactions marking any
      ;; duplicates.  marked transactions/splits won't get imported.
      (if progress-dialog
          (gnc-progress-dialog-set-sub progress-dialog
                                    (_ "Matching transfers between accounts")))
      (if (> (length markable-xtns) 1)
          (let xloop ((xtn (car markable-xtns))
                      (rest (cdr markable-xtns)))
            ;; Update the progress.
            (update-progress)

            (if (not (qif-xtn:mark xtn))
                (qif-import:mark-matching-xtns xtn rest errorproc))
            (if (not (null? (cdr rest)))
                (xloop (car rest) (cdr rest)))))

      ;; Iterate over files. Going in the sort order by number of
      ;; transactions should give us a small speed advantage.
      (for-each
       (lambda (qif-file)
         (if progress-dialog
             (gnc-progress-dialog-set-sub progress-dialog
                                          (string-append (_ "Converting") " "
                                                     (qif-file:path qif-file))))
         (for-each
          (lambda (xtn)
            ;; Update the progress.
            (update-progress)

            (if (not (qif-xtn:mark xtn))
                ;; Convert into a GnuCash transaction.
                (let ((gnc-xtn (xaccMallocTransaction
                                (gnc-get-current-book))))
                  (xaccTransBeginEdit gnc-xtn)

                  ;; All accounts & splits are required to be in the
                  ;; user-specified currency. Use it for the txn too.
                  (xaccTransSetCurrency gnc-xtn default-currency)

                  ;; Build the transaction.
                  (qif-import:qif-xtn-to-gnc-xtn xtn qif-file gnc-xtn
                                                 gnc-acct-hash
                                                 qif-acct-map
                                                 qif-cat-map
                                                 qif-memo-map
                                                 transaction-status-pref
                                                 progress-dialog)

                  ;; rebalance and commit everything
                  (xaccTransCommitEdit gnc-xtn))))
          (qif-file:xtns qif-file)))
       sorted-qif-files-list)

      ;; Finished.
      (if progress-dialog
          (gnc-progress-dialog-set-value progress-dialog 1))

      new-root))

  ;; Safely convert the files and return the result.
  (gnc:backtrace-if-exception
    (lambda ()
      (catch 'cancel
             (lambda ()
               (catch #t private-convert (lambda (key . args) key)))
             (lambda (key . args) #t)))))


;;;;;;;;;;;;;;;;;;;;;;;;;;;;;;;;;;;;;;;;;;;;;;;;;;;;;;;;;;;;;;;;;
;; qif-import:qif-xtn-to-gnc-xtn
;; translate a single transaction to a set of gnucash splits and
;; a gnucash transaction structure.
;;;;;;;;;;;;;;;;;;;;;;;;;;;;;;;;;;;;;;;;;;;;;;;;;;;;;;;;;;;;;;;;;

(define (qif-import:qif-xtn-to-gnc-xtn qif-xtn qif-file gnc-xtn
                                       gnc-acct-hash
                                       qif-acct-map qif-cat-map qif-memo-map
                                       transaction-status-pref
                                       progress-dialog)
  (let ((splits (qif-xtn:splits qif-xtn))
        (gnc-near-split (xaccMallocSplit (gnc-get-current-book)))
        (near-split-total (gnc-numeric-zero))
        (near-acct-info #f)
        (near-acct-name #f)
        (near-acct #f)
        (qif-payee (qif-xtn:payee qif-xtn))
        (qif-number (qif-xtn:number qif-xtn))
        (qif-action (qif-xtn:action qif-xtn))
        (qif-security (qif-xtn:security-name qif-xtn))
        (qif-default-split (qif-xtn:default-split qif-xtn))
        (qif-memo #f)
        (qif-date (qif-xtn:date qif-xtn))
        (qif-from-acct (qif-xtn:from-acct qif-xtn))
        (qif-cleared (qif-xtn:cleared qif-xtn)))

    ;; Set properties of the whole transaction.

    ;; Set the transaction date.
    (cond
      ((not qif-date)
        (qif-import:log progress-dialog
                        "qif-import:qif-xtn-to-gnc-xtn"
                        (_ "Missing transaction date."))
        (throw 'bad-date
               "qif-import:qif-xtn-to-gnc-xtn"
               "Missing transaction date."
               #f
               #f))
 
      (else
        (apply xaccTransSetDate gnc-xtn (qif-xtn:date qif-xtn))))

    ;; fixme: bug #105
    (if qif-payee
        (xaccTransSetDescription gnc-xtn qif-payee))
    (if qif-number
        ;; Use function that will set either tran-num or split-action per
        ;; book option.
        (gnc-set-num-action gnc-xtn gnc-near-split qif-number #f))

    ;; Look for the transaction memo (QIF "M" line). When a default split
    ;; exists, the memo can be found there. Otherwise, it will be in the
    ;; first member of the splits list.
    (if qif-default-split
       (set! qif-memo (qif-split:memo qif-default-split))
       (set! qif-memo (qif-split:memo (car (qif-xtn:splits qif-xtn)))))
    (if qif-memo
	  (if (or (not qif-payee)
	          (equal? qif-payee ""))
	      (xaccTransSetDescription gnc-xtn qif-memo)
	      ;; Use the memo for the transaction notes. Previously this went to
	      ;; the debit/credit lines. See bug 495219 for more information.
	      (xaccTransSetNotes gnc-xtn qif-memo)))

    ;; Look for the transaction status (QIF "C" line). When it exists, apply
    ;; the cleared (c) or reconciled (y) status to the split. Otherwise, apply
    ;; user preference.
    (case qif-cleared
      ((cleared) (xaccSplitSetReconcile gnc-near-split #\c))
      ((reconciled) (xaccSplitSetReconcile gnc-near-split #\y))
      (else (xaccSplitSetReconcile gnc-near-split transaction-status-pref)))

    (if (not qif-security)
        (begin
          ;; NON-STOCK TRANSACTIONS: the near account is the current
          ;; bank-account or the default associated with the file.
          ;; the far account is the one associated with the split
          ;; category.
          (set! near-acct-info (hash-ref qif-acct-map qif-from-acct))
          (set! near-acct-name (qif-map-entry:gnc-name near-acct-info))
          (set! near-acct (hash-ref gnc-acct-hash near-acct-name))

          ;; iterate over QIF splits.  Each split defines one "far
          ;; end" for the transaction.
          (for-each
           (lambda (qif-split)
             (if (not (qif-split:mark qif-split))
                 (let ((gnc-far-split (xaccMallocSplit
                                       (gnc-get-current-book)))
                       (far-acct-info #f)
                       (far-acct-name #f)
                       (far-acct #f)
                       (split-amt (qif-split:amount qif-split))
                       ;; For split transactions, get this split's memo.
                       (memo
                         (if qif-default-split
                             (qif-split:memo qif-split) #f))
                       (cat (qif-split:category qif-split)))

                   (if (not split-amt) (set! split-amt (gnc-numeric-zero)))
                   ;; fill the splits in (near first).  This handles
                   ;; files in multiple currencies by pulling the
                   ;; currency value from the file import.
                   (set! near-split-total (n+ near-split-total split-amt))
                   (xaccSplitSetValue gnc-far-split (n- split-amt))
                   (xaccSplitSetAmount gnc-far-split (n- split-amt))

                   (if memo (xaccSplitSetMemo gnc-far-split memo))

                   ;; figure out what the far acct is
                   (cond
                    ;; If the category is an account, use the account mapping.
                    ((and (not (string=? cat ""))
                          (qif-split:category-is-account? qif-split))
                     (set! far-acct-info (hash-ref qif-acct-map cat)))

                    ;; Otherwise, if it isn't empty, use the category mapping.
                    ((not (string=? cat ""))
                     (set! far-acct-info (hash-ref qif-cat-map cat)))

                    ;; Otherwise, for non-split QIF transactions, try a payee
                    ;; mapping, and if that doesn't work, try mapping the
                    ;; transaction memo. For split transactions, map the memo
                    ;; for this particular split line. If all else fails, use
                    ;; the default category mapping (the Unspecified account,
                    ;; unless the user has changed it).
                    (#t
                     (set! far-acct-info
                           (if (= (length splits) 1)
                               (or (and (string? qif-payee)
                                        (not (string=? qif-payee ""))
                                        (hash-ref qif-memo-map qif-payee))
                                   (and (string? qif-memo)
                                        (not (string=? qif-memo ""))
                                        (hash-ref qif-memo-map qif-memo)))
                               (and (string? memo)
                                    (not (string=? memo ""))
                                    (hash-ref qif-memo-map memo))))))

                   (set! far-acct-name (if far-acct-info
                                           (qif-map-entry:gnc-name far-acct-info)
                                           (default-unspec-acct)))
                   (set! far-acct (hash-ref gnc-acct-hash far-acct-name))

                   ;; set the reconcile status.
                   (case (qif-split:matching-cleared qif-split)
                     ((cleared) (xaccSplitSetReconcile gnc-far-split #\c))
                     ((reconciled) (xaccSplitSetReconcile gnc-far-split #\y)))

                   ;; finally, plug the split into the account
                   (xaccSplitSetAccount gnc-far-split far-acct)
                   (xaccSplitSetParent gnc-far-split gnc-xtn))))
           splits)

          ;; the value of the near split is the total of the far splits.
          (xaccSplitSetValue gnc-near-split near-split-total)
          (xaccSplitSetAmount gnc-near-split near-split-total)
          (xaccSplitSetParent gnc-near-split gnc-xtn)
          (xaccSplitSetAccount gnc-near-split near-acct))

        ;; STOCK TRANSACTIONS: the near/far accounts depend on the
        ;; "action" encoded in the Number field.  It's generally the
        ;; security account (for buys, sells, and reinvests) but can
        ;; also be an interest, dividend, or SG/LG account.
        (let* ((share-price (qif-xtn:share-price qif-xtn))
               (num-shares (qif-xtn:num-shares qif-xtn))
               (split-amt #f)
               (xtn-amt (qif-split:amount (car (qif-xtn:splits qif-xtn))))
               (qif-accts #f)
               (qif-near-acct #f)
               (qif-far-acct #f)
               (qif-commission-acct #f)
               (far-acct-info #f)
               (far-acct-name #f)
               (far-acct #f)
               (commission-acct #f)
               (commission-amt (qif-xtn:commission qif-xtn))
               (commission-split #f)
               (gnc-far-split (xaccMallocSplit (gnc-get-current-book))))

          (if (not num-shares) (set! num-shares (gnc-numeric-zero)))

          ;; Determine the extended price of all shares without commission.
          (if xtn-amt
              ;; Adjust for commission (if any).
              (if commission-amt
                  (case qif-action
                    ((sell sellx shrsout)
                     (set! split-amt (n+ xtn-amt commission-amt)))
                    (else
                     (set! split-amt (nsub xtn-amt commission-amt))))
                  (set! split-amt xtn-amt))
              ;; There's no grand total available.
              (if share-price
                  ;; Use the given share price, despite possible rounding.
                  (set! split-amt (n* num-shares share-price))
                  (set! split-amt (gnc-numeric-zero))))

          ;; Determine the share price.
          (if (not share-price)
              (set! share-price (gnc-numeric-zero))
              (if (and xtn-amt (not (gnc-numeric-zero-p num-shares)))
                  ;; There's a share price but it could be imprecise
                  ;; enough to cause rounding. We can compute a better
                  ;; share price ourselves. For more information, see
                  ;; bug 373584.
                  (set! share-price (n/ split-amt num-shares))))

          ;; I don't think this should ever happen, but I want
          ;; to keep this check just in case.
          (if (> (length splits) 1)
              (gnc:warn "qif-import:qif-xtn-to-gnc-xtn: "
                        "splits in stock transaction!"))

          (set! qif-accts
                (qif-split:accounts-affected (car (qif-xtn:splits qif-xtn))
                                             qif-xtn))

          (set! qif-near-acct (car qif-accts))
          (set! qif-far-acct (cadr qif-accts))
          (set! qif-commission-acct (caddr qif-accts))

          ;; Translate the QIF account names into GnuCash accounts.
          (if (and qif-near-acct qif-far-acct)
              (begin
                ;; Determine the near account.
                (set! near-acct-info
                      (or (hash-ref qif-acct-map qif-near-acct)
                          (hash-ref qif-cat-map qif-near-acct)))
                (set! near-acct-name (qif-map-entry:gnc-name near-acct-info))
                (set! near-acct (hash-ref gnc-acct-hash near-acct-name))

                ;; Determine the far account.
                (if (or (not (string? qif-far-acct))
                        (string=? qif-far-acct ""))
                    ;; No far account name is specified, so try a
                    ;; payee or memo mapping to get a default.
                    (set! far-acct-info
                          (or (hash-ref qif-memo-map (qif-xtn:payee qif-xtn))
                              (hash-ref qif-memo-map
                                        (qif-split:memo
                                          (car (qif-xtn:splits qif-xtn)))))))
                (if (not far-acct-info)
                    (set! far-acct-info
                          (or (hash-ref qif-acct-map qif-far-acct)
                              (hash-ref qif-cat-map qif-far-acct))))
                (set! far-acct-name (qif-map-entry:gnc-name far-acct-info))
                (set! far-acct (hash-ref gnc-acct-hash far-acct-name))))

          ;; the amounts and signs: are shares going in or out?
          ;; are amounts currency or shares?
          (case qif-action
            ((buy buyx reinvint reinvdiv reinvsg reinvsh reinvmd reinvlg)
             (if (not share-price) (set! share-price (gnc-numeric-zero)))
             (xaccSplitSetAmount gnc-near-split num-shares)
             (xaccSplitSetValue gnc-near-split split-amt)
             (xaccSplitSetValue gnc-far-split (n- xtn-amt))
             (xaccSplitSetAmount gnc-far-split (n- xtn-amt)))

            ((sell sellx)
             (if (not share-price) (set! share-price (gnc-numeric-zero)))
             (xaccSplitSetAmount gnc-near-split (n- num-shares))
             (xaccSplitSetValue gnc-near-split (n- split-amt))
             (xaccSplitSetValue gnc-far-split xtn-amt)
             (xaccSplitSetAmount gnc-far-split xtn-amt))

            ((cgshort cgshortx cgmid cgmidx cglong cglongx intinc intincx
                      div divx miscinc miscincx xin rtrncap rtrncapx)
             (xaccSplitSetValue gnc-near-split xtn-amt)
             (xaccSplitSetAmount gnc-near-split xtn-amt)
             (xaccSplitSetValue gnc-far-split (n- xtn-amt))
             (xaccSplitSetAmount gnc-far-split (n- xtn-amt)))

            ((xout miscexp miscexpx margint margintx)
             (xaccSplitSetValue gnc-near-split (n- xtn-amt))
             (xaccSplitSetAmount gnc-near-split (n- xtn-amt))
             (xaccSplitSetValue gnc-far-split  xtn-amt)
             (xaccSplitSetAmount gnc-far-split  xtn-amt))

            ((shrsin)
             ;; getting rid of the old equity-acct-per-stock trick.
             ;; you must now have a cash/basis value for the stock.
             (xaccSplitSetAmount gnc-near-split num-shares)
             (xaccSplitSetValue gnc-near-split split-amt)
             (xaccSplitSetValue gnc-far-split (n- xtn-amt))
             (xaccSplitSetAmount gnc-far-split (n- xtn-amt)))

            ((shrsout)
             ;; shrsout is like shrsin
             (xaccSplitSetAmount gnc-near-split (n- num-shares))
             (xaccSplitSetValue gnc-near-split (n- split-amt))
             (xaccSplitSetValue gnc-far-split xtn-amt)
             (xaccSplitSetAmount gnc-far-split xtn-amt))

            ;; stock splits: QIF just specifies the split ratio, not
            ;; the number of shares in and out, so we have to fetch
            ;; the number of shares from the security account

            ;; FIXME : this could be wrong.  Make sure the
            ;; share-amount is at the correct time.
            ((stksplit)
             (let* ((splitratio (n/ num-shares (gnc-numeric-create 10 1)))
                    (in-shares
                     (xaccAccountGetBalance near-acct))
                    (out-shares (n* in-shares splitratio)))
               (xaccSplitSetAmount gnc-near-split out-shares)
               (xaccSplitSetAmount gnc-far-split (n- in-shares))
               (xaccSplitSetValue gnc-near-split (n- split-amt))
               (xaccSplitSetValue gnc-far-split split-amt))))

          (case (qif-split:matching-cleared (car (qif-xtn:splits qif-xtn)))
            ((cleared) (xaccSplitSetReconcile gnc-far-split #\c))
            ((reconciled) (xaccSplitSetReconcile gnc-far-split #\y)))

          (if qif-commission-acct
              (let* ((commission-acct-info
                      (or (hash-ref qif-acct-map qif-commission-acct)
                          (hash-ref qif-cat-map qif-commission-acct)))
                     (commission-acct-name
                      (and commission-acct-info
                           (qif-map-entry:gnc-name commission-acct-info))))
                (if commission-acct-name
                    (set! commission-acct
                          (hash-ref gnc-acct-hash commission-acct-name)))))

          (if (and commission-amt commission-acct)
              (begin
                (set! commission-split (xaccMallocSplit
                                        (gnc-get-current-book)))
                (xaccSplitSetValue commission-split commission-amt)
                (xaccSplitSetAmount commission-split commission-amt)))

          (if (and qif-near-acct qif-far-acct)
              (begin
                (xaccSplitSetParent gnc-near-split gnc-xtn)
                (xaccSplitSetAccount gnc-near-split near-acct)

                (xaccSplitSetParent gnc-far-split gnc-xtn)
                (xaccSplitSetAccount gnc-far-split far-acct)

                (if commission-split
                    (begin
                      (xaccSplitSetParent commission-split gnc-xtn)
                      (xaccSplitSetAccount commission-split
                                           commission-acct)))))))

    ;; QIF indicates a void transaction by starting the payee with "**VOID**".
    (if (and (string? qif-payee)
             (string-prefix? "**VOID**" qif-payee))
        (xaccTransVoid gnc-xtn "QIF"))

    ;; return the modified transaction (though it's ignored).
    gnc-xtn))


;;;;;;;;;;;;;;;;;;;;;;;;;;;;;;;;;;;;;;;;;;;;;;;;;;;;;;;;;;;;;;;;;
;;  qif-import:mark-matching-xtns
;;  find transactions that are the "opposite half" of xtn and
;;  mark them so they won't be imported.
;;;;;;;;;;;;;;;;;;;;;;;;;;;;;;;;;;;;;;;;;;;;;;;;;;;;;;;;;;;;;;;;;

(define (qif-import:mark-matching-xtns xtn candidate-xtns errorproc)
  (let splitloop ((splits-left (qif-xtn:splits xtn)))

    ;; splits-left starts out as all the splits of this transaction.
    ;; if multiple splits match up with a single split on the other
    ;; end, we may remove more than one split from splits-left with
    ;; each call to mark-some-splits.
    (if (not (null? splits-left))
        (if (and (not (qif-split:mark (car splits-left)))
                 (qif-split:category-is-account? (car splits-left)))
            (set! splits-left
                  (qif-import:mark-some-splits
                   splits-left xtn candidate-xtns errorproc))
            (set! splits-left (cdr splits-left))))

    (if (not (null? splits-left))
        (splitloop splits-left))))


;;;;;;;;;;;;;;;;;;;;;;;;;;;;;;;;;;;;;;;;;;;;;;;;;;;;;;;;;;;;;;;;
;; qif-import:mark-some-splits
;; find split(s) matching elements of splits and mark them so they
;; don't get imported.
;;;;;;;;;;;;;;;;;;;;;;;;;;;;;;;;;;;;;;;;;;;;;;;;;;;;;;;;;;;;;;;;;

(define (qif-import:mark-some-splits splits xtn candidate-xtns errorproc)
  (let* ((split (car splits))
         (near-acct-name #f)
         (far-acct-name #f)
         (date (qif-xtn:date xtn))
         (amount (n- (qif-split:amount split)))
         (group-amount #f)
         (security-name (qif-xtn:security-name xtn))
         (action (qif-xtn:action xtn))
         (bank-xtn? (not security-name))
         (different-acct-splits '())
         (same-acct-splits '())
         (how #f)
         (done #f))

    (if bank-xtn?
        (begin
          (set! near-acct-name (qif-xtn:from-acct xtn))
          (set! far-acct-name (qif-split:category split))
          (set! group-amount (gnc-numeric-zero))

          ;; group-amount is the sum of all the splits in this xtn
          ;; going to the same account as 'split'.  We might be able
          ;; to match this whole group to a single matching opposite
          ;; split.
          (for-each
           (lambda (s)
             (if (and (qif-split:category-is-account? s)
                      (string=? far-acct-name (qif-split:category s)))
                 (begin
                   (set! same-acct-splits
                         (cons s same-acct-splits))
                   (set! group-amount (nsub group-amount (qif-split:amount s))))
                 (set! different-acct-splits
                       (cons s different-acct-splits))))
           splits)

          (set! same-acct-splits (reverse same-acct-splits))
          (set! different-acct-splits (reverse different-acct-splits)))

        ;; stock transactions.  they can't have splits as far as I can
        ;; tell, so the 'different-acct-splits' is always '()
        (let ((qif-accts
               (qif-split:accounts-affected split xtn)))
          (set! near-acct-name (car qif-accts))
          (set! far-acct-name (cadr qif-accts))
          (set! same-acct-splits (list split))
          (if action
              ;; we need to do some special massaging to get
              ;; transactions to match up.  Quicken thinks the near
              ;; and far accounts are different than we do.
              (case action
                ((intincx divx cglongx cgmidx cgshortx rtrncapx margintx
                          sellx)
                 (set! amount (n- amount))
                 (set! near-acct-name (qif-xtn:from-acct xtn))
                 (set! far-acct-name (qif-split:category split)))
                ((miscincx miscexpx)
                 (set! amount (n- amount))
                 (set! near-acct-name (qif-xtn:from-acct xtn))
                 (set! far-acct-name (qif-split:miscx-category split)))
                ((buyx)
                 (set! near-acct-name (qif-xtn:from-acct xtn))
                 (set! far-acct-name (qif-split:category split)))
                ((xout)
                 (set! amount (n- amount)))))))

    ;; this is the grind loop.  Go over every unmarked transaction in
    ;; the candidate-xtns list.
    (let xtn-loop ((xtns candidate-xtns))
      (if (not (and far-acct-name near-acct-name))
          (if errorproc
              (errorproc "Transaction with no or only one associated account."))
          (if (and (not (qif-xtn:mark (car xtns))))
              (string=? (qif-xtn:from-acct (car xtns)) far-acct-name)
              (begin
                (set! how
                      (qif-import:xtn-has-matches? (car xtns) near-acct-name
                                                   date amount group-amount))
                (if how
                    (begin
                      (qif-import:merge-and-mark-xtns xtn same-acct-splits
                                                      (car xtns) how)
                      (set! done #t))))))
      ;; iterate with the next transaction
      (if (and (not done)
               (not (null? (cdr xtns))))
          (xtn-loop (cdr xtns))))

    ;; return the rest of the splits to iterate on
    (if (not how)
        (cdr splits)
        (case (car how)
          ((one-to-one many-to-one)
           (cdr splits))
          ((one-to-many)
           different-acct-splits)))))

;;;;;;;;;;;;;;;;;;;;;;;;;;;;;;;;;;;;;;;;;;;;;;;;;;;;;;;;;;;;;;;;;
;;  qif-import:xtn-has-matches?
;;  check for one-to-one, many-to-one, one-to-many split matches.
;;  returns either #f (no match) or a cons cell with the car being one
;;  of 'one-to-one 'one-to-many 'many-to-one, the cdr being a list of
;;  splits that were part of the matching group.
;;;;;;;;;;;;;;;;;;;;;;;;;;;;;;;;;;;;;;;;;;;;;;;;;;;;;;;;;;;;;;;;;

(define (qif-import:xtn-has-matches? xtn acct-name date amount group-amt)
  (let ((same-acct-splits '())
        (this-group-amt (gnc-numeric-zero))
        (how #f)
        (date-matches
         (match (cons date (qif-xtn:date xtn))
           (((a b c) . (a b c)) #t)
           (_ #f))))

    (if date-matches
        (begin
          ;; calculate a group total for splits going to acct-name
          (let split-loop ((splits-left (qif-xtn:splits xtn)))
            (let ((split (car splits-left)))
              ;; does the account match up?
              (if (and (qif-split:category-is-account? split)
                       (string? acct-name)
                       (string=? (qif-split:category split) acct-name))
                  ;; if so, get the amount
                  (let ((this-amt (qif-split:amount split))
                        (stock-xtn (qif-xtn:security-name xtn))
                        (action (qif-xtn:action xtn)))
                    ;; need to change the sign of the amount for some
                    ;; stock transactions (buy/sell both positive in
                    ;; QIF)
                    (if (and stock-xtn action)
                        (case action
                          ((xout sellx intincx divx cglongx cgshortx
                                 miscincx miscexpx)
                           (set! this-amt (n- this-amt)))))

                    ;; we might be done if this-amt is either equal
                    ;; to the split amount or the group amount.
                    (cond
                     ((gnc-numeric-equal this-amt amount)
                      (set! how
                            (cons 'one-to-one (list split))))
                     ((and group-amt (gnc-numeric-equal this-amt group-amt))
                      (set! how
                            (cons 'one-to-many (list split))))
                     (#t
                      (set! same-acct-splits (cons split same-acct-splits))
                      (set! this-group-amt
                            (n+ this-group-amt this-amt))))))

              ;; if 'how' is non-#f, we are ready to return.
              (if (and (not how)
                       (not (null? (cdr splits-left))))
                  (split-loop (cdr splits-left)))))

          ;; now we're out of the loop.  if 'how' isn't set,
          ;; we can still have a many-to-one match.
          (if (and (not how)
                   (gnc-numeric-equal this-group-amt amount))
              (set! how (cons 'many-to-one same-acct-splits)))))

    ;; we're all done.  'how' either is #f or a
    ;; cons of the way-it-matched and a list of the matching
    ;; splits.
    how))


;;;;;;;;;;;;;;;;;;;;;;;;;;;;;;;;;;;;;;;;;;;;;;;;;;;;;;;;;;;;;;;;;
;;  (qif-split:accounts-affected split xtn)
;;  Get the near and far ends of a split, returned as a list
;;;;;;;;;;;;;;;;;;;;;;;;;;;;;;;;;;;;;;;;;;;;;;;;;;;;;;;;;;;;;;;;;

(define (qif-split:accounts-affected split xtn)
  (let ((near-acct-name #f)
        (far-acct-name #f)
        (commission-acct-name #f)
        (security (qif-xtn:security-name xtn))
        (action (qif-xtn:action xtn))
        (from-acct (qif-xtn:from-acct xtn)))

    ;; for non-security transactions, the near account is the
    ;; acct in which the xtn is, and the far is the account
    ;; linked by the category line.

    (if (not security)
        ;; non-security transactions
        (begin
          (set! near-acct-name from-acct)
          (set! far-acct-name (qif-split:category split)))

        ;; security transactions : the near end is either the
        ;; brokerage, the stock, or the category
        (begin
          (case action
            ((buy buyx sell sellx reinvint reinvdiv reinvsg reinvsh
                  reinvlg reinvmd shrsin shrsout stksplit)
             (set! near-acct-name (default-stock-acct from-acct security)))
            ((div cgshort cglong cgmid intinc miscinc miscexp
                  rtrncap margint xin xout)
             (set! near-acct-name from-acct))
            ((divx cgshortx cglongx cgmidx intincx rtrncapx margintx)
             (set! near-acct-name
                   (qif-split:category (car (qif-xtn:splits xtn)))))
            ((miscincx miscexpx)
             (set! near-acct-name
                   (qif-split:miscx-category (car (qif-xtn:splits xtn))))))

          ;; the far split: where is the money coming from?
          ;; Either the brokerage account, the category,
          ;; or an external account
          (case action
            ((buy sell)
             (set! far-acct-name from-acct))
            ((buyx sellx miscinc miscincx miscexp miscexpx xin xout)
             (set! far-acct-name
                   (qif-split:category (car (qif-xtn:splits xtn)))))
            ((stksplit)
             (set! far-acct-name (default-stock-acct from-acct security)))
            ((cgshort cgshortx reinvsg reinvsh)
             (set! far-acct-name
                   (default-cgshort-acct from-acct security)))
            ((cglong cglongx reinvlg)
             (set! far-acct-name
                   (default-cglong-acct from-acct security)))
            ((cgmid cgmidx reinvmd)
             (set! far-acct-name
                   (default-cgmid-acct from-acct security)))
            ((intinc intincx reinvint)
             (set! far-acct-name
                   (default-interest-acct from-acct security)))
            ((margint margintx)
             (set! far-acct-name
                   (default-margin-interest-acct from-acct)))
            ((rtrncap rtrncapx)
             (set! far-acct-name
                   (default-capital-return-acct from-acct security)))
            ((div divx reinvdiv)
             (set! far-acct-name
                   (default-dividend-acct from-acct security)))
            ((shrsin shrsout)
             (set! far-acct-name
                   (default-equity-holding security))))

          ;; the commission account, if it exists
          (if (qif-xtn:commission xtn)
              (set! commission-acct-name
                    (default-commission-acct from-acct)))))

    (list near-acct-name far-acct-name commission-acct-name)))


;;;;;;;;;;;;;;;;;;;;;;;;;;;;;;;;;;;;;;;;;;;;;;;;;;;;;;;;;;;;;;;;;
;; qif-import:merge-and-mark-xtns
;; we know that the splits match.  Pick one to mark and
;; merge the information into the other one.
;;;;;;;;;;;;;;;;;;;;;;;;;;;;;;;;;;;;;;;;;;;;;;;;;;;;;;;;;;;;;;;;;

(define (qif-import:merge-and-mark-xtns xtn splits other-xtn how)
  ;; merge transaction fields
  (let ((action (qif-xtn:action xtn))
        (o-action (qif-xtn:action other-xtn))
        (security (qif-xtn:security-name xtn))
        (o-security (qif-xtn:security-name other-xtn))
        (split (car splits))
        (match-type (car how))
        (match-splits (cdr how)))
    (case match-type
      ;; many-to-one: the other-xtn has several splits that total
      ;; in amount to 'split'.  We want to preserve the multi-split
      ;; transaction.
      ((many-to-one)
       (qif-xtn:mark-split xtn split)
       (qif-import:merge-xtn-info xtn other-xtn)
       (for-each
        (lambda (s)
          (qif-split:set-matching-cleared! s (qif-xtn:cleared xtn)))
        match-splits))

      ;; one-to-many: 'split' is just one of a set of splits in xtn
      ;; that total up to the split in match-splits.
      ((one-to-many)
       (qif-xtn:mark-split other-xtn (car match-splits))
       (qif-import:merge-xtn-info other-xtn xtn)
       (for-each
        (lambda (s)
          (qif-split:set-matching-cleared!
           s (qif-xtn:cleared other-xtn)))
        splits))

      ;; otherwise: one-to-one, a normal single split match.
      (else
       (cond
        ;; If one transaction has more splits than the other, mark the
        ;; one with less splits, regardless of all other conditions.
        ;; Otherwise, QIF split transactions will become mangled. For
        ;; more information, see bug 114724.
        ((< (length (qif-xtn:splits xtn))
            (length (qif-xtn:splits other-xtn)))
               (qif-xtn:mark-split xtn split)
               (qif-import:merge-xtn-info xtn other-xtn)
               (qif-split:set-matching-cleared!
                (car match-splits) (qif-xtn:cleared xtn)))

        ((> (length (qif-xtn:splits xtn))
            (length (qif-xtn:splits other-xtn)))
               (qif-xtn:mark-split other-xtn (car match-splits))
               (qif-import:merge-xtn-info other-xtn xtn)
               (qif-split:set-matching-cleared!
                split (qif-xtn:cleared other-xtn)))

        ;; this is a transfer involving a security xtn.  Let the
        ;; security xtn dominate the way it's handled.
        ((and (not action) o-action o-security)
         (qif-xtn:mark-split xtn split)
         (qif-import:merge-xtn-info xtn other-xtn)
         (qif-split:set-matching-cleared!
          (car match-splits) (qif-xtn:cleared xtn)))

        ((and action (not o-action) security)
         (qif-xtn:mark-split other-xtn (car match-splits))
         (qif-import:merge-xtn-info other-xtn xtn)
         (qif-split:set-matching-cleared!
          split (qif-xtn:cleared other-xtn)))

        ;; this is a security transaction from one brokerage to another
        ;; or within a brokerage.  The "foox" xtn has the most
        ;; information about what went on, so use it.
        ((and action o-action o-security)
         (case o-action
           ((buyx sellx cgshortx cgmidx cglongx intincx divx
                  margintx rtrncapx miscincx miscexpx)
            (qif-xtn:mark-split xtn split)
            (qif-import:merge-xtn-info xtn other-xtn)
            (qif-split:set-matching-cleared!
             (car match-splits) (qif-xtn:cleared xtn)))

           (else
            (qif-xtn:mark-split other-xtn (car match-splits))
            (qif-import:merge-xtn-info other-xtn xtn)
            (qif-split:set-matching-cleared!
             split (qif-xtn:cleared other-xtn)))))

        ;; Otherwise, this is a normal no-frills split match.
        (#t
          (qif-xtn:mark-split other-xtn (car match-splits))
          (qif-import:merge-xtn-info other-xtn xtn)
          (qif-split:set-matching-cleared!
           split (qif-xtn:cleared other-xtn))))))))


(define (qif-import:merge-xtn-info from-xtn to-xtn)
  (if (and (qif-xtn:payee from-xtn)
           (not (qif-xtn:payee to-xtn)))
      (qif-xtn:set-payee! to-xtn (qif-xtn:payee from-xtn)))
  (if (and (qif-xtn:address from-xtn)
           (not (qif-xtn:address to-xtn)))
      (qif-xtn:set-address! to-xtn (qif-xtn:address from-xtn)))
  (if (and (qif-xtn:number from-xtn)
           (not (qif-xtn:number to-xtn)))
      (qif-xtn:set-number! to-xtn (qif-xtn:number from-xtn))))


(define (qif-xtn:mark-split xtn split)
  (qif-split:set-mark! split #t)
  (let ((all-marked #t))
    (let loop ((splits (qif-xtn:splits xtn)))
      (if (not (qif-split:mark (car splits)))
          (set! all-marked #f)
          (if (not (null? (cdr splits)))
              (loop (cdr splits)))))
    (if all-marked
        (qif-xtn:set-mark! xtn #t))))

;;;;;;;;;;;;;;;;;;;;;;;;;;;;;;;;;;;;;;;;;;;;;;;;;;;;;;;;;;;;;;;;;
;;  gnc:account-tree-get-transactions
;;
;;  Given an account tree, this procedure returns a list of all
;;  transactions whose splits only use accounts in the tree.
;;;;;;;;;;;;;;;;;;;;;;;;;;;;;;;;;;;;;;;;;;;;;;;;;;;;;;;;;;;;;;;;;
(define (gnc:account-tree-get-transactions root)
  (let ((accounts (gnc-account-get-descendants-sorted root)))
    (let ((q (qof-query-create-for-splits)))
      (qof-query-set-book q (gnc-account-get-book root))
      (xaccQueryAddAccountMatch q accounts QOF-GUID-MATCH-ANY QOF-QUERY-AND)
      (let ((xtns (xaccQueryGetTransactions q QUERY-TXN-MATCH-ALL)))
        (qof-query-destroy q)
        xtns))))

;;;;;;;;;;;;;;;;;;;;;;;;;;;;;;;;;;;;;;;;;;;;;;;;;;;;;;;;;;;;;;;;;
;;  qif-import:qif-to-gnc-undo
;;
;;  Cancel the import by removing all newly created accounts,
;;  splits, and transactions.
;;
;;  NOTE: Any new commodities should be destroyed by the druid.
;;;;;;;;;;;;;;;;;;;;;;;;;;;;;;;;;;;;;;;;;;;;;;;;;;;;;;;;;;;;;;;;;
(define (qif-import:qif-to-gnc-undo root)
  (if root
    (let ((txns (gnc:account-tree-get-transactions root)))
      ;; Destroy all the transactions and their splits.
      (for-each (lambda (elt) (xaccTransDestroy elt)) txns)

      ;; Destroy the accounts
      (xaccAccountBeginEdit root)
      (xaccAccountDestroy root))))<|MERGE_RESOLUTION|>--- conflicted
+++ resolved
@@ -26,12 +26,8 @@
 
 
 (use-modules (srfi srfi-13))
-<<<<<<< HEAD
+(use-modules (ice-9 match))
 (use-modules (gnucash string))
-=======
-(use-modules (ice-9 match))
-(use-modules (gnucash import-export string))
->>>>>>> 2c1ce30d
 
 (define (n- n) (gnc-numeric-neg n))
 (define (nsub a b) (gnc-numeric-sub a b 0 GNC-DENOM-LCD))
