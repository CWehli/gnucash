/********************************************************************\
 * import-main-matcher.c - Transaction matcher main window          *
 *                                                                  *
 * Copyright (C) 2002 Benoit Grégoire <bock@step.polymtl.ca>        *
 * Copyright (C) 2002 Christian Stimming                            *
 * Copyright (c) 2006 David Hampton <hampton@employees.org>         *
 * Copyright (C) 2012 Robert Fewell                                 *
 *                                                                  *
 * This program is free software; you can redistribute it and/or    *
 * modify it under the terms of the GNU General Public License as   *
 * published by the Free Software Foundation; either version 2 of   *
 * the License, or (at your option) any later version.              *
 *                                                                  *
 * This program is distributed in the hope that it will be useful,  *
 * but WITHOUT ANY WARRANTY; without even the implied warranty of   *
 * MERCHANTABILITY or FITNESS FOR A PARTICULAR PURPOSE.  See the    *
 * GNU General Public License for more details.                     *
 *                                                                  *
 * You should have received a copy of the GNU General Public License*
 * along with this program; if not, contact:                        *
 *                                                                  *
 * Free Software Foundation           Voice:  +1-617-542-5942       *
 * 51 Franklin Street, Fifth Floor    Fax:    +1-617-542-2652       *
 * Boston, MA  02110-1301,  USA       gnu@gnu.org                   *
\********************************************************************/
/** @addtogroup Import_Export
    @{ */
/** @internal
    @file import-main-matcher.c
    @brief Transaction matcher main window
    @author Copyright (C) 2002 Benoit Grégoire
    @author Christian Stimming
    @author Copyright (c) 2006 David Hampton <hampton@employees.org>
*/
#include <config.h>

#include <gtk/gtk.h>
#include <glib/gi18n.h>

#include "import-main-matcher.h"

#include "dialog-utils.h"
#include "gnc-ui.h"
#include "gnc-ui-util.h"
#include "gnc-engine.h"
#include "gnc-gtk-utils.h"
#include "import-settings.h"
#include "import-match-picker.h"
#include "import-backend.h"
#include "import-account-matcher.h"
#include "import-pending-matches.h"
#include "gnc-component-manager.h"
#include "guid.h"
#include "gnc-session.h"

#define GNC_PREFS_GROUP "dialogs.import.generic.transaction-list"
#define IMPORT_MAIN_MATCHER_CM_CLASS "transaction-matcher-dialog"

struct _main_matcher_info
{
    GtkWidget *main_widget;
    GtkTreeView *view;
    GNCImportSettings *user_settings;
    int selected_row;
    gboolean dark_theme;
    GNCTransactionProcessedCB transaction_processed_cb;
    gpointer user_data;
    GNCImportPendingMatches *pending_matches;
    GtkTreeViewColumn *account_column;
    GtkWidget         *show_account_column;
    GtkWidget         *show_matched_info;
    gboolean add_toggled;   // flag to indicate that add has been toggled to stop selection
};

enum downloaded_cols
{
    DOWNLOADED_COL_DATE_TXT = 0,
    DOWNLOADED_COL_DATE_INT64, // used only for sorting
    DOWNLOADED_COL_ACCOUNT,
    DOWNLOADED_COL_AMOUNT,
    DOWNLOADED_COL_AMOUNT_DOUBLE, // used only for sorting
    DOWNLOADED_COL_DESCRIPTION,
    DOWNLOADED_COL_MEMO,
    DOWNLOADED_COL_ACTION_ADD,
    DOWNLOADED_COL_ACTION_CLEAR,
    DOWNLOADED_COL_ACTION_UPDATE,
    DOWNLOADED_COL_ACTION_INFO,
    DOWNLOADED_COL_ACTION_PIXBUF,
    DOWNLOADED_COL_DATA,
    DOWNLOADED_COL_COLOR,
    DOWNLOADED_COL_ENABLE,
    NUM_DOWNLOADED_COLS
};

#define CSS_INT_REQUIRED_CLASS      "gnc-class-intervention-required"
#define CSS_INT_PROB_REQUIRED_CLASS "gnc-class-intervention-probably-required"
#define CSS_INT_NOT_REQUIRED_CLASS  "gnc-class-intervention-not-required"

/* Define log domain for extended debugging of matcher */
#define G_MOD_IMPORT_MATCHER "gnc.import.main-matcher"
/*static QofLogModule log_module = GNC_MOD_IMPORT;*/
static QofLogModule log_module = G_MOD_IMPORT_MATCHER;

void on_matcher_ok_clicked (GtkButton *button, GNCImportMainMatcher *info);
void on_matcher_cancel_clicked (GtkButton *button, gpointer user_data);
gboolean on_matcher_delete_event (GtkWidget *widget, GdkEvent *event, gpointer data);
void on_matcher_help_clicked (GtkButton *button, gpointer user_data);
void on_matcher_help_close_clicked (GtkButton *button, gpointer user_data);

/* Local prototypes */
static void gnc_gen_trans_assign_transfer_account (
                    GtkTreeView *treeview,
                    gboolean *first,
                    gboolean is_selection,
                    GtkTreePath *path,
                    Account **new_acc,
                    GNCImportMainMatcher *info);
static void gnc_gen_trans_assign_transfer_account_to_selection_cb (
                    GtkMenuItem *menuitem,
                    GNCImportMainMatcher *info);
static void gnc_gen_trans_view_popup_menu (
                    GtkTreeView *treeview,
                    GdkEvent *event,
                    GNCImportMainMatcher *info);
static gboolean gnc_gen_trans_onButtonPressed_cb (
                    GtkTreeView *treeview,
                    GdkEvent *event,
                    GNCImportMainMatcher *info);
static gboolean gnc_gen_trans_onPopupMenu_cb (
                    GtkTreeView *treeview,
                    GNCImportMainMatcher *info);
static void refresh_model_row (
                    GNCImportMainMatcher *gui,
                    GtkTreeModel *model,
                    GtkTreeIter *iter,
                    GNCImportTransInfo *info);
static gboolean view_selection_function (GtkTreeSelection *selection,
                         GtkTreeModel *model,
                         GtkTreePath *path,
                         gboolean path_currently_selected,
                         gpointer data);
/* end local prototypes */

void gnc_gen_trans_list_delete (GNCImportMainMatcher *info)
{
    GtkTreeModel *model;
    GtkTreeIter iter;
    GNCImportTransInfo *trans_info;

    if (info == NULL)
        return;

    model = gtk_tree_view_get_model (info->view);
    if (gtk_tree_model_get_iter_first (model, &iter))
    {
        do
        {
            gtk_tree_model_get (model, &iter,
                                DOWNLOADED_COL_DATA, &trans_info,
                                -1);

            if (info->transaction_processed_cb)
            {
                info->transaction_processed_cb (trans_info, FALSE,
                                                info->user_data);
            }

            gnc_import_TransInfo_delete (trans_info);
        }
        while (gtk_tree_model_iter_next (model, &iter));
    }

    if (GTK_IS_DIALOG(info->main_widget))
    {
        gnc_save_window_size (GNC_PREFS_GROUP, GTK_WINDOW(info->main_widget));
        gnc_import_Settings_delete (info->user_settings);
        gtk_widget_destroy (GTK_WIDGET (info->main_widget));
    }
    else
        gnc_import_Settings_delete (info->user_settings);
    g_free (info);
}

gboolean gnc_gen_trans_list_empty(GNCImportMainMatcher *info)
{
    GtkTreeModel *model;
    GtkTreeIter iter;
    GNCImportTransInfo *trans_info;
    g_assert (info);
    model = gtk_tree_view_get_model (info->view);
    return !gtk_tree_model_get_iter_first (model, &iter);
}

void gnc_gen_trans_list_show_all(GNCImportMainMatcher *info)
{
    gtk_widget_show_all (GTK_WIDGET (info->main_widget));
}

void
on_matcher_ok_clicked (GtkButton *button, GNCImportMainMatcher *info)
{
    GtkTreeModel *model;
    GtkTreeIter iter;
    GNCImportTransInfo *trans_info;

    g_assert (info);

    /*   DEBUG ("Begin") */

    model = gtk_tree_view_get_model (info->view);
    if (!gtk_tree_model_get_iter_first (model, &iter))
    {
        // No transaction, we can just close the dialog.
        gnc_gen_trans_list_delete (info);
        return;
    }

    /* Don't run any queries and/or split sorts while processing the matcher
    results. */
    gnc_suspend_gui_refresh();

    do
    {
        gtk_tree_model_get (model, &iter,
                            DOWNLOADED_COL_DATA, &trans_info,
                            -1);

        if (gnc_import_process_trans_item (NULL, trans_info))
        {
            if (info->transaction_processed_cb)
            {
                info->transaction_processed_cb (trans_info, TRUE,
                                               info->user_data);
            }
        }
    }
    while (gtk_tree_model_iter_next (model, &iter));

    gnc_gen_trans_list_delete (info);

    /* Allow GUI refresh again. */
    gnc_resume_gui_refresh();

    /* DEBUG ("End") */
}

void
on_matcher_cancel_clicked (GtkButton *button, gpointer user_data)
{
    GNCImportMainMatcher *info = user_data;
    gnc_gen_trans_list_delete (info);
}

gboolean
on_matcher_delete_event (GtkWidget *widget, GdkEvent *event, gpointer data)
{
    GNCImportMainMatcher *info = data;
    gnc_gen_trans_list_delete (info);
    return FALSE;
}

void
on_matcher_help_close_clicked (GtkButton *button, gpointer user_data)
{
    GtkWidget *help_dialog = user_data;

    gtk_widget_destroy (help_dialog);
}

void
on_matcher_help_clicked (GtkButton *button, gpointer user_data)
{
    GNCImportMainMatcher *info = user_data;
    GtkBuilder *builder;
    GtkWidget *help_dialog, *box;
    gchar *int_required_class, *int_prob_required_class, *int_not_required_class;
    gchar *class_extension = NULL;

    builder = gtk_builder_new();
    gnc_builder_add_from_file (builder, "dialog-import.glade", "textbuffer2");
    gnc_builder_add_from_file (builder, "dialog-import.glade", "textbuffer3");
    gnc_builder_add_from_file (builder, "dialog-import.glade", "textbuffer4");
    gnc_builder_add_from_file (builder, "dialog-import.glade", "textbuffer5");
    gnc_builder_add_from_file (builder, "dialog-import.glade", "textbuffer1");
    gnc_builder_add_from_file (builder, "dialog-import.glade", "matcher_help_dialog");

    if (info->dark_theme == TRUE)
        class_extension = "-dark";

    int_required_class = g_strconcat (CSS_INT_REQUIRED_CLASS, class_extension, NULL);
    int_prob_required_class = g_strconcat (CSS_INT_PROB_REQUIRED_CLASS, class_extension, NULL);
    int_not_required_class = g_strconcat (CSS_INT_NOT_REQUIRED_CLASS, class_extension, NULL);

    box = GTK_WIDGET(gtk_builder_get_object (builder, "intervention_required_box"));
    gnc_widget_style_context_add_class (GTK_WIDGET(box), int_required_class);

    box = GTK_WIDGET(gtk_builder_get_object (builder, "intervention_probably_required_box"));
    gnc_widget_style_context_add_class (GTK_WIDGET(box), int_prob_required_class);

    box = GTK_WIDGET(gtk_builder_get_object (builder, "intervention_not_required_box"));
    gnc_widget_style_context_add_class (GTK_WIDGET(box), int_not_required_class);

    help_dialog = GTK_WIDGET(gtk_builder_get_object (builder, "matcher_help_dialog"));
    gtk_window_set_transient_for (GTK_WINDOW(help_dialog), GTK_WINDOW(info->main_widget));

    /* Connect the signals */
    gtk_builder_connect_signals_full (builder, gnc_builder_connect_full_func, help_dialog);

    g_object_unref (G_OBJECT(builder));

    g_free (int_required_class);
    g_free (int_prob_required_class);
    g_free (int_not_required_class);

    gtk_widget_show (help_dialog);
}

static void
run_account_picker_dialog (GNCImportMainMatcher *info,
                           GtkTreeModel *model,
                           GtkTreeIter *iter,
                           GNCImportTransInfo *trans_info)
{
    Account *old_acc, *new_acc;
    gboolean ok_pressed;
    g_assert (trans_info);
    old_acc = gnc_import_TransInfo_get_destacc (trans_info);

    new_acc = gnc_import_select_account (
            info->main_widget,
             NULL,
             TRUE,
             _("Destination account for the auto-balance split."),
             xaccTransGetCurrency (gnc_import_TransInfo_get_trans (trans_info)),
             ACCT_TYPE_NONE,
             old_acc,
             &ok_pressed);
    if (ok_pressed)
        gnc_import_TransInfo_set_destacc (trans_info, new_acc, TRUE);
}

static void
run_match_dialog (GNCImportMainMatcher *info,
                  GNCImportTransInfo *trans_info)
{
    gnc_import_match_picker_run_and_close (info->main_widget,
                                           trans_info, info->pending_matches);
}

static void
gnc_gen_trans_add_toggled_cb (GtkCellRendererToggle *cell_renderer,
                              gchar                 *path,
                              GNCImportMainMatcher  *gui)
{
    GtkTreeModel *model;
    GtkTreeIter iter;
    GNCImportTransInfo *trans_info;

    ENTER("");
    model = gtk_tree_view_get_model (gui->view);
    if (!gtk_tree_model_get_iter_from_string (model, &iter, path))
        return;
    gtk_tree_model_get (model, &iter, DOWNLOADED_COL_DATA, &trans_info, -1);

    if (gnc_import_TransInfo_get_action (trans_info) == GNCImport_ADD &&
            gnc_import_Settings_get_action_skip_enabled (gui->user_settings) == TRUE)
    {
        gnc_import_TransInfo_set_action (trans_info, GNCImport_SKIP);
    }
    else
    {
        gnc_import_TransInfo_set_action (trans_info, GNCImport_ADD);
        gui->add_toggled =TRUE;  //flag A(dd) has just been toggled to view_selection_function
    }
    refresh_model_row (gui, model, &iter, trans_info);
    LEAVE("");
}

static void
gnc_gen_trans_clear_toggled_cb (GtkCellRendererToggle *cell_renderer,
                                gchar                 *path,
                                GNCImportMainMatcher  *gui)
{
    GtkTreeModel *model;
    GtkTreeIter iter;
    GNCImportTransInfo *trans_info;

    ENTER("");
    model = gtk_tree_view_get_model (gui->view);

    if (!gtk_tree_model_get_iter_from_string (model, &iter, path))
        return;
    gtk_tree_model_get (model, &iter, DOWNLOADED_COL_DATA, &trans_info, -1);

    if (gnc_import_TransInfo_get_action (trans_info) == GNCImport_CLEAR &&
            gnc_import_Settings_get_action_skip_enabled (gui->user_settings) == TRUE)
    {
        gnc_import_TransInfo_set_action (trans_info, GNCImport_SKIP);
    }
    else
    {
        gnc_import_TransInfo_set_action (trans_info, GNCImport_CLEAR);
    }
    refresh_model_row (gui, model, &iter, trans_info);
    LEAVE("");
}

static void
gnc_gen_trans_update_toggled_cb (GtkCellRendererToggle *cell_renderer,
                                 gchar                 *path,
                                 GNCImportMainMatcher  *gui)
{
    GtkTreeModel *model;
    GtkTreeIter iter;
    GNCImportTransInfo *trans_info;

    ENTER("");
    model = gtk_tree_view_get_model (gui->view);

    if (!gtk_tree_model_get_iter_from_string (model, &iter, path))
        return;
    gtk_tree_model_get (model, &iter, DOWNLOADED_COL_DATA, &trans_info, -1);

    if (gnc_import_TransInfo_get_action (trans_info) == GNCImport_UPDATE &&
            gnc_import_Settings_get_action_skip_enabled (gui->user_settings) == TRUE)
    {
        gnc_import_TransInfo_set_action (trans_info, GNCImport_SKIP);
    }
    else
    {
        gnc_import_TransInfo_set_action (trans_info, GNCImport_UPDATE);
    }
    refresh_model_row (gui, model, &iter, trans_info);
    LEAVE("");
}

static void
gnc_gen_trans_assign_transfer_account (GtkTreeView *treeview,
                                       gboolean *first,
                                       gboolean is_selection,
                                       GtkTreePath *path,
                                       Account **new_acc,
                                       GNCImportMainMatcher *info)
{
    GtkTreeModel *model;
    GtkTreeIter iter;
    GNCImportTransInfo *trans_info;
    Account *old_acc;
    gboolean ok_pressed;
    gchar *path_str = gtk_tree_path_to_string (path);

    ENTER("");
    DEBUG("first = %s", *first ? "true" : "false");
    DEBUG("is_selection = %s", is_selection ? "true" : "false");
    DEBUG("path  = %s", path_str);
    g_free (path_str);
    DEBUG("account passed in = %s", gnc_get_account_name_for_register (*new_acc));

    // only allow response at the top level
    if (gtk_tree_path_get_depth (path) != 1)
        return;

    model = gtk_tree_view_get_model (treeview);
    if (gtk_tree_model_get_iter (model, &iter, path))
    {
        gtk_tree_model_get (model, &iter, DOWNLOADED_COL_DATA, &trans_info, -1);

        switch (gnc_import_TransInfo_get_action (trans_info))
        {
        case GNCImport_ADD:
            if (gnc_import_TransInfo_is_balanced (trans_info) == FALSE)
            {
                ok_pressed = TRUE;
                old_acc  = gnc_import_TransInfo_get_destacc (trans_info);
                if (*first)
                {
                    ok_pressed = FALSE;
                    *new_acc = gnc_import_select_account (info->main_widget,
                        NULL,
                        TRUE,
                        _("Destination account for the auto-balance split."),
                        xaccTransGetCurrency (
                              gnc_import_TransInfo_get_trans (trans_info)),
                        ACCT_TYPE_NONE,
                        old_acc,
                        &ok_pressed);
                    *first = FALSE;
                    DEBUG("account selected = %s",
                            gnc_account_get_full_name (*new_acc));
                }
                if (ok_pressed)
                    gnc_import_TransInfo_set_destacc (trans_info, *new_acc, TRUE);
            }
            break;
        case GNCImport_CLEAR:
        case GNCImport_UPDATE:
            if (*first && !is_selection)
                run_match_dialog (info, trans_info);
            break;
        case GNCImport_SKIP:
            break;
        default:
            PERR("InvalidGNCImportValue");
            break;
        }
        refresh_model_row (info, model, &iter, trans_info);
    }
    LEAVE("");
}

static void
gnc_gen_trans_assign_transfer_account_to_selection_cb (
            GtkMenuItem *menuitem,
            GNCImportMainMatcher *info)
{
    GtkTreeView *treeview;
    GtkTreeSelection *selection;
    GtkTreeModel *model;
    GtkTreeIter iter;
    GNCImportTransInfo *trans_info;
    Account *assigned_account;
    GList *selected_rows, *l;
    gboolean first, is_selection;

    ENTER("assign_transfer_account_to_selection_cb");
    treeview = GTK_TREE_VIEW(info->view);
    model = gtk_tree_view_get_model (treeview);
    selection = gtk_tree_view_get_selection (treeview);
    selected_rows = gtk_tree_selection_get_selected_rows (selection, &model);
    assigned_account = NULL;
    first = TRUE;
    is_selection = TRUE;
    DEBUG("Rows in selection = %i",
          gtk_tree_selection_count_selected_rows (selection));
    DEBUG("Entering loop over selection");

    if (gtk_tree_selection_count_selected_rows (selection) > 0)
    {
        for (l = selected_rows; l != NULL; l = l->next)
        {
            gchar *path_str = gtk_tree_path_to_string (l->data);
            DEBUG("passing first = %s", first ? "true" : "false");
            DEBUG("passing is_selection = %s",
                        is_selection ? "true" : "false");
            DEBUG("passing path = %s", path_str);
            g_free (path_str);
            DEBUG("passing account value = %s",
                        gnc_account_get_full_name (assigned_account));
            gnc_gen_trans_assign_transfer_account (treeview,
                        &first, is_selection, l->data,
                        &assigned_account, info);
            DEBUG("returned value of account = %s",
                        gnc_account_get_full_name (assigned_account));
            DEBUG("returned value of first = %s", first ? "true" : "false");
            if (assigned_account == NULL)
                break;
            gtk_tree_selection_unselect_path (selection, l->data);
        }
    }
    g_list_free_full (selected_rows, (GDestroyNotify) gtk_tree_path_free);
    LEAVE("");
}

static void
gnc_gen_trans_row_activated_cb (GtkTreeView *treeview,
                                GtkTreePath *path,
                                GtkTreeViewColumn *column,
                                GNCImportMainMatcher *info)
{
    Account *assigned_account;
    gboolean first, is_selection;

    ENTER("");
    assigned_account = NULL;
    first = TRUE;
    is_selection = FALSE;
    gnc_gen_trans_assign_transfer_account (treeview,
                            &first, is_selection, path,
                            &assigned_account, info);
    DEBUG("account returned = %s", gnc_account_get_full_name (assigned_account));
    LEAVE("");
}

static void
gnc_gen_trans_row_changed_cb (GtkTreeSelection *selection,
                              GNCImportMainMatcher *info)
{
    GtkTreeModel *model;
    GtkTreeIter iter;
    GtkSelectionMode mode;

    ENTER("");
    mode = gtk_tree_selection_get_mode (selection);
    switch (mode)
    {
        case GTK_SELECTION_MULTIPLE:
            DEBUG("mode = GTK_SELECTION_MULTIPLE, no action");
            break;
        case GTK_SELECTION_NONE:
            DEBUG("mode = GTK_SELECTION_NONE, no action");
            break;
        case GTK_SELECTION_BROWSE:
            DEBUG("mode = GTK_SELECTION_BROWSE->default");
        case GTK_SELECTION_SINGLE:
            DEBUG("mode = GTK_SELECTION_SINGLE->default");
        default:
            DEBUG("mode = default unselect selected row");
            if (gtk_tree_selection_get_selected (selection, &model, &iter))
            {
                gtk_tree_selection_unselect_iter (selection, &iter);
            }
    }
    LEAVE("");
}

static void
gnc_gen_trans_view_popup_menu (GtkTreeView *treeview,
                               GdkEvent *event,
                               GNCImportMainMatcher *info)
{
    GtkWidget *menu, *menuitem;
    GdkEventButton *event_button;

    ENTER ("");
    menu = gtk_menu_new();
    menuitem = gtk_menu_item_new_with_label (
            _("Assign a transfer account to the selection."));
    g_signal_connect (menuitem, "activate",
                      G_CALLBACK(
                      gnc_gen_trans_assign_transfer_account_to_selection_cb),
                      info);
    DEBUG("Callback to assign destination account to selection connected");
    gtk_menu_shell_append (GTK_MENU_SHELL(menu), menuitem);
    gtk_widget_show_all (menu);
    event_button = (GdkEventButton *) event;
    /* Note: event can be NULL here when called from view_onPopupMenu;
     *  gdk_event_get_time() accepts a NULL argument */
    /* replace deprecated function for GTK versions >=3.22 */
#if GTK_CHECK_VERSION(3,22,0)
   gtk_menu_popup_at_pointer (GTK_MENU(menu), (GdkEvent*)event);
#else
    gtk_menu_popup (GTK_MENU(menu), NULL, NULL, NULL, NULL,
                     (event_button != NULL) ? event_button->button : 0,
                     gdk_event_get_time ((GdkEvent*)event));
#endif
    LEAVE ("");
}

static gboolean
gnc_gen_trans_onButtonPressed_cb (GtkTreeView *treeview,
                                  GdkEvent *event,
                                  GNCImportMainMatcher *info)
{
    GdkEventButton *event_button;
    GtkTreeSelection *selection;
    ENTER("");
    g_return_val_if_fail (treeview != NULL, FALSE);
    g_return_val_if_fail (event != NULL, FALSE);
    /* handle single click with the right mouse button? */
    if (event->type == GDK_BUTTON_PRESS)
    {
        event_button = (GdkEventButton *) event;
        if (event_button->button == GDK_BUTTON_SECONDARY)
        {
            DEBUG("Right mouseClick detected- popup the menu.");
            selection = gtk_tree_view_get_selection (treeview);
            if (gtk_tree_selection_count_selected_rows (selection) > 0)
            {
                gnc_gen_trans_view_popup_menu (treeview, event, info);
            }
            LEAVE("return TRUE");
            return TRUE;
        }
    }
    LEAVE("return FALSE");
    return FALSE;
}

static gboolean
gnc_gen_trans_onPopupMenu_cb (GtkTreeView *treeview,
                              GNCImportMainMatcher *info)
{
    GtkTreeSelection *selection;
    ENTER("onPopupMenu_cb");
    /* respond to Shift-F10 popup menu hotkey */
    selection = gtk_tree_view_get_selection (treeview);
    if (gtk_tree_selection_count_selected_rows (selection) > 0)
    {
      gnc_gen_trans_view_popup_menu (treeview, NULL, info);
      LEAVE ("TRUE");
      return TRUE;
    }
    LEAVE ("FALSE");
    return TRUE;
}

static GtkTreeViewColumn *
add_text_column(GtkTreeView *view, const gchar *title, int col_num, gboolean ellipsize)
{
    GtkCellRenderer *renderer;
    GtkTreeViewColumn *column;

    renderer = gtk_cell_renderer_text_new();
    column = gtk_tree_view_column_new_with_attributes
             (title, renderer,
              "text", col_num,
              "background", DOWNLOADED_COL_COLOR,
              NULL);

    if (ellipsize)
        g_object_set (renderer, "ellipsize", PANGO_ELLIPSIZE_END, NULL);

    // If date column, use the time64 value for the sorting.
    if (col_num == DOWNLOADED_COL_DATE_TXT)
        gtk_tree_view_column_set_sort_column_id(column, DOWNLOADED_COL_DATE_INT64);
    else if (col_num == DOWNLOADED_COL_AMOUNT) // If amount column, use double value
    {
        gtk_cell_renderer_set_alignment (renderer, 1.0, 0.5); // right align amount column
        gtk_cell_renderer_set_padding (renderer, 5, 0); // add padding so its not close to description
        gtk_tree_view_column_set_sort_column_id (column, DOWNLOADED_COL_AMOUNT_DOUBLE);
    }
    else
        gtk_tree_view_column_set_sort_column_id (column, col_num);

    g_object_set (G_OBJECT(column),
                  "reorderable", TRUE,
                  "resizable", TRUE,
                  NULL);
    gtk_tree_view_append_column (view, column);
    return column;
}

static GtkTreeViewColumn *
add_toggle_column (GtkTreeView *view, const gchar *title, int col_num,
                   GCallback cb_fn, gpointer cb_arg)
{
    GtkCellRenderer *renderer;
    GtkTreeViewColumn *column;

    renderer = gtk_cell_renderer_toggle_new();
    column = gtk_tree_view_column_new_with_attributes
             (title, renderer,
              "active", col_num,
              "cell-background", DOWNLOADED_COL_COLOR,
              "activatable", DOWNLOADED_COL_ENABLE,
              "visible", DOWNLOADED_COL_ENABLE,
              NULL);
    gtk_tree_view_column_set_sort_column_id (column, col_num);
    g_object_set (G_OBJECT(column),
                  "reorderable", TRUE,
                  NULL);
    g_signal_connect (renderer, "toggled", cb_fn, cb_arg);
    gtk_tree_view_append_column (view, column);
    return column;
}

static void
gnc_gen_trans_init_view (GNCImportMainMatcher *info,
                         gboolean show_account,
                         gboolean show_update)
{
    GtkTreeView *view;
    GtkTreeStore *store;
    GtkCellRenderer *renderer;
    GtkTreeViewColumn *column;
    GtkTreeSelection *selection;

    view = info->view;
    store = gtk_tree_store_new (NUM_DOWNLOADED_COLS, G_TYPE_STRING, G_TYPE_INT64,
                                G_TYPE_STRING, G_TYPE_STRING, G_TYPE_DOUBLE,
                                G_TYPE_STRING, G_TYPE_STRING, G_TYPE_BOOLEAN,
                                G_TYPE_BOOLEAN, G_TYPE_BOOLEAN, G_TYPE_STRING,
                                GDK_TYPE_PIXBUF, G_TYPE_POINTER, G_TYPE_STRING,
                                G_TYPE_BOOLEAN);
    gtk_tree_view_set_model (view, GTK_TREE_MODEL(store));
    g_object_unref (store);

    /* prevent the rows being dragged to a different order */
    gtk_tree_view_set_reorderable (view, FALSE);

    /* Add the columns */
    add_text_column (view, _("Date"), DOWNLOADED_COL_DATE_TXT, FALSE);
    info->account_column = add_text_column (view, _("Account"), DOWNLOADED_COL_ACCOUNT, FALSE);
    gtk_tree_view_column_set_visible (info->account_column, show_account);
    add_text_column (view, _("Amount"), DOWNLOADED_COL_AMOUNT, FALSE);
    add_text_column (view, _("Description"), DOWNLOADED_COL_DESCRIPTION, FALSE);
    add_text_column (view, _("Memo"), DOWNLOADED_COL_MEMO, TRUE);
    add_toggle_column (view,
                       /* toggle column: add new transaction */
                       _("A"), DOWNLOADED_COL_ACTION_ADD,
                       G_CALLBACK(gnc_gen_trans_add_toggled_cb), info);
    column = add_toggle_column (view,
            /* toggle column: update existing transaction & mark it reconciled */
            _("U+C"), DOWNLOADED_COL_ACTION_UPDATE,
                               G_CALLBACK(gnc_gen_trans_update_toggled_cb), info);
    gtk_tree_view_column_set_visible (column, show_update);
    add_toggle_column (view,
            /* toggle column: mark existing transaction reconciled */
            _("C"), DOWNLOADED_COL_ACTION_CLEAR,
                      G_CALLBACK(gnc_gen_trans_clear_toggled_cb), info);

    /* The last column has multiple renderers */
    renderer = gtk_cell_renderer_pixbuf_new();
    g_object_set (renderer, "xalign", 0.0, NULL);
    column = gtk_tree_view_column_new_with_attributes (_("Info"), renderer,
             "pixbuf", DOWNLOADED_COL_ACTION_PIXBUF,
             "cell-background", DOWNLOADED_COL_COLOR,
             NULL);

    gtk_tree_view_append_column (info->view, column);

    column = add_text_column (view, _("Additional Comments"), DOWNLOADED_COL_ACTION_INFO, FALSE);
    gtk_tree_view_column_set_sizing (column, GTK_TREE_VIEW_COLUMN_AUTOSIZE);

    /* default sort order */
    gtk_tree_sortable_set_sort_column_id (GTK_TREE_SORTABLE(store),
                                          DOWNLOADED_COL_DATE_INT64,
                                          GTK_SORT_ASCENDING);
    selection = gtk_tree_view_get_selection (info->view);

    /* set a selection function which will block selection of rows which are not
      flagged to be imported into Gnucash */
    gtk_tree_selection_set_select_function
                               (selection,
                                view_selection_function,
                                info,
                                NULL);
    /* clear the flag which indicates that A(dd) has been toggled so that the
      view_selection_function can block selection of a row when the
      view_selection_function is called immediately after A(dd) is toggled
      on that row */
    info->add_toggled = FALSE;

    g_signal_connect (info->view, "row-activated",
                      G_CALLBACK(gnc_gen_trans_row_activated_cb), info);
    g_signal_connect (selection, "changed",
                      G_CALLBACK(gnc_gen_trans_row_changed_cb), info);

    g_signal_connect (view, "button-press-event",
                      G_CALLBACK(gnc_gen_trans_onButtonPressed_cb), info);
    g_signal_connect (view, "popup-menu",
                      G_CALLBACK(gnc_gen_trans_onPopupMenu_cb), info);
}

static gboolean
view_selection_function (GtkTreeSelection *selection,
                         GtkTreeModel *model,
                         GtkTreePath *path,
                         gboolean path_currently_selected,
                         gpointer data)
{
    GtkTreeIter iter;
    GNCImportTransInfo *trans_info;
    GNCImportAction action;
    GNCImportMainMatcher *info = data;

    ENTER("view_selection_function");

    // only allow response at the top level
    if (gtk_tree_path_get_depth (path) != 1)
        return FALSE;

    if (gtk_tree_model_get_iter(model, &iter, path))
    {
        gtk_tree_model_get (model, &iter, DOWNLOADED_COL_DATA, &trans_info, -1);
        switch (gnc_import_TransInfo_get_action (trans_info))
        {
            case GNCImport_ADD:
                DEBUG("Import action = ADD row selected");
                if (info->add_toggled)
                {
                  DEBUG("Add just toggled- do not select the row.");
                  info->add_toggled = FALSE;
                  LEAVE("FALSE");
                  return FALSE;
                }
                else
                {
                  DEBUG("Add has not been toggled - select the row");
                  LEAVE("TRUE");
                  return TRUE;
                }
            case GNCImport_UPDATE:
                DEBUG("Import action = UPDATE row not selected");
                LEAVE("FALSE");
                return FALSE;
            case GNCImport_CLEAR:
                DEBUG("Import action = CLEAR row not selected");
                LEAVE("FALSE");
                return FALSE;
            case GNCImport_SKIP:
                DEBUG("Import action = SKIP row not selected");
                LEAVE("FALSE");
                return FALSE;
            case GNCImport_LAST_ACTION:
                DEBUG("Import action = LAST_ACTION row not selected");
                LEAVE("FALSE");
                return FALSE;
            case GNCImport_INVALID_ACTION:
                DEBUG("Import action = LAST_ACTION row not selected");
                LEAVE("FALSE");
                return FALSE;
            default:
                DEBUG("Import action = UNDEFINED -cannot select");
                LEAVE("FALSE");
                return FALSE;
        }
    }
    else
    {
        DEBUG("path to selected row undefined");
        LEAVE("FALSE");
        return FALSE;
    }
}

static void
show_account_column_toggled_cb (GtkToggleButton *togglebutton,
                                GNCImportMainMatcher *info)
{
    gtk_tree_view_column_set_visible (info->account_column,
        gtk_toggle_button_get_active (togglebutton));
}

static void
show_matched_info_toggled_cb (GtkToggleButton *togglebutton,
                                GNCImportMainMatcher *info)
{
    if (gtk_toggle_button_get_active (togglebutton))
    {
        gtk_toggle_button_set_active (GTK_TOGGLE_BUTTON(info->show_account_column), TRUE);
        gtk_tree_view_expand_all (info->view);
    }
    else
    {
        gtk_tree_view_column_set_visible (info->account_column,
            gtk_toggle_button_get_active (GTK_TOGGLE_BUTTON(info->show_account_column)));
        gtk_tree_view_collapse_all (info->view);
    }
}

GNCImportMainMatcher *gnc_gen_trans_list_new (GtkWidget *parent,
        const gchar* heading,
        gboolean all_from_same_account,
        gint match_date_hardlimit,
        gboolean show_all)
{
    GNCImportMainMatcher *info;
    GtkBuilder *builder;
    GtkWidget *heading_label;
    GtkWidget *box, *pbox;
    gboolean show_update;
    GtkStyleContext *stylectxt;
    GdkRGBA color;
<<<<<<< HEAD
=======
    GtkWidget *button;
    gint id;
>>>>>>> 18a4824b

    info = g_new0 (GNCImportMainMatcher, 1);
    info->pending_matches = gnc_import_PendingMatches_new();

    /* Initialize user Settings. */
    info->user_settings = gnc_import_Settings_new ();
    gnc_import_Settings_set_match_date_hardlimit (info->user_settings, match_date_hardlimit);

    stylectxt = gtk_widget_get_style_context (GTK_WIDGET(parent));
    gtk_style_context_get_color (stylectxt, GTK_STATE_FLAG_NORMAL, &color);
    info->dark_theme = gnc_is_dark_theme (&color);

    /* Initialize the GtkDialog. */
    builder = gtk_builder_new();
    gnc_builder_add_from_file (builder, "dialog-import.glade", "transaction_matcher_dialog");
    gnc_builder_add_from_file (builder, "dialog-import.glade", "transaction_matcher_content");
    info->main_widget = GTK_WIDGET(gtk_builder_get_object (builder, "transaction_matcher_dialog"));
    g_assert (info->main_widget != NULL);

    /* Pack the content into the dialog vbox */
    pbox = GTK_WIDGET(gtk_builder_get_object (builder, "transaction_matcher_vbox"));
    box = GTK_WIDGET(gtk_builder_get_object (builder, "transaction_matcher_content"));
    gtk_box_pack_start (GTK_BOX(pbox), box, TRUE, TRUE, 0);

    /* Get the view */
    info->view = GTK_TREE_VIEW(gtk_builder_get_object (builder, "downloaded_view"));
    g_assert (info->view != NULL);

    info->show_account_column = GTK_WIDGET(gtk_builder_get_object (builder, "show_source_account_button"));
    gtk_toggle_button_set_active (GTK_TOGGLE_BUTTON(info->show_account_column), all_from_same_account);
    g_signal_connect (G_OBJECT(info->show_account_column), "toggled",
                      G_CALLBACK(show_account_column_toggled_cb), info);

    info->show_matched_info = GTK_WIDGET(gtk_builder_get_object (builder, "show_matched_info_button"));
    g_signal_connect (G_OBJECT(info->show_matched_info), "toggled",
                      G_CALLBACK(show_matched_info_toggled_cb), info);

    show_update = gnc_import_Settings_get_action_update_enabled (info->user_settings);
    gnc_gen_trans_init_view (info, all_from_same_account, show_update);
    heading_label = GTK_WIDGET(gtk_builder_get_object (builder, "heading_label"));
    g_assert (heading_label != NULL);

    if (parent)
        gtk_window_set_transient_for (GTK_WINDOW (info->main_widget), GTK_WINDOW (parent));

    if (heading)
        gtk_label_set_text (GTK_LABEL (heading_label), heading);

    gnc_restore_window_size (GNC_PREFS_GROUP, GTK_WINDOW(info->main_widget), GTK_WINDOW (parent));
    if(show_all)
        gtk_widget_show_all (GTK_WIDGET (info->main_widget));

    info->transaction_processed_cb = NULL;

    /* Connect the signals */
    gtk_builder_connect_signals_full (builder, gnc_builder_connect_full_func, info);

    g_object_unref (G_OBJECT(builder));
    
    // Register this UI, it needs to be closed when the session is closed.
    id = gnc_register_gui_component (IMPORT_MAIN_MATCHER_CM_CLASS,
                                    NULL, /* no refresh handler */
                                    (GNCComponentCloseHandler)gnc_gen_trans_list_delete,
                                    info);
    // This ensure this dialog is closed when the session is closed.
    gnc_gui_component_set_session (id, gnc_get_current_session());
    return info;
}

/*****************************************************************
 *                 Assistant routines Start                      *
 *****************************************************************/

GNCImportMainMatcher * gnc_gen_trans_assist_new (GtkWidget *parent,
        GtkWidget *assistant_page, const gchar* heading,
        gboolean all_from_same_account, gint match_date_hardlimit)
{
    GNCImportMainMatcher *info;
    GtkBuilder *builder;
    GtkWidget *heading_label;
    GtkWidget *box;
    gboolean show_update;
    GtkStyleContext *stylectxt;
    GdkRGBA color;

    info = g_new0 (GNCImportMainMatcher, 1);
    info->pending_matches = gnc_import_PendingMatches_new();
    info->main_widget = GTK_WIDGET(parent);

    /* Initialize user Settings. */
    info->user_settings = gnc_import_Settings_new ();
    gnc_import_Settings_set_match_date_hardlimit (info->user_settings, match_date_hardlimit);

    stylectxt = gtk_widget_get_style_context (GTK_WIDGET(parent));
    gtk_style_context_get_color (stylectxt, GTK_STATE_FLAG_NORMAL, &color);
    info->dark_theme = gnc_is_dark_theme (&color);

    /* load the interface */
    builder = gtk_builder_new();
    gnc_builder_add_from_file (builder, "dialog-import.glade", "transaction_matcher_content");
    if (builder == NULL)
    {
        PERR("Error opening the glade builder interface");
    }
    /* Pack content into Assistant page widget */
    box = GTK_WIDGET(gtk_builder_get_object (builder, "transaction_matcher_content"));
    gtk_box_pack_start (GTK_BOX(assistant_page), box, TRUE, TRUE, 6);

    /* Get the view */
    info->view = GTK_TREE_VIEW(gtk_builder_get_object (builder, "downloaded_view"));
    g_assert (info->view != NULL);

    info->show_account_column = GTK_WIDGET(gtk_builder_get_object (builder, "show_source_account_button"));
    gtk_toggle_button_set_active (GTK_TOGGLE_BUTTON(info->show_account_column), all_from_same_account);
    g_signal_connect (G_OBJECT(info->show_account_column), "toggled",
                      G_CALLBACK(show_account_column_toggled_cb), info);

    info->show_matched_info = GTK_WIDGET(gtk_builder_get_object (builder, "show_matched_info_button"));
    g_signal_connect (G_OBJECT(info->show_matched_info), "toggled",
                      G_CALLBACK(show_matched_info_toggled_cb), info);

    show_update = gnc_import_Settings_get_action_update_enabled (info->user_settings);
    gnc_gen_trans_init_view (info, all_from_same_account, show_update);
    heading_label = GTK_WIDGET(gtk_builder_get_object (builder, "heading_label"));
    g_assert (heading_label != NULL);

    if (heading)
        gtk_label_set_text (GTK_LABEL (heading_label), heading);

    info->transaction_processed_cb = NULL;

    /* Connect the signals */
    gtk_builder_connect_signals_full (builder, gnc_builder_connect_full_func, info);

    g_object_unref (G_OBJECT(builder));

    return info;
}

void gnc_gen_trans_assist_start (GNCImportMainMatcher *info)
{
    on_matcher_ok_clicked (NULL, info);
}

/*****************************************************************
 *                   Assistant routines End                      *
 *****************************************************************/

void gnc_gen_trans_list_add_tp_cb (GNCImportMainMatcher *info,
                                   GNCTransactionProcessedCB trans_processed_cb,
                                   gpointer user_data)
{
    info->user_data = user_data;
    info->transaction_processed_cb = trans_processed_cb;
}

gboolean gnc_gen_trans_list_run (GNCImportMainMatcher *info)
{
    gboolean result;

    /* DEBUG("Begin"); */
    result = gtk_dialog_run (GTK_DIALOG (info->main_widget));
    /* DEBUG("Result was %d", result); */

    /* No destroying here since the dialog was already destroyed through
       the ok_clicked handlers. */

    return result;
}

static gchar*
get_required_color (const gchar *class_name)
{
    GdkRGBA color;
    GtkWidget *label = gtk_label_new ("Color");
    GtkStyleContext *context = gtk_widget_get_style_context (GTK_WIDGET(label));
    gtk_style_context_add_class (context, class_name);
    gnc_style_context_get_background_color (context, GTK_STATE_FLAG_NORMAL, &color);
    return gdk_rgba_to_string (&color);
}

static void
remove_child_row (GtkTreeModel *model, GtkTreeIter *iter)
{
    if (gtk_tree_model_iter_has_child (model, iter))
    {
        GtkTreeIter  child;
        gtk_tree_model_iter_nth_child (model, &child, iter, 0);
        gtk_tree_store_remove (GTK_TREE_STORE(model), &child);
    }
}

static void
update_child_row (GNCImportMatchInfo *sel_match, GtkTreeModel *model, GtkTreeIter *iter)
{
    GtkTreeStore *store;
    GtkTreeIter  child;
    gchar *text = qof_print_date (xaccTransGetDate (sel_match->trans));
    const gchar *ro_text;

    const gchar *desc = xaccTransGetDescription (sel_match->trans);
    const gchar *memo = xaccSplitGetMemo (sel_match->split);

    store = GTK_TREE_STORE(model);

    if (!gtk_tree_model_iter_has_child (model, iter))
        gtk_tree_store_append (GTK_TREE_STORE(model), &child, iter);
    else
        gtk_tree_model_iter_nth_child (model, &child, iter, 0);

    gtk_tree_store_set (store, &child, DOWNLOADED_COL_DATE_TXT, text, -1);

    if (xaccTransCountSplits(sel_match->trans) == 2)
        gtk_tree_store_set (store, &child, DOWNLOADED_COL_ACCOUNT, xaccAccountGetName (
                            xaccSplitGetAccount (xaccSplitGetOtherSplit (sel_match->split))), -1);
    else
        gtk_tree_store_set (store, &child, DOWNLOADED_COL_ACCOUNT, _("-- Split Transaction --"), -1);

    ro_text = xaccPrintAmount (xaccSplitGetAmount (sel_match->split),
                               gnc_split_amount_print_info (sel_match->split, TRUE));

    gtk_tree_store_set (store, &child, DOWNLOADED_COL_AMOUNT, ro_text, -1);
    gtk_tree_store_set (store, &child, DOWNLOADED_COL_MEMO, memo, -1);
    gtk_tree_store_set (store, &child, DOWNLOADED_COL_DESCRIPTION, desc, -1);

    gtk_tree_store_set (store, &child, DOWNLOADED_COL_ENABLE, FALSE, -1);
    g_free (text);
}

static void
refresh_model_row (GNCImportMainMatcher *gui,
                   GtkTreeModel *model,
                   GtkTreeIter *iter,
                   GNCImportTransInfo *info)
{
    GtkTreeStore *store;
    GtkTreeSelection *selection;
    gchar *tmp, *imbalance, *text, *color;
    const gchar *ro_text;
    gchar *int_required_class, *int_prob_required_class, *int_not_required_class;
    gchar *class_extension = NULL;
    gboolean show_pixbuf = TRUE;
    Split *split;
    time64 date;
    gnc_numeric amount;
    g_assert (gui);
    g_assert (model);
    g_assert (info);
    /*DEBUG("Begin");*/

    store = GTK_TREE_STORE(model);
    gtk_tree_store_set (store, iter, DOWNLOADED_COL_DATA, info, -1);

    if (gui->dark_theme == TRUE)
        class_extension = "-dark";

    int_required_class = g_strconcat (CSS_INT_REQUIRED_CLASS, class_extension, NULL);
    int_prob_required_class = g_strconcat (CSS_INT_PROB_REQUIRED_CLASS, class_extension, NULL);
    int_not_required_class = g_strconcat (CSS_INT_NOT_REQUIRED_CLASS, class_extension, NULL);

    /* This controls the visibility of the toggle cells */
    gtk_tree_store_set (store, iter, DOWNLOADED_COL_ENABLE, TRUE, -1);

    /*Account:*/
    split = gnc_import_TransInfo_get_fsplit (info);
    g_assert (split); // Must not be NULL
    ro_text = xaccAccountGetName (xaccSplitGetAccount (split));
    gtk_tree_store_set (store, iter, DOWNLOADED_COL_ACCOUNT, ro_text, -1);

    /*Date*/
    date = xaccTransGetDate (gnc_import_TransInfo_get_trans (info));
    text = qof_print_date (date);
    gtk_tree_store_set (store, iter, DOWNLOADED_COL_DATE_TXT, text, -1);
    gtk_tree_store_set (store, iter, DOWNLOADED_COL_DATE_INT64, date, -1);
    g_free(text);

    /*Amount*/
    amount = xaccSplitGetAmount (split);
    ro_text = xaccPrintAmount (amount, gnc_split_amount_print_info (split, TRUE));
    gtk_tree_store_set (store, iter, DOWNLOADED_COL_AMOUNT, ro_text, -1);
    gtk_tree_store_set (store, iter, DOWNLOADED_COL_AMOUNT_DOUBLE, gnc_numeric_to_double (amount), -1);

    /*Description*/
    ro_text = xaccTransGetDescription (gnc_import_TransInfo_get_trans (info) );
    gtk_tree_store_set (store, iter, DOWNLOADED_COL_DESCRIPTION, ro_text, -1);

    /*Memo*/
    ro_text = xaccSplitGetMemo (split);
    gtk_tree_store_set (store, iter, DOWNLOADED_COL_MEMO, ro_text, -1);

    /*Actions*/

    /* Action information */
    ro_text = text = color = NULL;
    switch (gnc_import_TransInfo_get_action (info))
    {
    case GNCImport_ADD:
        if (gnc_import_TransInfo_is_balanced (info) == TRUE)
        {
            ro_text = _("New, already balanced");
            color = get_required_color (int_not_required_class);
        }
        else
        {
            /* Assume that importers won't create transactions in two or more
               currencies so we can use xaccTransGetImbalanceValue */
            imbalance =
                g_strdup
                (xaccPrintAmount
                 (gnc_numeric_neg (xaccTransGetImbalanceValue
                                  (gnc_import_TransInfo_get_trans (info))),
                  gnc_commodity_print_info
                  (xaccTransGetCurrency (gnc_import_TransInfo_get_trans (info)),
                   TRUE)));
            if (gnc_import_TransInfo_get_destacc (info) != NULL)
            {
                color = get_required_color (int_not_required_class);
                tmp = gnc_account_get_full_name
                      (gnc_import_TransInfo_get_destacc (info));
                if (gnc_import_TransInfo_get_destacc_selected_manually (info)
                        == TRUE)
                {
                    text =
                        /* Translators: %1$s is the amount to be
                           transferred. %2$s is the destination account. */
                        g_strdup_printf (_("New, transfer %s to (manual) \"%s\""),
                                         imbalance, tmp);
                }
                else
                {
                    text =
                        /* Translators: %1$s is the amount to be
                           transferred. %2$s is the destination account. */
                        g_strdup_printf (_("New, transfer %s to (auto) \"%s\""),
                                         imbalance, tmp);
                }
                g_free (tmp);

            }
            else
            {
                color = get_required_color (int_prob_required_class);
                text =
                    /* Translators: %s is the amount to be transferred. */
                    g_strdup_printf (_("New, UNBALANCED (need acct to transfer %s)!"),
                                     imbalance);
            }
            remove_child_row (model, iter);

            g_free (imbalance);
        }
        break;
    case GNCImport_CLEAR:
        {
            GNCImportMatchInfo *sel_match = gnc_import_TransInfo_get_selected_match (info);

            if (sel_match)
            {
                color = get_required_color (int_not_required_class);
                if (gnc_import_TransInfo_get_match_selected_manually (info))
                {
                    ro_text = _("Reconcile (manual) match");
                }
                else
                {
                    ro_text = _("Reconcile (auto) match");
                }
                update_child_row (sel_match, model, iter);
            }
            else
            {
                color = get_required_color (int_required_class);
                ro_text = _("Match missing!");
                show_pixbuf = FALSE;
                remove_child_row (model, iter);
            }
        }
        break;
    case GNCImport_UPDATE:
        {
            GNCImportMatchInfo *sel_match = gnc_import_TransInfo_get_selected_match (info);

            if (sel_match)
            {
                color = get_required_color (int_not_required_class);
                if (gnc_import_TransInfo_get_match_selected_manually (info))
                {
                    ro_text = _("Update and reconcile (manual) match");
                }
                else
                {
                    ro_text = _("Update and reconcile (auto) match");
                }
                update_child_row (sel_match, model, iter);
            }
            else
            {
                color = get_required_color (int_required_class);
                ro_text = _("Match missing!");
                show_pixbuf = FALSE;
                remove_child_row (model, iter);
            }
        }
        break;
    case GNCImport_SKIP:
        color = get_required_color (int_required_class);
        ro_text = _("Do not import (no action selected)");
        show_pixbuf = FALSE;
        remove_child_row (model, iter);
        break;
    default:
        color = "white";
        ro_text = "WRITEME, this is an unknown action";
        show_pixbuf = FALSE;
        break;
    }

    gtk_tree_store_set (store, iter,
                        DOWNLOADED_COL_COLOR, color,
                        DOWNLOADED_COL_ACTION_INFO, ro_text ? ro_text : text,
                        -1);
    if (text)
        g_free (text);

    g_free (int_required_class);
    g_free (int_prob_required_class);
    g_free (int_not_required_class);

    /* Set the pixmaps */
    gtk_tree_store_set (store, iter,
                        DOWNLOADED_COL_ACTION_ADD,
                        gnc_import_TransInfo_get_action (info) == GNCImport_ADD,
                        -1);
    if (gnc_import_TransInfo_get_action (info) == GNCImport_SKIP)
    {
        /*If skipping the row, there is no best match's confidence pixmap*/
        gtk_tree_store_set (store, iter, DOWNLOADED_COL_ACTION_PIXBUF, NULL, -1);
    }

    gtk_tree_store_set (store, iter,
                        DOWNLOADED_COL_ACTION_CLEAR,
                        gnc_import_TransInfo_get_action (info) == GNCImport_CLEAR,
                        -1);
    if (gnc_import_TransInfo_get_action (info) == GNCImport_CLEAR)
    {
        /*Show the best match's confidence pixmap in the info column*/
        if (show_pixbuf)
            gtk_tree_store_set (store, iter,
                                DOWNLOADED_COL_ACTION_PIXBUF,
                                gen_probability_pixbuf (gnc_import_MatchInfo_get_probability
                                        (gnc_import_TransInfo_get_selected_match (info)),
                                        gui->user_settings,
                                        GTK_WIDGET(gui->view)),
                                -1);
        else
            gtk_tree_store_set (store, iter, DOWNLOADED_COL_ACTION_PIXBUF, NULL, -1);
    }

    gtk_tree_store_set (store, iter,
                        DOWNLOADED_COL_ACTION_UPDATE,
                        gnc_import_TransInfo_get_action (info) == GNCImport_UPDATE,
                        -1);
    if (gnc_import_TransInfo_get_action (info) == GNCImport_UPDATE)
    {
        /*Show the best match's confidence pixmap in the info column*/
        if (show_pixbuf)
            gtk_tree_store_set (store, iter,
                                DOWNLOADED_COL_ACTION_PIXBUF,
                                gen_probability_pixbuf (gnc_import_MatchInfo_get_probability
                                        (gnc_import_TransInfo_get_selected_match (info)),
                                        gui->user_settings,
                                        GTK_WIDGET(gui->view)),
                                -1);
        else
            gtk_tree_store_set (store, iter, DOWNLOADED_COL_ACTION_PIXBUF, NULL, -1);
    }

    // show child row if 'show matched info' is toggled
    if (gtk_tree_model_iter_has_child (model, iter))
    {
        if (gtk_toggle_button_get_active (GTK_TOGGLE_BUTTON(gui->show_matched_info)))
        {
            GtkTreePath *path = gtk_tree_model_get_path (model, iter);

            gtk_tree_view_column_set_visible (gui->account_column, TRUE);

            gtk_tree_view_expand_row (GTK_TREE_VIEW(gui->view), path, TRUE);
            gtk_tree_path_free (path);
        }
    }
    selection = gtk_tree_view_get_selection (gui->view);
    gtk_tree_selection_unselect_all (selection);
}

void gnc_gen_trans_list_add_trans (GNCImportMainMatcher *gui, Transaction *trans)
{
    gnc_gen_trans_list_add_trans_with_ref_id (gui, trans, 0);
    return;
}/* end gnc_import_add_trans() */

void gnc_gen_trans_list_add_trans_with_ref_id (GNCImportMainMatcher *gui, Transaction *trans, guint32 ref_id)
{
    GNCImportTransInfo * transaction_info = NULL;
    GtkTreeModel *model;
    GtkTreeIter iter;
    GNCImportMatchInfo *selected_match;
    gboolean match_selected_manually;
    g_assert (gui);
    g_assert (trans);


    if (gnc_import_exists_online_id (trans))
        return;
    else
    {
        transaction_info = gnc_import_TransInfo_new (trans, NULL);
        gnc_import_TransInfo_set_ref_id (transaction_info, ref_id);

        gnc_import_TransInfo_init_matches (transaction_info,
                                           gui->user_settings);

        selected_match =
            gnc_import_TransInfo_get_selected_match (transaction_info);
        match_selected_manually =
            gnc_import_TransInfo_get_match_selected_manually (transaction_info);

        if (selected_match)
            gnc_import_PendingMatches_add_match (gui->pending_matches,
                                                 selected_match,
                                                 match_selected_manually);

        model = gtk_tree_view_get_model (gui->view);
        gtk_tree_store_append (GTK_TREE_STORE(model), &iter, NULL);
        refresh_model_row (gui, model, &iter, transaction_info);
    }
    return;
}/* end gnc_import_add_trans_with_ref_id() */

GtkWidget *gnc_gen_trans_list_widget (GNCImportMainMatcher *info)
{
    g_assert (info);
    return info->main_widget;
}

/** @} */<|MERGE_RESOLUTION|>--- conflicted
+++ resolved
@@ -952,11 +952,8 @@
     gboolean show_update;
     GtkStyleContext *stylectxt;
     GdkRGBA color;
-<<<<<<< HEAD
-=======
     GtkWidget *button;
     gint id;
->>>>>>> 18a4824b
 
     info = g_new0 (GNCImportMainMatcher, 1);
     info->pending_matches = gnc_import_PendingMatches_new();
