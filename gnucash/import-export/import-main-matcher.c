/********************************************************************\
 * import-main-matcher.c - Transaction matcher main window          *
 *                                                                  *
 * Copyright (C) 2002 Benoit Grégoire <bock@step.polymtl.ca>        *
 * Copyright (C) 2002 Christian Stimming                            *
 * Copyright (c) 2006 David Hampton <hampton@employees.org>         *
 * Copyright (C) 2012 Robert Fewell                                 *
 *                                                                  *
 * This program is free software; you can redistribute it and/or    *
 * modify it under the terms of the GNU General Public License as   *
 * published by the Free Software Foundation; either version 2 of   *
 * the License, or (at your option) any later version.              *
 *                                                                  *
 * This program is distributed in the hope that it will be useful,  *
 * but WITHOUT ANY WARRANTY; without even the implied warranty of   *
 * MERCHANTABILITY or FITNESS FOR A PARTICULAR PURPOSE.  See the    *
 * GNU General Public License for more details.                     *
 *                                                                  *
 * You should have received a copy of the GNU General Public License*
 * along with this program; if not, contact:                        *
 *                                                                  *
 * Free Software Foundation           Voice:  +1-617-542-5942       *
 * 51 Franklin Street, Fifth Floor    Fax:    +1-617-542-2652       *
 * Boston, MA  02110-1301,  USA       gnu@gnu.org                   *
\********************************************************************/
/** @addtogroup Import_Export
    @{ */
/** @internal
    @file import-main-matcher.c
    @brief Transaction matcher main window
    @author Copyright (C) 2002 Benoit Grégoire
    @author Christian Stimming
    @author Copyright (c) 2006 David Hampton <hampton@employees.org>
*/
#include <config.h>

#include <gtk/gtk.h>
#include <glib/gi18n.h>

#include "import-main-matcher.h"

#include "dialog-utils.h"
#include "gnc-ui.h"
#include "gnc-ui-util.h"
#include "gnc-engine.h"
#include "gnc-gtk-utils.h"
#include "import-settings.h"
#include "import-match-picker.h"
#include "import-backend.h"
#include "import-account-matcher.h"
#include "import-pending-matches.h"
#include "gnc-component-manager.h"
#include "guid.h"

#define GNC_PREFS_GROUP "dialogs.import.generic.transaction-list"


struct _main_matcher_info
{
    GtkWidget *main_widget;
    GtkTreeView *view;
    GNCImportSettings *user_settings;
    int selected_row;
    gboolean dark_theme;
    GNCTransactionProcessedCB transaction_processed_cb;
    gpointer user_data;
    GNCImportPendingMatches *pending_matches;
    GtkTreeViewColumn *account_column;
    gboolean add_toggled;   // flag to indicate that add has been toggled to stop selection
};

enum downloaded_cols
{
    DOWNLOADED_COL_DATE_TXT = 0,
    DOWNLOADED_COL_DATE_INT64, // used only for sorting
    DOWNLOADED_COL_ACCOUNT,
    DOWNLOADED_COL_AMOUNT,
    DOWNLOADED_COL_AMOUNT_DOUBLE, // used only for sorting
    DOWNLOADED_COL_DESCRIPTION,
    DOWNLOADED_COL_MEMO,
    DOWNLOADED_COL_ACTION_ADD,
    DOWNLOADED_COL_ACTION_CLEAR,
    DOWNLOADED_COL_ACTION_UPDATE,
    DOWNLOADED_COL_ACTION_INFO,
    DOWNLOADED_COL_ACTION_PIXBUF,
    DOWNLOADED_COL_DATA,
    DOWNLOADED_COL_COLOR,
    NUM_DOWNLOADED_COLS
};

#define CSS_INT_REQUIRED_CLASS      "intervention-required"
#define CSS_INT_PROB_REQUIRED_CLASS "intervention-probably-required"
#define CSS_INT_NOT_REQUIRED_CLASS  "intervention-not-required"

/* Define log domain for extended debugging of matcher */
#define G_MOD_IMPORT_MATCHER "gnc.import.main-matcher"
/*static QofLogModule log_module = GNC_MOD_IMPORT;*/
static QofLogModule log_module = G_MOD_IMPORT_MATCHER;

void on_matcher_ok_clicked (GtkButton *button, GNCImportMainMatcher *info);
void on_matcher_cancel_clicked (GtkButton *button, gpointer user_data);
void on_matcher_help_clicked (GtkButton *button, gpointer user_data);
void on_matcher_help_close_clicked (GtkButton *button, gpointer user_data);

/* Local prototypes */
static void gnc_gen_trans_assign_transfer_account (
                    GtkTreeView *treeview,
                    gboolean *first,
                    gboolean is_selection,
                    GtkTreePath *path,
                    Account **new_acc,
                    GNCImportMainMatcher *info);
static void gnc_gen_trans_assign_transfer_account_to_selection_cb (
<<<<<<< HEAD
                                          GtkMenuItem *menuitem,
                                          GNCImportMainMatcher *info);
static void gnc_gen_trans_view_popup_menu (GtkTreeView *treeview,
                                          GdkEvent *event,
                                          GNCImportMainMatcher *info);
static gboolean gnc_gen_trans_onButtonPressed_cb (GtkTreeView *treeview,
                                                  GdkEvent *event,
                                                  GNCImportMainMatcher *info);
static gboolean gnc_gen_trans_onPopupMenu_cb (GtkTreeView *treeview,
                                              GdkEvent *event,
                                              GNCImportMainMatcher *info);
static gboolean view_selection_function (GtkTreeSelection *selection,
                         GtkTreeModel *model,
                         GtkTreePath *path,
                         gboolean path_currently_selected,
                         gpointer data);
static void refresh_model_row (GNCImportMainMatcher *gui, GtkTreeModel *model,
                               GtkTreeIter *iter, GNCImportTransInfo *info);
=======
                    GtkMenuItem *menuitem,
                    GNCImportMainMatcher *info);
static void gnc_gen_trans_view_popup_menu (
                    GtkTreeView *treeview,
                    GdkEvent *event,
                    GNCImportMainMatcher *info);
static gboolean gnc_gen_trans_onButtonPressed_cb (
                    GtkTreeView *treeview,
                    GdkEvent *event,
                    GNCImportMainMatcher *info);
static gboolean gnc_gen_trans_onPopupMenu_cb (
                    GtkTreeView *treeview,
                    GdkEvent *event,
                    GNCImportMainMatcher *info);
static void refresh_model_row (
                    GNCImportMainMatcher *gui,
                    GtkTreeModel *model,
                    GtkTreeIter *iter,
                    GNCImportTransInfo *info);
>>>>>>> 377b73d1
/* end local prototypes */

void gnc_gen_trans_list_delete (GNCImportMainMatcher *info)
{
    GtkTreeModel *model;
    GtkTreeIter iter;
    GNCImportTransInfo *trans_info;

    if (info == NULL)
        return;

    model = gtk_tree_view_get_model (info->view);
    if (gtk_tree_model_get_iter_first (model, &iter))
    {
        do
        {
            gtk_tree_model_get (model, &iter,
                                DOWNLOADED_COL_DATA, &trans_info,
                                -1);

            if (info->transaction_processed_cb)
            {
                info->transaction_processed_cb (trans_info, FALSE,
                                                info->user_data);
            }

            gnc_import_TransInfo_delete (trans_info);
        }
        while (gtk_tree_model_iter_next (model, &iter));
    }

    if (GTK_IS_DIALOG(info->main_widget))
    {
        gnc_save_window_size (GNC_PREFS_GROUP, GTK_WINDOW(info->main_widget));
        gnc_import_Settings_delete (info->user_settings);
        gtk_widget_destroy (GTK_WIDGET (info->main_widget));
    }
    else
        gnc_import_Settings_delete (info->user_settings);
    g_free (info);
}

void
on_matcher_ok_clicked (GtkButton *button, GNCImportMainMatcher *info)
{
    GtkTreeModel *model;
    GtkTreeIter iter;
    GNCImportTransInfo *trans_info;

    g_assert (info);

    /*   DEBUG ("Begin") */

    model = gtk_tree_view_get_model (info->view);
    if (!gtk_tree_model_get_iter_first (model, &iter))
        return;

    /* Don't run any queries and/or split sorts while processing the matcher
    results. */
    gnc_suspend_gui_refresh();

    do
    {
        gtk_tree_model_get (model, &iter,
                            DOWNLOADED_COL_DATA, &trans_info,
                            -1);

        if (gnc_import_process_trans_item (NULL, trans_info))
        {
            if (info->transaction_processed_cb)
            {
                info->transaction_processed_cb (trans_info, TRUE,
                                               info->user_data);
            }
        }
    }
    while (gtk_tree_model_iter_next (model, &iter));

    /* Allow GUI refresh again. */
    gnc_resume_gui_refresh();

    gnc_gen_trans_list_delete (info);
    /* DEBUG ("End") */
}

void
on_matcher_cancel_clicked (GtkButton *button, gpointer user_data)
{
    GNCImportMainMatcher *info = user_data;
    gnc_gen_trans_list_delete (info);
}

void
on_matcher_help_close_clicked (GtkButton *button, gpointer user_data)
{
    GtkWidget *help_dialog = user_data;

    gtk_widget_destroy (help_dialog);
}

void
on_matcher_help_clicked (GtkButton *button, gpointer user_data)
{
    GNCImportMainMatcher *info = user_data;
    GtkBuilder *builder;
    GtkWidget *help_dialog, *box;
    gchar *int_required_class, *int_prob_required_class, *int_not_required_class;
    gchar *class_extension = NULL;

    builder = gtk_builder_new();
    gnc_builder_add_from_file (builder, "dialog-import.glade", "textbuffer2");
    gnc_builder_add_from_file (builder, "dialog-import.glade", "textbuffer3");
    gnc_builder_add_from_file (builder, "dialog-import.glade", "textbuffer4");
    gnc_builder_add_from_file (builder, "dialog-import.glade", "textbuffer5");
    gnc_builder_add_from_file (builder, "dialog-import.glade", "textbuffer1");
    gnc_builder_add_from_file (builder, "dialog-import.glade", "matcher_help_dialog");

    if (info->dark_theme == TRUE)
        class_extension = "-dark";

    int_required_class = g_strconcat (CSS_INT_REQUIRED_CLASS, class_extension, NULL);
    int_prob_required_class = g_strconcat (CSS_INT_PROB_REQUIRED_CLASS, class_extension, NULL);
    int_not_required_class = g_strconcat (CSS_INT_NOT_REQUIRED_CLASS, class_extension, NULL);

    box = GTK_WIDGET(gtk_builder_get_object (builder, "intervention_required_box"));
    gnc_widget_set_style_context (GTK_WIDGET(box), int_required_class);

    box = GTK_WIDGET(gtk_builder_get_object (builder, "intervention_probably_required_box"));
    gnc_widget_set_style_context (GTK_WIDGET(box), int_prob_required_class);

    box = GTK_WIDGET(gtk_builder_get_object (builder, "intervention_not_required_box"));
    gnc_widget_set_style_context (GTK_WIDGET(box), int_not_required_class);

    help_dialog = GTK_WIDGET(gtk_builder_get_object (builder, "matcher_help_dialog"));
    gtk_window_set_transient_for (GTK_WINDOW(help_dialog), GTK_WINDOW(info->main_widget));

    /* Connect the signals */
    gtk_builder_connect_signals_full (builder, gnc_builder_connect_full_func, help_dialog);

    g_object_unref (G_OBJECT(builder));

    g_free (int_required_class);
    g_free (int_prob_required_class);
    g_free (int_not_required_class);

    gtk_widget_show (help_dialog);
}

static void
run_account_picker_dialog (GNCImportMainMatcher *info,
                           GtkTreeModel *model,
                           GtkTreeIter *iter,
                           GNCImportTransInfo *trans_info)
{
    Account *old_acc, *new_acc;
    gboolean ok_pressed;
    g_assert (trans_info);
    old_acc = gnc_import_TransInfo_get_destacc (trans_info);

    new_acc = gnc_import_select_account (
            info->main_widget,
             NULL,
             TRUE,
             _("Destination account for the auto-balance split."),
             xaccTransGetCurrency (gnc_import_TransInfo_get_trans (trans_info)),
             ACCT_TYPE_NONE,
             old_acc,
             &ok_pressed);
    if (ok_pressed)
        gnc_import_TransInfo_set_destacc (trans_info, new_acc, TRUE);
}

static void
run_match_dialog (GNCImportMainMatcher *info,
                  GNCImportTransInfo *trans_info)
{
    gnc_import_match_picker_run_and_close (info->main_widget,
                                           trans_info, info->pending_matches);
}

static void
gnc_gen_trans_add_toggled_cb (GtkCellRendererToggle *cell_renderer,
                              gchar                 *path,
                              GNCImportMainMatcher  *gui)
{
    GtkTreeModel *model;
    GtkTreeIter iter;
    GNCImportTransInfo *trans_info;

    ENTER("");
    model = gtk_tree_view_get_model (gui->view);
    if (!gtk_tree_model_get_iter_from_string (model, &iter, path))
        return;
    gtk_tree_model_get (model, &iter, DOWNLOADED_COL_DATA, &trans_info, -1);

    if (gnc_import_TransInfo_get_action (trans_info) == GNCImport_ADD &&
            gnc_import_Settings_get_action_skip_enabled (gui->user_settings) == TRUE)
    {
        gnc_import_TransInfo_set_action (trans_info, GNCImport_SKIP);
    }
    else
    {
        gnc_import_TransInfo_set_action (trans_info, GNCImport_ADD);
        gui->add_toggled =TRUE;  //flag A(dd) has just been toggled to view_selection_function
    }
    refresh_model_row (gui, model, &iter, trans_info);
    LEAVE("");
}

static void
gnc_gen_trans_clear_toggled_cb (GtkCellRendererToggle *cell_renderer,
                                gchar                 *path,
                                GNCImportMainMatcher  *gui)
{
    GtkTreeModel *model;
    GtkTreeIter iter;
    GNCImportTransInfo *trans_info;
    
    ENTER("");
    model = gtk_tree_view_get_model (gui->view);
    
    if (!gtk_tree_model_get_iter_from_string (model, &iter, path))
        return;
    gtk_tree_model_get (model, &iter, DOWNLOADED_COL_DATA, &trans_info, -1);

    if (gnc_import_TransInfo_get_action (trans_info) == GNCImport_CLEAR &&
            gnc_import_Settings_get_action_skip_enabled (gui->user_settings) == TRUE)
    {
        gnc_import_TransInfo_set_action (trans_info, GNCImport_SKIP);
    }
    else
    {
        gnc_import_TransInfo_set_action (trans_info, GNCImport_CLEAR);
    }
    refresh_model_row (gui, model, &iter, trans_info);
    LEAVE("");
}

static void
gnc_gen_trans_update_toggled_cb (GtkCellRendererToggle *cell_renderer,
                                 gchar                 *path,
                                 GNCImportMainMatcher  *gui)
{
    GtkTreeModel *model;
    GtkTreeIter iter;
    GNCImportTransInfo *trans_info;
    
    ENTER("");
    model = gtk_tree_view_get_model (gui->view);
    
    if (!gtk_tree_model_get_iter_from_string (model, &iter, path))
        return;
    gtk_tree_model_get (model, &iter, DOWNLOADED_COL_DATA, &trans_info, -1);

    if (gnc_import_TransInfo_get_action (trans_info) == GNCImport_UPDATE &&
            gnc_import_Settings_get_action_skip_enabled (gui->user_settings) == TRUE)
    {
        gnc_import_TransInfo_set_action (trans_info, GNCImport_SKIP);
    }
    else
    {
        gnc_import_TransInfo_set_action (trans_info, GNCImport_UPDATE);
    }
    refresh_model_row (gui, model, &iter, trans_info);
    LEAVE("");
}

static void
gnc_gen_trans_assign_transfer_account (GtkTreeView *treeview,
                                       gboolean *first,
                                       gboolean is_selection,
                                       GtkTreePath *path,
                                       Account **new_acc,
                                       GNCImportMainMatcher *info)
{
    GtkTreeModel *model;
    GtkTreeIter iter;
    GNCImportTransInfo *trans_info;
    Account *old_acc;
    gboolean ok_pressed;
    gchar *path_str = gtk_tree_path_to_string (path);

    ENTER("");
    DEBUG("first = %s", *first ? "true" : "false");
    DEBUG("is_selection = %s", is_selection ? "true" : "false");
    DEBUG("path  = %s", path_str);
    g_free (path_str);
    DEBUG("account passed in = %s", gnc_get_account_name_for_register (*new_acc));
    model = gtk_tree_view_get_model (treeview);
    if (gtk_tree_model_get_iter (model, &iter, path))
    {
        gtk_tree_model_get (model, &iter, DOWNLOADED_COL_DATA, &trans_info, -1);

        switch (gnc_import_TransInfo_get_action (trans_info))
        {
        case GNCImport_ADD:
            if (gnc_import_TransInfo_is_balanced (trans_info) == FALSE)
            {
                ok_pressed = TRUE;
                old_acc  = gnc_import_TransInfo_get_destacc (trans_info);
                if (*first)
                {
                    ok_pressed = FALSE;
                    *new_acc = gnc_import_select_account (info->main_widget,
                        NULL,
                        TRUE,
                        _("Destination account for the auto-balance split."),
                        xaccTransGetCurrency (
                              gnc_import_TransInfo_get_trans (trans_info)),
                        ACCT_TYPE_NONE,
                        old_acc,
                        &ok_pressed);
                    *first = FALSE;
                    DEBUG("account selected = %s",
                            gnc_account_get_full_name (*new_acc));
                }
                if (ok_pressed)
                    gnc_import_TransInfo_set_destacc (trans_info, *new_acc, TRUE);
            }
            break;
        case GNCImport_CLEAR:
        case GNCImport_UPDATE:
            if (*first && !is_selection)
                run_match_dialog (info, trans_info);
            break;
        case GNCImport_SKIP:
            break;
        default:
            PERR("InvalidGNCImportValue");
            break;
        }
        refresh_model_row (info, model, &iter, trans_info);
    }
    LEAVE("");
}

static void
gnc_gen_trans_assign_transfer_account_to_selection_cb (
            GtkMenuItem *menuitem,
            GNCImportMainMatcher *info)
{
    GtkTreeView *treeview;
    GtkTreeSelection *selection;
    GtkTreeModel *model;
    GtkTreeIter iter;
    GNCImportTransInfo *trans_info;
    Account *assigned_account;
    GList *selected_rows, *l;
    gboolean first, is_selection;

    ENTER("assign_transfer_account_to_selection_cb");
    treeview = GTK_TREE_VIEW(info->view);
    model = gtk_tree_view_get_model (treeview);
    selection = gtk_tree_view_get_selection (treeview);
    selected_rows = gtk_tree_selection_get_selected_rows (selection, &model);
    assigned_account = NULL;
    first = TRUE;
    is_selection = TRUE;
    DEBUG("Rows in selection = %i",
          gtk_tree_selection_count_selected_rows (selection));
    DEBUG("Entering loop over selection");

    if (gtk_tree_selection_count_selected_rows (selection) > 0)
    {
        for (l = selected_rows; l != NULL; l = l->next)
        {
            gchar *path_str = gtk_tree_path_to_string (l->data);
            DEBUG("passing first = %s", first ? "true" : "false");
            DEBUG("passing is_selection = %s",
                        is_selection ? "true" : "false");
            DEBUG("passing path = %s", path_str);
            g_free (path_str);
            DEBUG("passing account value = %s",
                        gnc_account_get_full_name (assigned_account));
            gnc_gen_trans_assign_transfer_account (treeview,
<<<<<<< HEAD
                &first, is_selection, l->data, &assigned_account, info);
=======
                        &first, is_selection, l->data,
                        &assigned_account, info);
>>>>>>> 377b73d1
            DEBUG("returned value of account = %s",
                        gnc_account_get_full_name (assigned_account));
            DEBUG("returned value of first = %s", first ? "true" : "false");
            if (assigned_account == NULL)
                break;
            gtk_tree_selection_unselect_path (selection, l->data);
        }
    }
    g_list_free_full (selected_rows, (GDestroyNotify) gtk_tree_path_free);
    LEAVE("");
}

static void
gnc_gen_trans_row_activated_cb (GtkTreeView *treeview,
                                GtkTreePath *path,
                                GtkTreeViewColumn *column,
                                GNCImportMainMatcher *info)
{
    Account *assigned_account;
    gboolean first, is_selection;

    ENTER("");
    assigned_account = NULL;
    first = TRUE;
    is_selection = FALSE;
    gnc_gen_trans_assign_transfer_account (treeview,
                            &first, is_selection, path,
                            &assigned_account, info);
    DEBUG("account returned = %s", gnc_account_get_full_name (assigned_account));
    LEAVE("");
}

static void
gnc_gen_trans_row_changed_cb (GtkTreeSelection *selection,
                              GNCImportMainMatcher *info)
{
    GtkTreeModel *model;
    GtkTreeIter iter;
    GtkSelectionMode mode;

    ENTER("");
    mode = gtk_tree_selection_get_mode (selection);
    switch (mode)
    {
        case GTK_SELECTION_MULTIPLE:
            DEBUG("mode = GTK_SELECTION_MULTIPLE, no action");
            break;
        case GTK_SELECTION_NONE:
            DEBUG("mode = GTK_SELECTION_NONE, no action");
            break;
        case GTK_SELECTION_BROWSE:
            DEBUG("mode = GTK_SELECTION_BROWSE->default");
        case GTK_SELECTION_SINGLE:
            DEBUG("mode = GTK_SELECTION_SINGLE->default");
        default:
            DEBUG("mode = default unselect selected row");
            if (gtk_tree_selection_get_selected (selection, &model, &iter))
            {
                gtk_tree_selection_unselect_iter (selection, &iter);
            }
    }
    LEAVE("");
}

static void
gnc_gen_trans_view_popup_menu (GtkTreeView *treeview,
                               GdkEvent *event,
                               GNCImportMainMatcher *info)
{
    GtkWidget *menu, *menuitem;
    GdkEventButton *event_button;

    ENTER ("");
    menu = gtk_menu_new();
    menuitem = gtk_menu_item_new_with_label (
            _("Assign a transfer account to the selection."));
    g_signal_connect (menuitem, "activate",
                      G_CALLBACK(
                      gnc_gen_trans_assign_transfer_account_to_selection_cb),
                      info);
    DEBUG("Callback to assign destination account to selection connected");
    gtk_menu_shell_append (GTK_MENU_SHELL(menu), menuitem);
    gtk_widget_show_all (menu);
    event_button = (GdkEventButton *) event;
    /* Note: event can be NULL here when called from view_onPopupMenu;
     *  gdk_event_get_time() accepts a NULL argument */
    /* replace deprecated function for GTK versions >=3.22 */
#if GTK_CHECK_VERSION(3,22,0)
   gtk_menu_popup_at_pointer (GTK_MENU(menu), (GdkEvent*)event);
#else
    gtk_menu_popup (GTK_MENU(menu), NULL, NULL, NULL, NULL,
                     (event_button != NULL) ? event_button->button : 0,
                     gdk_event_get_time ((GdkEvent*)event));
#endif
    LEAVE ("");
}

static gboolean
gnc_gen_trans_onButtonPressed_cb (GtkTreeView *treeview,
                                  GdkEvent *event,
                                  GNCImportMainMatcher *info)
{
    GdkEventButton *event_button;
    GtkTreeSelection *selection;
    ENTER("");
    g_return_val_if_fail (treeview != NULL, FALSE);
    g_return_val_if_fail (event != NULL, FALSE);
    /* handle single click with the right mouse button? */
    if (event->type == GDK_BUTTON_PRESS)
    {
        event_button = (GdkEventButton *) event;
        if (event_button->button == GDK_BUTTON_SECONDARY)
        {
            DEBUG("Right mouseClick detected- popup the menu.");
            selection = gtk_tree_view_get_selection (treeview);
            if (gtk_tree_selection_count_selected_rows (selection) > 0)
            {
                gnc_gen_trans_view_popup_menu (treeview, event, info);
            }
            LEAVE("return TRUE");
            return TRUE;
        }
    }
    LEAVE("return FALSE");
    return FALSE;
}

static gboolean
gnc_gen_trans_onPopupMenu_cb (GtkTreeView *treeview,
                              GdkEvent *event,
                              GNCImportMainMatcher *info)
{
    GtkTreeSelection *selection;
    ENTER("onPopupMenu_cb");
    /* respond to Shift-F10 popup menu hotkey */
    selection = gtk_tree_view_get_selection (treeview);
    if (gtk_tree_selection_count_selected_rows (selection) > 0)
    {
<<<<<<< HEAD
      gnc_gen_trans_view_popup_menu (treeview, NULL, info);
      LEAVE ("TRUE");
      return TRUE;
=======
        gnc_gen_trans_view_popup_menu (treeview, NULL, info);
>>>>>>> 377b73d1
    }
    LEAVE ("FALSE");
    return TRUE;
}

static GtkTreeViewColumn *
add_text_column(GtkTreeView *view, const gchar *title, int col_num)
{
    GtkCellRenderer *renderer;
    GtkTreeViewColumn *column;

    renderer = gtk_cell_renderer_text_new();
    column = gtk_tree_view_column_new_with_attributes
             (title, renderer,
              "text", col_num,
              "background", DOWNLOADED_COL_COLOR,
              NULL);

    // If date column, use the time64 value for the sorting.
    if (col_num == DOWNLOADED_COL_DATE_TXT)
        gtk_tree_view_column_set_sort_column_id(column, DOWNLOADED_COL_DATE_INT64);
    else if (col_num == DOWNLOADED_COL_AMOUNT) // If amount column, use double value
    {
        gtk_cell_renderer_set_alignment (renderer, 1.0, 0.5); // right align amount column
        gtk_cell_renderer_set_padding (renderer, 5, 0); // add padding so its not close to description
        gtk_tree_view_column_set_sort_column_id (column, DOWNLOADED_COL_AMOUNT_DOUBLE);
    }
    else
        gtk_tree_view_column_set_sort_column_id (column, col_num);

    g_object_set (G_OBJECT(column),
                  "reorderable", TRUE,
                  "resizable", TRUE,
                  NULL);
    gtk_tree_view_append_column (view, column);
    return column;
}

static GtkTreeViewColumn *
add_toggle_column (GtkTreeView *view, const gchar *title, int col_num,
                   GCallback cb_fn, gpointer cb_arg)
{
    GtkCellRenderer *renderer;
    GtkTreeViewColumn *column;

    renderer = gtk_cell_renderer_toggle_new();
    column = gtk_tree_view_column_new_with_attributes
             (title, renderer,
              "active", col_num,
              "cell-background", DOWNLOADED_COL_COLOR,
              NULL);
    gtk_tree_view_column_set_sort_column_id (column, col_num);
    g_object_set (G_OBJECT(column),
                  "reorderable", TRUE,
                  NULL);
    g_signal_connect (renderer, "toggled", cb_fn, cb_arg);
    gtk_tree_view_append_column (view, column);
    return column;
}

static void
gnc_gen_trans_init_view (GNCImportMainMatcher *info,
                         gboolean show_account,
                         gboolean show_update)
{
    GtkTreeView *view;
    GtkListStore *store;
    GtkCellRenderer *renderer;
    GtkTreeViewColumn *column;
    GtkTreeSelection *selection;

    view = info->view;
    store = gtk_list_store_new (NUM_DOWNLOADED_COLS, G_TYPE_STRING, G_TYPE_INT64,
                                G_TYPE_STRING, G_TYPE_STRING, G_TYPE_DOUBLE,
                                G_TYPE_STRING, G_TYPE_STRING, G_TYPE_BOOLEAN,
                                G_TYPE_BOOLEAN, G_TYPE_BOOLEAN, G_TYPE_STRING,
                                GDK_TYPE_PIXBUF, G_TYPE_POINTER, G_TYPE_STRING);
    gtk_tree_view_set_model (view, GTK_TREE_MODEL(store));
    g_object_unref (store);

    /* prevent the rows being dragged to a different order */
    gtk_tree_view_set_reorderable (view, FALSE);

    /* Add the columns *
     * (keep the line break below to avoid a translator comment) */
    add_text_column (view, _("Date"), DOWNLOADED_COL_DATE_TXT);
    info->account_column = add_text_column (view, _("Account"), DOWNLOADED_COL_ACCOUNT);
    gtk_tree_view_column_set_visible (info->account_column, show_account);
    add_text_column (view, _("Amount"), DOWNLOADED_COL_AMOUNT);
    add_text_column (view, _("Description"), DOWNLOADED_COL_DESCRIPTION);
    add_text_column (view, _("Memo"), DOWNLOADED_COL_MEMO);
    add_toggle_column (view,
                       /* toggle column: add new transaction */
                       _("A"), DOWNLOADED_COL_ACTION_ADD,
                       G_CALLBACK(gnc_gen_trans_add_toggled_cb), info);
    column = add_toggle_column (view,
            /* toggle column: update existing transaction & mark it reconciled */
            _("U+R"), DOWNLOADED_COL_ACTION_UPDATE,
                               G_CALLBACK(gnc_gen_trans_update_toggled_cb), info);
    gtk_tree_view_column_set_visible (column, show_update);
    add_toggle_column (view,
            /* toggle column: mark existing transaction reconciled */
            _("R"), DOWNLOADED_COL_ACTION_CLEAR,
                      G_CALLBACK(gnc_gen_trans_clear_toggled_cb), info);

    /* The last column has multiple renderers */
    renderer = gtk_cell_renderer_pixbuf_new();
    g_object_set (renderer, "xalign", 0.0, NULL);
    column = gtk_tree_view_column_new_with_attributes (_("Info"), renderer,
             "pixbuf", DOWNLOADED_COL_ACTION_PIXBUF,
             "cell-background", DOWNLOADED_COL_COLOR,
             NULL);
    renderer = gtk_cell_renderer_text_new();
    gtk_tree_view_column_pack_start (column, renderer, TRUE);
    gtk_tree_view_column_set_attributes (column, renderer,
                                         "text", DOWNLOADED_COL_ACTION_INFO,
                                         "background", DOWNLOADED_COL_COLOR,
                                         NULL);
    gtk_tree_view_column_set_sort_column_id (column, DOWNLOADED_COL_ACTION_INFO);
    g_object_set (G_OBJECT(column),
                  "reorderable", TRUE,
                  "resizable", TRUE,
                  NULL);
    gtk_tree_view_append_column (info->view, column);

    /* default sort order */
    gtk_tree_sortable_set_sort_column_id (GTK_TREE_SORTABLE(store),
                                          DOWNLOADED_COL_DATE_INT64,
                                          GTK_SORT_ASCENDING);
    selection = gtk_tree_view_get_selection (info->view);
    
    /* set a selection function which will block selection of rows which are not 
      flagged to be imported into Gnucash */
    gtk_tree_selection_set_select_function
                               (selection,
                                view_selection_function,
                                info,
                                NULL);
    /* clear the flag which indicates that A(dd) has been toggled so that the 
      view_selection_function can block selection of a row when the 
      view_selection_function is called immediately after A(dd) is toggled 
      on that row */
    info->add_toggled = FALSE;
                                
    g_signal_connect (info->view, "row-activated",
                      G_CALLBACK(gnc_gen_trans_row_activated_cb), info);
    g_signal_connect (selection, "changed",
                      G_CALLBACK(gnc_gen_trans_row_changed_cb), info);

    g_signal_connect (view, "button-press-event",
                      G_CALLBACK(gnc_gen_trans_onButtonPressed_cb), info);
    g_signal_connect (view, "popup-menu",
                      G_CALLBACK(gnc_gen_trans_onPopupMenu_cb), info);
}

static gboolean
view_selection_function (GtkTreeSelection *selection,
                         GtkTreeModel *model,
                         GtkTreePath *path,
                         gboolean path_currently_selected,
                         gpointer data)
{
    GtkTreeIter iter;
    GNCImportTransInfo *trans_info;
    GNCImportAction action;
    GNCImportMainMatcher *info = data;
  
    ENTER("view_selection_function");
    if (gtk_tree_model_get_iter(model, &iter, path))
    {
        gtk_tree_model_get (model, &iter, DOWNLOADED_COL_DATA, &trans_info, -1);
        switch (gnc_import_TransInfo_get_action (trans_info))
        {
            case GNCImport_ADD:
                DEBUG("Import action = ADD row selected");
                if (info->add_toggled)
                {
                  DEBUG("Add just toggled- do not select the row.");
                  info->add_toggled = FALSE;
                  LEAVE("FALSE");
                  return FALSE;
                }
                else
                {
                  DEBUG("Add has not been toggled - select the row");
                  LEAVE("TRUE");
                  return TRUE;
                }
            case GNCImport_UPDATE:
                DEBUG("Import action = UPDATE row not selected");
                LEAVE("FALSE");
                return FALSE;
            case GNCImport_CLEAR:
                DEBUG("Import action = CLEAR row not selected");
                LEAVE("FALSE");
                return FALSE;
            case GNCImport_SKIP:
                DEBUG("Import action = SKIP row not selected");
                LEAVE("FALSE");
                return FALSE;
            case GNCImport_LAST_ACTION:
                DEBUG("Import action = LAST_ACTION row not selected");
                LEAVE("FALSE");
                return FALSE;
            case GNCImport_INVALID_ACTION: 
                DEBUG("Import action = LAST_ACTION row not selected"); 
                LEAVE("FALSE");
                return FALSE;    
            default:
                DEBUG("Import action = UNDEFINED -cannot select");
                LEAVE("FALSE");
                return FALSE;
        }    
    }
    else
    {
        DEBUG("path to selected row undefined");
        LEAVE("FALSE");
        return FALSE;
    } 
}

static void
show_account_column_toggled_cb (GtkToggleButton *togglebutton,
                                GNCImportMainMatcher *info)
{
    gtk_tree_view_column_set_visible (info->account_column,
         gtk_toggle_button_get_active (togglebutton));
}

GNCImportMainMatcher *gnc_gen_trans_list_new (GtkWidget *parent,
        const gchar* heading,
        gboolean all_from_same_account,
        gint match_date_hardlimit)
{
    GNCImportMainMatcher *info;
    GtkBuilder *builder;
    GtkWidget *heading_label;
    GtkWidget *box, *pbox;
    gboolean show_update;
    GtkStyleContext *stylectxt;
    GdkRGBA color;
    GtkWidget *button;

    info = g_new0 (GNCImportMainMatcher, 1);
    info->pending_matches = gnc_import_PendingMatches_new();

    /* Initialize user Settings. */
    info->user_settings = gnc_import_Settings_new ();
    gnc_import_Settings_set_match_date_hardlimit (info->user_settings, match_date_hardlimit);

    stylectxt = gtk_widget_get_style_context (GTK_WIDGET(parent));
    gtk_style_context_get_color (stylectxt, GTK_STATE_FLAG_NORMAL, &color);
    info->dark_theme = gnc_is_dark_theme (&color);

    /* Initialize the GtkDialog. */
    builder = gtk_builder_new();
    gnc_builder_add_from_file (builder, "dialog-import.glade", "transaction_matcher_dialog");
    gnc_builder_add_from_file (builder, "dialog-import.glade", "transaction_matcher_content");
    info->main_widget = GTK_WIDGET(gtk_builder_get_object (builder, "transaction_matcher_dialog"));
    g_assert (info->main_widget != NULL);

    /* Pack the content into the dialog vbox */
    pbox = GTK_WIDGET(gtk_builder_get_object (builder, "transaction_matcher_vbox"));
    box = GTK_WIDGET(gtk_builder_get_object (builder, "transaction_matcher_content"));
    gtk_box_pack_start (GTK_BOX(pbox), box, TRUE, TRUE, 0);

    /* Get the view */
    info->view = GTK_TREE_VIEW(gtk_builder_get_object (builder, "downloaded_view"));
    g_assert (info->view != NULL);

    button = GTK_WIDGET(gtk_builder_get_object (builder, "show_source_account_button"));
    gtk_toggle_button_set_active (GTK_TOGGLE_BUTTON(button), all_from_same_account);
    g_signal_connect (G_OBJECT(button), "toggled",
                      G_CALLBACK(show_account_column_toggled_cb), info);

    show_update = gnc_import_Settings_get_action_update_enabled (info->user_settings);
    gnc_gen_trans_init_view (info, all_from_same_account, show_update);
    heading_label = GTK_WIDGET(gtk_builder_get_object (builder, "heading_label"));
    g_assert (heading_label != NULL);

    if (parent)
        gtk_window_set_transient_for (GTK_WINDOW (info->main_widget), GTK_WINDOW (parent));

    if (heading)
        gtk_label_set_text (GTK_LABEL (heading_label), heading);

    gnc_restore_window_size (GNC_PREFS_GROUP, GTK_WINDOW(info->main_widget), GTK_WINDOW (parent));
    gtk_widget_show_all (GTK_WIDGET (info->main_widget));

    info->transaction_processed_cb = NULL;

    /* Connect the signals */
    gtk_builder_connect_signals_full (builder, gnc_builder_connect_full_func, info);

    g_object_unref (G_OBJECT(builder));

    return info;
}

/*****************************************************************
 *                 Assistant routines Start                      *
 *****************************************************************/

GNCImportMainMatcher * gnc_gen_trans_assist_new (GtkWidget *parent,
        GtkWidget *assistant_page, const gchar* heading,
        gboolean all_from_same_account, gint match_date_hardlimit)
{
    GNCImportMainMatcher *info;
    GtkBuilder *builder;
    GtkWidget *heading_label;
    GtkWidget *box;
    gboolean show_update;
    GtkStyleContext *stylectxt;
    GdkRGBA color;
    GtkWidget *button;

    info = g_new0 (GNCImportMainMatcher, 1);
    info->pending_matches = gnc_import_PendingMatches_new();
    info->main_widget = GTK_WIDGET(parent);

    /* Initialize user Settings. */
    info->user_settings = gnc_import_Settings_new ();
    gnc_import_Settings_set_match_date_hardlimit (info->user_settings, match_date_hardlimit);

    stylectxt = gtk_widget_get_style_context (GTK_WIDGET(parent));
    gtk_style_context_get_color (stylectxt, GTK_STATE_FLAG_NORMAL, &color);
    info->dark_theme = gnc_is_dark_theme (&color);

    /* load the interface */
    builder = gtk_builder_new();
    gnc_builder_add_from_file (builder, "dialog-import.glade", "transaction_matcher_content");
    if (builder == NULL)
    {
        PERR("Error opening the glade builder interface");
    }
    /* Pack content into Assistant page widget */
    box = GTK_WIDGET(gtk_builder_get_object (builder, "transaction_matcher_content"));
    gtk_box_pack_start (GTK_BOX(assistant_page), box, TRUE, TRUE, 6);

    /* Get the view */
    info->view = GTK_TREE_VIEW(gtk_builder_get_object (builder, "downloaded_view"));
    g_assert (info->view != NULL);

    button = GTK_WIDGET(gtk_builder_get_object (builder, "show_source_account_button"));
    gtk_toggle_button_set_active (GTK_TOGGLE_BUTTON(button), all_from_same_account);
    g_signal_connect (G_OBJECT(button), "toggled",
                      G_CALLBACK(show_account_column_toggled_cb), info);

    show_update = gnc_import_Settings_get_action_update_enabled (info->user_settings);
    gnc_gen_trans_init_view (info, all_from_same_account, show_update);
    heading_label = GTK_WIDGET(gtk_builder_get_object (builder, "heading_label"));
    g_assert (heading_label != NULL);

    if (heading)
        gtk_label_set_text (GTK_LABEL (heading_label), heading);

    info->transaction_processed_cb = NULL;

    /* Connect the signals */
    gtk_builder_connect_signals_full (builder, gnc_builder_connect_full_func, info);

    g_object_unref (G_OBJECT(builder));

    return info;
}

void gnc_gen_trans_assist_start (GNCImportMainMatcher *info)
{
    on_matcher_ok_clicked (NULL, info);
}

/*****************************************************************
 *                   Assistant routines End                      *
 *****************************************************************/

void gnc_gen_trans_list_add_tp_cb (GNCImportMainMatcher *info,
                                   GNCTransactionProcessedCB trans_processed_cb,
                                   gpointer user_data)
{
    info->user_data = user_data;
    info->transaction_processed_cb = trans_processed_cb;
}

gboolean gnc_gen_trans_list_run (GNCImportMainMatcher *info)
{
    gboolean result;

    /* DEBUG("Begin"); */
    result = gtk_dialog_run (GTK_DIALOG (info->main_widget));
    /* DEBUG("Result was %d", result); */

    /* No destroying here since the dialog was already destroyed through
       the ok_clicked handlers. */

    return result;
}

static gchar*
get_required_color (const gchar *class_name)
{
    GdkRGBA color;
    GtkWidget *label = gtk_label_new ("Color");
    GtkStyleContext *context = gtk_widget_get_style_context (GTK_WIDGET(label));
    gtk_style_context_add_class (context, class_name);
    gnc_style_context_get_background_color (context, GTK_STATE_FLAG_NORMAL, &color);
    return gdk_rgba_to_string (&color);
}

static void
refresh_model_row (GNCImportMainMatcher *gui,
                   GtkTreeModel *model,
                   GtkTreeIter *iter,
                   GNCImportTransInfo *info)
{
    GtkListStore *store;
    GtkTreeSelection *selection;
    gchar *tmp, *imbalance, *text, *color;
    const gchar *ro_text;
    gchar *int_required_class, *int_prob_required_class, *int_not_required_class;
    gchar *class_extension = NULL;
    Split *split;
    time64 date;
    gnc_numeric amount;
    g_assert (gui);
    g_assert (model);
    g_assert (info);
    /*DEBUG("Begin");*/

    store = GTK_LIST_STORE(model);
    gtk_list_store_set (store, iter, DOWNLOADED_COL_DATA, info, -1);

    if (gui->dark_theme == TRUE)
        class_extension = "-dark";

    int_required_class = g_strconcat (CSS_INT_REQUIRED_CLASS, class_extension, NULL);
    int_prob_required_class = g_strconcat (CSS_INT_PROB_REQUIRED_CLASS, class_extension, NULL);
    int_not_required_class = g_strconcat (CSS_INT_NOT_REQUIRED_CLASS, class_extension, NULL);

    /*Account:*/
    split = gnc_import_TransInfo_get_fsplit (info);
    g_assert (split); // Must not be NULL
    ro_text = xaccAccountGetName (xaccSplitGetAccount (split));
    gtk_list_store_set (store, iter, DOWNLOADED_COL_ACCOUNT, ro_text, -1);

    /*Date*/
    date = xaccTransGetDate (gnc_import_TransInfo_get_trans (info));
    text = qof_print_date (date);
    gtk_list_store_set (store, iter, DOWNLOADED_COL_DATE_TXT, text, -1);
    gtk_list_store_set (store, iter, DOWNLOADED_COL_DATE_INT64, date, -1);
    g_free(text);

    /*Amount*/
    amount = xaccSplitGetAmount (split);
    ro_text = xaccPrintAmount (amount, gnc_split_amount_print_info (split, TRUE));
    gtk_list_store_set (store, iter, DOWNLOADED_COL_AMOUNT, ro_text, -1);
    gtk_list_store_set (store, iter, DOWNLOADED_COL_AMOUNT_DOUBLE, gnc_numeric_to_double (amount), -1);

    /*Description*/
    ro_text = xaccTransGetDescription (gnc_import_TransInfo_get_trans (info) );
    gtk_list_store_set (store, iter, DOWNLOADED_COL_DESCRIPTION, ro_text, -1);

    /*Memo*/
    ro_text = xaccSplitGetMemo (split);
    gtk_list_store_set (store, iter, DOWNLOADED_COL_MEMO, ro_text, -1);

    /*Actions*/

    /* Action information */
    ro_text = text = color = NULL;
    switch (gnc_import_TransInfo_get_action (info))
    {
    case GNCImport_ADD:
        if (gnc_import_TransInfo_is_balanced (info) == TRUE)
        {
            ro_text = _("New, already balanced");
            color = get_required_color (int_not_required_class);
        }
        else
        {
            /* Assume that importers won't create transactions in two or more
               currencies so we can use xaccTransGetImbalanceValue */
            imbalance =
                g_strdup
                (xaccPrintAmount
                 (gnc_numeric_neg (xaccTransGetImbalanceValue
                                  (gnc_import_TransInfo_get_trans (info))),
                  gnc_commodity_print_info
                  (xaccTransGetCurrency (gnc_import_TransInfo_get_trans (info)),
                   TRUE)));
            if (gnc_import_TransInfo_get_destacc (info) != NULL)
            {
                color = get_required_color (int_not_required_class);
                tmp = gnc_account_get_full_name
                      (gnc_import_TransInfo_get_destacc (info));
                if (gnc_import_TransInfo_get_destacc_selected_manually (info)
                        == TRUE)
                {
                    text =
                        /* Translators: %1$s is the amount to be
                           transferred. %2$s is the destination account. */
                        g_strdup_printf (_("New, transfer %s to (manual) \"%s\""),
                                         imbalance, tmp);
                }
                else
                {
                    text =
                        /* Translators: %1$s is the amount to be
                           transferred. %2$s is the destination account. */
                        g_strdup_printf (_("New, transfer %s to (auto) \"%s\""),
                                         imbalance, tmp);
                }
                g_free (tmp);

            }
            else
            {
                color = get_required_color (int_prob_required_class);
                text =
                    /* Translators: %s is the amount to be transferred. */
                    g_strdup_printf (_("New, UNBALANCED (need acct to transfer %s)!"),
                                     imbalance);
            }
            g_free (imbalance);
        }
        break;
    case GNCImport_CLEAR:
        if (gnc_import_TransInfo_get_selected_match (info))
        {
            color = get_required_color (int_not_required_class);
            if (gnc_import_TransInfo_get_match_selected_manually (info) == TRUE)
            {
                ro_text = _("Reconcile (manual) match");
            }
            else
            {
                ro_text = _("Reconcile (auto) match");
            }
        }
        else
        {
            color = get_required_color (int_required_class);
            ro_text = _("Match missing!");
        }
        break;
    case GNCImport_UPDATE:
        if (gnc_import_TransInfo_get_selected_match (info))
        {
            color = get_required_color (int_not_required_class);
            if (gnc_import_TransInfo_get_match_selected_manually (info) == TRUE)
            {
                ro_text = _("Update and reconcile (manual) match");
            }
            else
            {
                ro_text = _("Update and reconcile (auto) match");
            }
        }
        else
        {
            color = get_required_color (int_required_class);
            ro_text = _("Match missing!");
        }
        break;
    case GNCImport_SKIP:
        color = get_required_color (int_required_class);
        ro_text = _("Do not import (no action selected)");
        break;
    default:
        color = "white";
        ro_text = "WRITEME, this is an unknown action";
        break;
    }

    gtk_list_store_set (store, iter,
                        DOWNLOADED_COL_COLOR, color,
                        DOWNLOADED_COL_ACTION_INFO, ro_text ? ro_text : text,
                        -1);
    if (text)
        g_free (text);

    g_free (int_required_class);
    g_free (int_prob_required_class);
    g_free (int_not_required_class);

    /* Set the pixmaps */
    gtk_list_store_set (store, iter,
                        DOWNLOADED_COL_ACTION_ADD,
                        gnc_import_TransInfo_get_action (info) == GNCImport_ADD,
                        -1);
    if (gnc_import_TransInfo_get_action (info) == GNCImport_SKIP)
    {
        /*Show the best match's confidence pixmap in the info column*/
        gtk_list_store_set (store, iter,
                            DOWNLOADED_COL_ACTION_PIXBUF,
                            gen_probability_pixbuf (gnc_import_MatchInfo_get_probability
                                    (gnc_import_TransInfo_get_selected_match (info)),
                                    gui->user_settings,
                                    GTK_WIDGET(gui->view)),
                            -1);
    }

    gtk_list_store_set (store, iter,
                        DOWNLOADED_COL_ACTION_CLEAR,
                        gnc_import_TransInfo_get_action (info) == GNCImport_CLEAR,
                        -1);
    if (gnc_import_TransInfo_get_action (info) == GNCImport_CLEAR)
    {
        /*Show the best match's confidence pixmap in the info column*/
        gtk_list_store_set (store, iter,
                            DOWNLOADED_COL_ACTION_PIXBUF,
                            gen_probability_pixbuf (gnc_import_MatchInfo_get_probability
                                    (gnc_import_TransInfo_get_selected_match (info)),
                                    gui->user_settings,
                                    GTK_WIDGET(gui->view)),
                            -1);
    }

    gtk_list_store_set (store, iter,
                        DOWNLOADED_COL_ACTION_UPDATE,
                        gnc_import_TransInfo_get_action (info) == GNCImport_UPDATE,
                        -1);
    if (gnc_import_TransInfo_get_action (info) == GNCImport_UPDATE)
    {
        /*Show the best match's confidence pixmap in the info column*/
        gtk_list_store_set (store, iter,
                            DOWNLOADED_COL_ACTION_PIXBUF,
                            gen_probability_pixbuf (gnc_import_MatchInfo_get_probability
                                    (gnc_import_TransInfo_get_selected_match (info)),
                                    gui->user_settings,
                                    GTK_WIDGET(gui->view)),
                            -1);
    }

    selection = gtk_tree_view_get_selection (gui->view);
    gtk_tree_selection_unselect_all (selection);
}

void gnc_gen_trans_list_add_trans (GNCImportMainMatcher *gui, Transaction *trans)
{
    gnc_gen_trans_list_add_trans_with_ref_id (gui, trans, 0);
    return;
}/* end gnc_import_add_trans() */

void gnc_gen_trans_list_add_trans_with_ref_id (GNCImportMainMatcher *gui, Transaction *trans, guint32 ref_id)
{
    GNCImportTransInfo * transaction_info = NULL;
    GtkTreeModel *model;
    GtkTreeIter iter;
    GNCImportMatchInfo *selected_match;
    gboolean match_selected_manually;
    g_assert (gui);
    g_assert (trans);


    if (gnc_import_exists_online_id (trans))
        return;
    else
    {
        transaction_info = gnc_import_TransInfo_new (trans, NULL);
        gnc_import_TransInfo_set_ref_id (transaction_info, ref_id);

        gnc_import_TransInfo_init_matches (transaction_info,
                                           gui->user_settings);

        selected_match =
            gnc_import_TransInfo_get_selected_match (transaction_info);
        match_selected_manually =
            gnc_import_TransInfo_get_match_selected_manually (transaction_info);

        if (selected_match)
            gnc_import_PendingMatches_add_match (gui->pending_matches,
                                                 selected_match,
                                                 match_selected_manually);

        model = gtk_tree_view_get_model (gui->view);
        gtk_list_store_append (GTK_LIST_STORE(model), &iter);
        refresh_model_row (gui, model, &iter, transaction_info);
    }
    return;
}/* end gnc_import_add_trans_with_ref_id() */

GtkWidget *gnc_gen_trans_list_widget (GNCImportMainMatcher *info)
{
    g_assert (info);
    return info->main_widget;
}

/** @} */<|MERGE_RESOLUTION|>--- conflicted
+++ resolved
@@ -111,26 +111,6 @@
                     Account **new_acc,
                     GNCImportMainMatcher *info);
 static void gnc_gen_trans_assign_transfer_account_to_selection_cb (
-<<<<<<< HEAD
-                                          GtkMenuItem *menuitem,
-                                          GNCImportMainMatcher *info);
-static void gnc_gen_trans_view_popup_menu (GtkTreeView *treeview,
-                                          GdkEvent *event,
-                                          GNCImportMainMatcher *info);
-static gboolean gnc_gen_trans_onButtonPressed_cb (GtkTreeView *treeview,
-                                                  GdkEvent *event,
-                                                  GNCImportMainMatcher *info);
-static gboolean gnc_gen_trans_onPopupMenu_cb (GtkTreeView *treeview,
-                                              GdkEvent *event,
-                                              GNCImportMainMatcher *info);
-static gboolean view_selection_function (GtkTreeSelection *selection,
-                         GtkTreeModel *model,
-                         GtkTreePath *path,
-                         gboolean path_currently_selected,
-                         gpointer data);
-static void refresh_model_row (GNCImportMainMatcher *gui, GtkTreeModel *model,
-                               GtkTreeIter *iter, GNCImportTransInfo *info);
-=======
                     GtkMenuItem *menuitem,
                     GNCImportMainMatcher *info);
 static void gnc_gen_trans_view_popup_menu (
@@ -150,7 +130,6 @@
                     GtkTreeModel *model,
                     GtkTreeIter *iter,
                     GNCImportTransInfo *info);
->>>>>>> 377b73d1
 /* end local prototypes */
 
 void gnc_gen_trans_list_delete (GNCImportMainMatcher *info)
@@ -526,12 +505,8 @@
             DEBUG("passing account value = %s",
                         gnc_account_get_full_name (assigned_account));
             gnc_gen_trans_assign_transfer_account (treeview,
-<<<<<<< HEAD
-                &first, is_selection, l->data, &assigned_account, info);
-=======
                         &first, is_selection, l->data,
                         &assigned_account, info);
->>>>>>> 377b73d1
             DEBUG("returned value of account = %s",
                         gnc_account_get_full_name (assigned_account));
             DEBUG("returned value of first = %s", first ? "true" : "false");
@@ -670,13 +645,9 @@
     selection = gtk_tree_view_get_selection (treeview);
     if (gtk_tree_selection_count_selected_rows (selection) > 0)
     {
-<<<<<<< HEAD
       gnc_gen_trans_view_popup_menu (treeview, NULL, info);
       LEAVE ("TRUE");
       return TRUE;
-=======
-        gnc_gen_trans_view_popup_menu (treeview, NULL, info);
->>>>>>> 377b73d1
     }
     LEAVE ("FALSE");
     return TRUE;
