--- conflicted
+++ resolved
@@ -494,35 +494,21 @@
                       G_CALLBACK(gbv_totals_scrollbar_value_changed_cb), budget_view);
 
     // Create totals tree view
-<<<<<<< HEAD
     totals_tree_model = gtk_list_store_new (4, G_TYPE_STRING, G_TYPE_INT, G_TYPE_STRING, G_TYPE_STRING);
     gtk_list_store_append (totals_tree_model, &iter);
-    gtk_list_store_set (totals_tree_model, &iter, 0, _("Inflow from Income"),
+    gtk_list_store_set (totals_tree_model, &iter, 0, _("Income"),
                                                   1, TOTALS_TYPE_INCOME, 2, " ", 3, " ", -1);
     gtk_list_store_append (totals_tree_model, &iter);
-    gtk_list_store_set (totals_tree_model, &iter, 0, _("Outflow to Expenses"),
+    gtk_list_store_set (totals_tree_model, &iter, 0, _("Expenses"),
                                                   1, TOTALS_TYPE_EXPENSES, 2, " ", 3, " ", -1);
     gtk_list_store_append (totals_tree_model, &iter);
-    gtk_list_store_set (totals_tree_model, &iter, 0, _("Outflow to Asset/Equity/Liability"),
+    gtk_list_store_set (totals_tree_model, &iter, 0, _("Transfer"),
                                                   1, TOTALS_TYPE_ASSET_LIAB_EQ, 2, " ", 3, " ", -1);
     gtk_list_store_append (totals_tree_model, &iter);
     gtk_list_store_set (totals_tree_model, &iter, 0, _("Remaining to Budget"),
                                                   1, TOTALS_TYPE_REMAINDER, 2, " ", 3, " ", -1);
 
     totals_tree_view = GTK_TREE_VIEW(gtk_tree_view_new ());
-=======
-    totals_tree_model = gtk_list_store_new(2, G_TYPE_STRING, G_TYPE_INT);
-    gtk_list_store_append(totals_tree_model, &iter);
-    gtk_list_store_set(totals_tree_model, &iter, 0, _("Income"), 1, TOTALS_TYPE_INCOME, -1);
-    gtk_list_store_append(totals_tree_model, &iter);
-    gtk_list_store_set(totals_tree_model, &iter, 0, _("Expenses"), 1, TOTALS_TYPE_EXPENSES, -1);
-    gtk_list_store_append(totals_tree_model, &iter);
-    gtk_list_store_set(totals_tree_model, &iter, 0, _("Transfer"), 1, TOTALS_TYPE_ASSET_LIAB_EQ, -1);
-    gtk_list_store_append(totals_tree_model, &iter);
-    gtk_list_store_set(totals_tree_model, &iter, 0, _("Remaining to Budget"), 1, TOTALS_TYPE_REMAINDER, -1);
-
-    totals_tree_view = GTK_TREE_VIEW(gtk_tree_view_new());
->>>>>>> 0b0e4c76
     priv->totals_tree_view = totals_tree_view;
     gtk_tree_selection_set_mode (gtk_tree_view_get_selection (totals_tree_view), GTK_SELECTION_NONE);
     gtk_tree_view_set_headers_visible (totals_tree_view, FALSE);
