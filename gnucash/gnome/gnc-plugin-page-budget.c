--- conflicted
+++ resolved
@@ -108,26 +108,6 @@
                                                        GncPluginPageBudget *page);
 
 /* Command Callbacks */
-<<<<<<< HEAD
-static void gnc_plugin_page_budget_cmd_open_account(
-    GtkAction *action, GncPluginPageBudget *page);
-static void gnc_plugin_page_budget_cmd_open_subaccounts(
-    GtkAction *action, GncPluginPageBudget *page);
-static void gnc_plugin_page_budget_cmd_delete_budget(
-    GtkAction *action, GncPluginPageBudget *page);
-static void gnc_plugin_page_budget_cmd_view_options(
-    GtkAction *action, GncPluginPageBudget *page);
-static void gnc_plugin_page_budget_cmd_estimate_budget(
-    GtkAction *action, GncPluginPageBudget *page);
-static void gnc_plugin_page_budget_cmd_allperiods_budget(
-    GtkAction *action, GncPluginPageBudget *page);
-static void gnc_plugin_page_budget_cmd_refresh (
-    GtkAction *action, GncPluginPageBudget *page);
-static void gnc_plugin_page_budget_cmd_budget_note(
-    GtkAction *action, GncPluginPageBudget *page);
-static void allperiods_budget_helper(GtkTreeModel *model, GtkTreePath *path,
-    GtkTreeIter *iter, gpointer data);
-=======
 static void gnc_plugin_page_budget_cmd_open_account (GtkAction *action,
                                                      GncPluginPageBudget *page);
 static void gnc_plugin_page_budget_cmd_open_subaccounts (GtkAction *action,
@@ -142,7 +122,10 @@
                                                           GncPluginPageBudget *page);
 static void gnc_plugin_page_budget_cmd_refresh (GtkAction *action,
                                                 GncPluginPageBudget *page);
->>>>>>> b372f288
+static void gnc_plugin_page_budget_cmd_budget_note (GtkAction *action,
+                                                    GncPluginPageBudget *page);
+static void allperiods_budget_helper (GtkTreeModel *model, GtkTreePath *path,
+                                      GtkTreeIter *iter, gpointer data);
 
 static GtkActionEntry gnc_plugin_page_budget_actions [] =
 {
