--- conflicted
+++ resolved
@@ -65,15 +65,9 @@
 endif (BUILDING_FROM_VCS)
 
 target_link_libraries (gnucash
-<<<<<<< HEAD
    gncmod-ledger-core gnc-gnome gncmod-gnome-utils gncmod-app-utils
    gncmod-engine gnc-module gnc-core-utils gncmod-report
-   ${GUILE_LDFLAGS} ${GLIB2_LDFLAGS} ${GTK3_LDFLAGS} ${GTK_MAC_LDFLAGS}
-=======
-   gncmod-ledger-core gncmod-report-gnome gnc-gnome gncmod-gnome-utils
-   gncmod-app-utils gncmod-engine gnc-module gnc-core-utils gncmod-report-system
    PkgConfig::GTK3 ${GUILE_LDFLAGS} ${GLIB2_LDFLAGS} ${GTK_MAC_LDFLAGS}
->>>>>>> 26a9ccc1
 )
 
 # Get glib executable for generating the gresource file
