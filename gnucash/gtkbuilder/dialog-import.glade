--- conflicted
+++ resolved
@@ -1,9 +1,5 @@
 <?xml version="1.0" encoding="UTF-8"?>
-<<<<<<< HEAD
-<!-- Generated with glade 3.22.1 -->
-=======
 <!-- Generated with glade 3.20.4 -->
->>>>>>> 3ab5a2be
 <interface>
   <requires lib="gtk+" version="3.10"/>
   <object class="GtkImage" id="account_new_icon">
