<?xml version="1.0" encoding="UTF-8"?>
<!-- Generated with glade 3.22.1 -->
<interface>
  <requires lib="gtk+" version="3.10"/>
  <object class="GtkAdjustment" id="end_row_adj">
    <property name="upper">1000</property>
    <property name="step_increment">1</property>
    <property name="page_increment">10</property>
  </object>
  <object class="GtkListStore" id="liststore1">
    <columns>
      <!-- column-name string -->
      <column type="gchararray"/>
      <!-- column-name save -->
      <column type="gchararray"/>
      <!-- column-name commodity -->
      <column type="gpointer"/>
    </columns>
  </object>
  <object class="GtkListStore" id="liststore2">
    <columns>
      <!-- column-name string -->
      <column type="gchararray"/>
      <!-- column-name save -->
      <column type="gchararray"/>
      <!-- column-name currency -->
      <column type="gpointer"/>
    </columns>
  </object>
  <object class="GtkAdjustment" id="start_row_adj">
    <property name="upper">1000</property>
    <property name="step_increment">1</property>
    <property name="page_increment">10</property>
  </object>
  <object class="GtkAssistant" id="CSV Price Assistant">
    <property name="can_focus">False</property>
    <property name="border_width">12</property>
    <property name="title" translatable="yes">CSV Price Import</property>
    <property name="default_width">400</property>
    <property name="default_height">500</property>
    <signal name="apply" handler="csv_price_imp_assist_finish_cb" swapped="no"/>
    <signal name="cancel" handler="csv_price_imp_assist_close_cb" swapped="no"/>
    <signal name="close" handler="csv_price_imp_assist_close_cb" swapped="no"/>
    <signal name="destroy" handler="csv_price_imp_assist_close_cb" swapped="no"/>
    <signal name="prepare" handler="csv_price_imp_assist_prepare_cb" swapped="no"/>
    <child>
      <placeholder/>
    </child>
    <child>
      <object class="GtkLabel" id="start_page">
        <property name="visible">True</property>
        <property name="can_focus">False</property>
        <property name="valign">start</property>
        <property name="margin_left">12</property>
        <property name="margin_right">12</property>
        <property name="label" translatable="yes" comments="You should localize the (british) examples to your region.">This assistant will help you import Prices from a CSV file.

There is a minimum number of columns that have to be present for a successful import, these are Date, Amount, From Namespace, From Symbol and Currency To. If all entries are for the same Commodity / Currency then you can select them and then the columns will be Date and Amount.

Various options exist for specifying the delimiter as well as a fixed width option. With the fixed width option, double click on the table of rows displayed to set a column width, then right mouse to change if required.

Examples are "FTSE","RR.L","21/11/2016",5.345,"GBP" and CURRENCY;USD;2016-11-21;1.56;GBP

There is an option for specifying the start row, end row and an option to skip alternate rows beginning from the start row which can be used if you have some header text. Also there is an option to over write existing prices for that day if required.

Lastly, for repeated imports the preview page has buttons to Load and Save the settings. To save the settings, tweak the settings to your preferences (optionally starting from an existing preset), then (optionally change the settings name and press the Save Settings button. Note you can't save to built-in presets.

This operation is not reversible, so make sure you have a working backup.

Click on "Next" to proceed or "Cancel" to Abort Import.</property>
        <property name="wrap">True</property>
      </object>
      <packing>
        <property name="page_type">intro</property>
        <property name="title" translatable="yes">Price Import Assistant</property>
        <property name="complete">True</property>
        <property name="has_padding">False</property>
      </packing>
    </child>
    <child>
      <object class="GtkBox" id="file_page">
        <property name="visible">True</property>
        <property name="can_focus">False</property>
        <property name="border_width">12</property>
        <property name="orientation">vertical</property>
        <child>
          <object class="GtkLabel" id="label7">
            <property name="visible">True</property>
            <property name="can_focus">False</property>
            <property name="label" translatable="yes">
Select location and file name for the Import, then click "OK"...
</property>
            <property name="wrap">True</property>
          </object>
          <packing>
            <property name="expand">False</property>
            <property name="fill">False</property>
            <property name="position">0</property>
          </packing>
        </child>
      </object>
      <packing>
        <property name="title" translatable="yes">Select File for Import</property>
        <property name="has_padding">False</property>
      </packing>
    </child>
    <child>
      <object class="GtkBox" id="preview_page">
        <property name="visible">True</property>
        <property name="can_focus">False</property>
        <property name="events">GDK_POINTER_MOTION_MASK | GDK_POINTER_MOTION_HINT_MASK | GDK_BUTTON_PRESS_MASK | GDK_BUTTON_RELEASE_MASK</property>
        <property name="border_width">12</property>
        <property name="orientation">vertical</property>
        <property name="spacing">2</property>
        <child>
          <object class="GtkGrid" id="table1">
            <property name="visible">True</property>
            <property name="can_focus">False</property>
            <property name="halign">start</property>
            <property name="row_spacing">6</property>
            <property name="column_spacing">6</property>
            <child>
              <object class="GtkFrame" id="frame6">
                <property name="visible">True</property>
                <property name="can_focus">False</property>
                <property name="label_xalign">0</property>
                <property name="shadow_type">in</property>
                <child>
                  <object class="GtkBox" id="combo_hbox">
                    <property name="visible">True</property>
                    <property name="can_focus">False</property>
                    <property name="border_width">3</property>
                    <child>
                      <object class="GtkButton" id="delete_settings">
                        <property name="visible">True</property>
                        <property name="can_focus">True</property>
                        <property name="receives_default">True</property>
                        <property name="tooltip_text" translatable="yes">Delete Settings</property>
                        <signal name="clicked" handler="csv_price_imp_preview_del_settings_cb" swapped="no"/>
                        <child>
                          <object class="GtkImage" id="image2">
                            <property name="visible">True</property>
<<<<<<< HEAD
                            <property name="can_focus">False</property>
                            <property name="icon_name">edit-delete</property>
=======
                            <property name="can_focus">True</property>
                            <property name="receives_default">True</property>
                            <property name="tooltip_text" translatable="yes">Delete Settings
Deletes the settings saved under the name as entered in the adjacent text field.
There are two reserved names which can never be deleted:
- No settings
- Gnucash default export format</property>
                            <signal name="clicked" handler="csv_price_imp_preview_del_settings_cb" swapped="no"/>
                            <child>
                              <object class="GtkImage" id="image2">
                                <property name="visible">True</property>
                                <property name="can_focus">False</property>
                                <property name="icon_name">edit-delete</property>
                              </object>
                            </child>
>>>>>>> 826c826c
                          </object>
                        </child>
                      </object>
                      <packing>
                        <property name="expand">False</property>
                        <property name="fill">False</property>
                        <property name="pack_type">end</property>
                        <property name="position">0</property>
                      </packing>
                    </child>
                    <child>
                      <object class="GtkButton" id="save_settings">
                        <property name="visible">True</property>
                        <property name="can_focus">True</property>
                        <property name="receives_default">True</property>
                        <property name="tooltip_text" translatable="yes">Save Settings</property>
                        <signal name="clicked" handler="csv_price_imp_preview_save_settings_cb" swapped="no"/>
                        <child>
                          <object class="GtkImage" id="image1">
                            <property name="visible">True</property>
<<<<<<< HEAD
                            <property name="can_focus">False</property>
                            <property name="icon_name">document-save</property>
=======
                            <property name="can_focus">True</property>
                            <property name="receives_default">True</property>
                            <property name="tooltip_text" translatable="yes">Save Settings
Saves current settings under the name as entered in the adjacent text field.
There are two reserved names which can't be used to save custom settings:
- No settings
- Gnucash default export format</property>
                            <signal name="clicked" handler="csv_price_imp_preview_save_settings_cb" swapped="no"/>
                            <child>
                              <object class="GtkImage" id="image1">
                                <property name="visible">True</property>
                                <property name="can_focus">False</property>
                                <property name="icon_name">document-save</property>
                              </object>
                            </child>
>>>>>>> 826c826c
                          </object>
                        </child>
                      </object>
                      <packing>
                        <property name="expand">False</property>
                        <property name="fill">False</property>
                        <property name="pack_type">end</property>
                        <property name="position">2</property>
                      </packing>
                    </child>
                  </object>
                </child>
                <child type="label">
                  <object class="GtkLabel" id="label12">
                    <property name="visible">True</property>
                    <property name="can_focus">False</property>
                    <property name="halign">start</property>
                    <property name="label" translatable="yes">&lt;b&gt;Load and Save Settings&lt;/b&gt;</property>
                    <property name="use_markup">True</property>
                    <property name="track_visited_links">False</property>
                  </object>
                </child>
              </object>
              <packing>
                <property name="left_attach">0</property>
                <property name="top_attach">0</property>
              </packing>
            </child>
            <child>
              <object class="GtkFrame" id="frame10">
                <property name="visible">True</property>
                <property name="can_focus">False</property>
                <property name="events">GDK_POINTER_MOTION_MASK | GDK_POINTER_MOTION_HINT_MASK | GDK_BUTTON_PRESS_MASK | GDK_BUTTON_RELEASE_MASK</property>
                <property name="label_xalign">0</property>
                <child>
                  <object class="GtkBox" id="vbox1">
                    <property name="visible">True</property>
                    <property name="can_focus">False</property>
                    <property name="margin_left">6</property>
                    <property name="margin_right">6</property>
                    <property name="orientation">vertical</property>
                    <property name="spacing">3</property>
                    <child>
                      <object class="GtkGrid" id="table4">
                        <property name="visible">True</property>
                        <property name="can_focus">False</property>
                        <child>
                          <object class="GtkRadioButton" id="csv_button">
                            <property name="label" translatable="yes">Separators</property>
                            <property name="visible">True</property>
                            <property name="can_focus">True</property>
                            <property name="receives_default">False</property>
                            <property name="events">GDK_POINTER_MOTION_MASK | GDK_POINTER_MOTION_HINT_MASK | GDK_BUTTON_PRESS_MASK | GDK_BUTTON_RELEASE_MASK</property>
                            <property name="halign">start</property>
                            <property name="active">True</property>
                            <property name="draw_indicator">True</property>
                            <signal name="toggled" handler="csv_price_imp_preview_sep_fixed_sel_cb" swapped="no"/>
                          </object>
                          <packing>
                            <property name="left_attach">0</property>
                            <property name="top_attach">0</property>
                          </packing>
                        </child>
                        <child>
                          <object class="GtkRadioButton" id="fixed_button">
                            <property name="label" translatable="yes">Fixed-Width</property>
                            <property name="visible">True</property>
                            <property name="can_focus">True</property>
                            <property name="receives_default">False</property>
                            <property name="events">GDK_POINTER_MOTION_MASK | GDK_POINTER_MOTION_HINT_MASK | GDK_BUTTON_PRESS_MASK | GDK_BUTTON_RELEASE_MASK</property>
                            <property name="halign">start</property>
                            <property name="draw_indicator">True</property>
                            <property name="group">csv_button</property>
                          </object>
                          <packing>
                            <property name="left_attach">1</property>
                            <property name="top_attach">0</property>
                          </packing>
                        </child>
                        <child>
                          <object class="GtkSeparator" id="hseparator1">
                            <property name="visible">True</property>
                            <property name="can_focus">False</property>
                            <property name="hexpand">True</property>
                          </object>
                          <packing>
                            <property name="left_attach">0</property>
                            <property name="top_attach">1</property>
                            <property name="width">2</property>
                          </packing>
                        </child>
                      </object>
                      <packing>
                        <property name="expand">False</property>
                        <property name="fill">False</property>
                        <property name="position">0</property>
                      </packing>
                    </child>
                    <child>
                      <object class="GtkGrid" id="separator_table">
                        <property name="visible">True</property>
                        <property name="can_focus">False</property>
                        <property name="events">GDK_POINTER_MOTION_MASK | GDK_POINTER_MOTION_HINT_MASK | GDK_BUTTON_PRESS_MASK | GDK_BUTTON_RELEASE_MASK</property>
                        <property name="column_spacing">3</property>
                        <child>
                          <object class="GtkCheckButton" id="space_cbutton">
                            <property name="label" translatable="yes">Space</property>
                            <property name="visible">True</property>
                            <property name="can_focus">True</property>
                            <property name="receives_default">False</property>
                            <property name="events">GDK_POINTER_MOTION_MASK | GDK_POINTER_MOTION_HINT_MASK | GDK_BUTTON_PRESS_MASK | GDK_BUTTON_RELEASE_MASK</property>
                            <property name="halign">start</property>
                            <property name="draw_indicator">True</property>
                            <signal name="toggled" handler="csv_price_imp_preview_sep_button_cb" swapped="no"/>
                          </object>
                          <packing>
                            <property name="left_attach">0</property>
                            <property name="top_attach">0</property>
                          </packing>
                        </child>
                        <child>
                          <object class="GtkCheckButton" id="tab_cbutton">
                            <property name="label" translatable="yes">Tab</property>
                            <property name="visible">True</property>
                            <property name="can_focus">True</property>
                            <property name="receives_default">False</property>
                            <property name="events">GDK_POINTER_MOTION_MASK | GDK_POINTER_MOTION_HINT_MASK | GDK_BUTTON_PRESS_MASK | GDK_BUTTON_RELEASE_MASK</property>
                            <property name="halign">start</property>
                            <property name="draw_indicator">True</property>
                            <signal name="toggled" handler="csv_price_imp_preview_sep_button_cb" swapped="no"/>
                          </object>
                          <packing>
                            <property name="left_attach">1</property>
                            <property name="top_attach">0</property>
                          </packing>
                        </child>
                        <child>
                          <object class="GtkCheckButton" id="comma_cbutton">
                            <property name="label" translatable="yes">Comma (,)</property>
                            <property name="visible">True</property>
                            <property name="can_focus">True</property>
                            <property name="receives_default">False</property>
                            <property name="events">GDK_POINTER_MOTION_MASK | GDK_POINTER_MOTION_HINT_MASK | GDK_BUTTON_PRESS_MASK | GDK_BUTTON_RELEASE_MASK</property>
                            <property name="halign">start</property>
                            <property name="active">True</property>
                            <property name="draw_indicator">True</property>
                            <signal name="toggled" handler="csv_price_imp_preview_sep_button_cb" swapped="no"/>
                          </object>
                          <packing>
                            <property name="left_attach">2</property>
                            <property name="top_attach">0</property>
                          </packing>
                        </child>
                        <child>
                          <object class="GtkCheckButton" id="colon_cbutton">
                            <property name="label" translatable="yes">Colon (:)</property>
                            <property name="visible">True</property>
                            <property name="can_focus">True</property>
                            <property name="receives_default">False</property>
                            <property name="events">GDK_POINTER_MOTION_MASK | GDK_POINTER_MOTION_HINT_MASK | GDK_BUTTON_PRESS_MASK | GDK_BUTTON_RELEASE_MASK</property>
                            <property name="halign">start</property>
                            <property name="draw_indicator">True</property>
                            <signal name="toggled" handler="csv_price_imp_preview_sep_button_cb" swapped="no"/>
                          </object>
                          <packing>
                            <property name="left_attach">2</property>
                            <property name="top_attach">1</property>
                          </packing>
                        </child>
                        <child>
                          <object class="GtkCheckButton" id="semicolon_cbutton">
                            <property name="label" translatable="yes">Semicolon (;)</property>
                            <property name="visible">True</property>
                            <property name="can_focus">True</property>
                            <property name="receives_default">False</property>
                            <property name="events">GDK_POINTER_MOTION_MASK | GDK_POINTER_MOTION_HINT_MASK | GDK_BUTTON_PRESS_MASK | GDK_BUTTON_RELEASE_MASK</property>
                            <property name="halign">start</property>
                            <property name="draw_indicator">True</property>
                            <signal name="toggled" handler="csv_price_imp_preview_sep_button_cb" swapped="no"/>
                          </object>
                          <packing>
                            <property name="left_attach">0</property>
                            <property name="top_attach">1</property>
                          </packing>
                        </child>
                        <child>
                          <object class="GtkCheckButton" id="hyphen_cbutton">
                            <property name="label" translatable="yes">Hyphen (-)</property>
                            <property name="visible">True</property>
                            <property name="can_focus">True</property>
                            <property name="receives_default">False</property>
                            <property name="events">GDK_POINTER_MOTION_MASK | GDK_POINTER_MOTION_HINT_MASK | GDK_BUTTON_PRESS_MASK | GDK_BUTTON_RELEASE_MASK</property>
                            <property name="halign">start</property>
                            <property name="draw_indicator">True</property>
                            <signal name="toggled" handler="csv_price_imp_preview_sep_button_cb" swapped="no"/>
                          </object>
                          <packing>
                            <property name="left_attach">1</property>
                            <property name="top_attach">1</property>
                          </packing>
                        </child>
                        <child>
                          <object class="GtkCheckButton" id="custom_cbutton">
                            <property name="label" translatable="yes">Custom</property>
                            <property name="visible">True</property>
                            <property name="can_focus">True</property>
                            <property name="receives_default">False</property>
                            <property name="events">GDK_POINTER_MOTION_MASK | GDK_POINTER_MOTION_HINT_MASK | GDK_BUTTON_PRESS_MASK | GDK_BUTTON_RELEASE_MASK</property>
                            <property name="halign">start</property>
                            <property name="draw_indicator">True</property>
                            <signal name="toggled" handler="csv_price_imp_preview_sep_button_cb" swapped="no"/>
                          </object>
                          <packing>
                            <property name="left_attach">0</property>
                            <property name="top_attach">2</property>
                          </packing>
                        </child>
                        <child>
                          <object class="GtkEntry" id="custom_entry">
                            <property name="visible">True</property>
                            <property name="can_focus">True</property>
                            <property name="events">GDK_POINTER_MOTION_MASK | GDK_POINTER_MOTION_HINT_MASK | GDK_BUTTON_PRESS_MASK | GDK_BUTTON_RELEASE_MASK</property>
                            <property name="invisible_char">●</property>
                            <property name="primary_icon_activatable">False</property>
                            <property name="secondary_icon_activatable">False</property>
                            <signal name="changed" handler="csv_price_imp_preview_sep_button_cb" swapped="no"/>
                          </object>
                          <packing>
                            <property name="left_attach">1</property>
                            <property name="top_attach">2</property>
                          </packing>
                        </child>
                        <child>
                          <placeholder/>
                        </child>
                      </object>
                      <packing>
                        <property name="expand">False</property>
                        <property name="fill">False</property>
                        <property name="position">1</property>
                      </packing>
                    </child>
                    <child>
                      <object class="GtkBox" id="fw_instructions_hbox">
                        <property name="can_focus">False</property>
                        <property name="no_show_all">True</property>
                        <child>
                          <object class="GtkImage" id="instructions_image1">
                            <property name="visible">True</property>
                            <property name="can_focus">False</property>
                            <property name="events">GDK_POINTER_MOTION_MASK | GDK_POINTER_MOTION_HINT_MASK | GDK_BUTTON_PRESS_MASK | GDK_BUTTON_RELEASE_MASK</property>
                            <property name="icon_name">dialog-information</property>
                          </object>
                          <packing>
                            <property name="expand">False</property>
                            <property name="fill">True</property>
                            <property name="padding">2</property>
                            <property name="position">0</property>
                          </packing>
                        </child>
                        <child>
                          <object class="GtkGrid" id="table2">
                            <property name="visible">True</property>
                            <property name="can_focus">False</property>
                            <property name="column_spacing">5</property>
                            <child>
                              <object class="GtkLabel" id="label2">
                                <property name="visible">True</property>
                                <property name="can_focus">False</property>
                                <property name="label" translatable="yes">•</property>
                                <property name="use_markup">True</property>
                                <property name="wrap">True</property>
                              </object>
                              <packing>
                                <property name="left_attach">0</property>
                                <property name="top_attach">0</property>
                              </packing>
                            </child>
                            <child>
                              <object class="GtkLabel" id="label3">
                                <property name="visible">True</property>
                                <property name="can_focus">False</property>
                                <property name="halign">start</property>
                                <property name="label" translatable="yes">Double-click anywhere on the table below to insert a column break</property>
                                <property name="use_markup">True</property>
                                <property name="wrap">True</property>
                                <property name="xalign">0</property>
                              </object>
                              <packing>
                                <property name="left_attach">1</property>
                                <property name="top_attach">0</property>
                              </packing>
                            </child>
                            <child>
                              <object class="GtkLabel" id="label4">
                                <property name="visible">True</property>
                                <property name="can_focus">False</property>
                                <property name="label" translatable="yes">•</property>
                                <property name="use_markup">True</property>
                                <property name="wrap">True</property>
                              </object>
                              <packing>
                                <property name="left_attach">0</property>
                                <property name="top_attach">1</property>
                              </packing>
                            </child>
                            <child>
                              <object class="GtkLabel" id="label5">
                                <property name="visible">True</property>
                                <property name="can_focus">False</property>
                                <property name="halign">start</property>
                                <property name="label" translatable="yes">Right-click anywhere in a column to modify it (widen, narrow, merge)</property>
                                <property name="use_markup">True</property>
                                <property name="wrap">True</property>
                                <property name="xalign">0</property>
                              </object>
                              <packing>
                                <property name="left_attach">1</property>
                                <property name="top_attach">1</property>
                              </packing>
                            </child>
                          </object>
                          <packing>
                            <property name="expand">True</property>
                            <property name="fill">True</property>
                            <property name="position">1</property>
                          </packing>
                        </child>
                      </object>
                      <packing>
                        <property name="expand">False</property>
                        <property name="fill">False</property>
                        <property name="position">2</property>
                      </packing>
                    </child>
                    <child>
                      <object class="GtkGrid" id="table5">
                        <property name="visible">True</property>
                        <property name="can_focus">False</property>
                        <child>
                          <object class="GtkSeparator" id="hseparator4">
                            <property name="visible">True</property>
                            <property name="can_focus">False</property>
                            <property name="margin_top">3</property>
                            <property name="margin_bottom">3</property>
                            <property name="hexpand">True</property>
                          </object>
                          <packing>
                            <property name="left_attach">0</property>
                            <property name="top_attach">0</property>
                          </packing>
                        </child>
                        <child>
                          <object class="GtkCheckButton" id="over_write_button">
                            <property name="label" translatable="yes">Allow existing prices to be over written.</property>
                            <property name="visible">True</property>
                            <property name="can_focus">True</property>
                            <property name="focus_on_click">False</property>
                            <property name="receives_default">False</property>
                            <property name="tooltip_text" translatable="yes">Normally prices are not over written, select this to change that. This setting is not saved.</property>
                            <property name="draw_indicator">True</property>
                            <signal name="toggled" handler="csv_price_imp_preview_overwrite_cb" swapped="no"/>
                          </object>
                          <packing>
                            <property name="left_attach">0</property>
                            <property name="top_attach">1</property>
                          </packing>
                        </child>
                      </object>
                      <packing>
                        <property name="expand">False</property>
                        <property name="fill">False</property>
                        <property name="position">3</property>
                      </packing>
                    </child>
                  </object>
                </child>
                <child type="label">
                  <object class="GtkLabel" id="label19">
                    <property name="visible">True</property>
                    <property name="can_focus">False</property>
                    <property name="events">GDK_POINTER_MOTION_MASK | GDK_POINTER_MOTION_HINT_MASK | GDK_BUTTON_PRESS_MASK | GDK_BUTTON_RELEASE_MASK</property>
                    <property name="halign">start</property>
                    <property name="label" translatable="yes">&lt;b&gt;File Format&lt;/b&gt;</property>
                    <property name="use_markup">True</property>
                  </object>
                </child>
              </object>
              <packing>
                <property name="left_attach">0</property>
                <property name="top_attach">1</property>
              </packing>
            </child>
            <child>
              <object class="GtkFrame" id="frame8">
                <property name="visible">True</property>
                <property name="can_focus">False</property>
                <property name="label_xalign">0</property>
                <child>
                  <object class="GtkGrid" id="table3">
                    <property name="visible">True</property>
                    <property name="can_focus">False</property>
                    <property name="margin_left">6</property>
                    <property name="margin_right">6</property>
                    <property name="margin_bottom">6</property>
                    <property name="row_spacing">6</property>
                    <property name="column_spacing">6</property>
                    <child>
                      <object class="GtkLabel" id="label20">
                        <property name="visible">True</property>
                        <property name="can_focus">False</property>
                        <property name="halign">end</property>
                        <property name="label" translatable="yes">Date Format</property>
                      </object>
                      <packing>
                        <property name="left_attach">0</property>
                        <property name="top_attach">1</property>
                      </packing>
                    </child>
                    <child>
                      <object class="GtkLabel" id="label21">
                        <property name="visible">True</property>
                        <property name="can_focus">False</property>
                        <property name="halign">end</property>
                        <property name="label" translatable="yes">Currency Format</property>
                      </object>
                      <packing>
                        <property name="left_attach">0</property>
                        <property name="top_attach">2</property>
                      </packing>
                    </child>
                    <child>
                      <object class="GtkLabel" id="label16">
                        <property name="visible">True</property>
                        <property name="can_focus">False</property>
                        <property name="halign">end</property>
                        <property name="label" translatable="yes">Encoding</property>
                      </object>
                      <packing>
                        <property name="left_attach">0</property>
                        <property name="top_attach">0</property>
                      </packing>
                    </child>
                    <child>
                      <object class="GtkLabel" id="label17">
                        <property name="visible">True</property>
                        <property name="can_focus">False</property>
                        <property name="halign">end</property>
                        <property name="label" translatable="yes">Leading Lines to Skip</property>
                      </object>
                      <packing>
                        <property name="left_attach">0</property>
                        <property name="top_attach">4</property>
                      </packing>
                    </child>
                    <child>
                      <object class="GtkLabel" id="label18">
                        <property name="visible">True</property>
                        <property name="can_focus">False</property>
                        <property name="halign">end</property>
                        <property name="label" translatable="yes">Trailing Lines to Skip</property>
                      </object>
                      <packing>
                        <property name="left_attach">0</property>
                        <property name="top_attach">5</property>
                      </packing>
                    </child>
                    <child>
                      <object class="GtkBox" id="hbox2">
                        <property name="visible">True</property>
                        <property name="can_focus">False</property>
                        <child>
                          <object class="GtkSpinButton" id="start_row">
                            <property name="visible">True</property>
                            <property name="can_focus">True</property>
                            <property name="invisible_char">●</property>
                            <property name="primary_icon_activatable">False</property>
                            <property name="secondary_icon_activatable">False</property>
                            <property name="adjustment">start_row_adj</property>
                            <property name="numeric">True</property>
                            <signal name="value-changed" handler="csv_price_imp_preview_srow_cb" swapped="no"/>
                          </object>
                          <packing>
                            <property name="expand">False</property>
                            <property name="fill">False</property>
                            <property name="position">0</property>
                          </packing>
                        </child>
                      </object>
                      <packing>
                        <property name="left_attach">1</property>
                        <property name="top_attach">4</property>
                      </packing>
                    </child>
                    <child>
                      <object class="GtkBox" id="hbox3">
                        <property name="visible">True</property>
                        <property name="can_focus">False</property>
                        <child>
                          <object class="GtkSpinButton" id="end_row">
                            <property name="visible">True</property>
                            <property name="can_focus">True</property>
                            <property name="invisible_char">●</property>
                            <property name="primary_icon_activatable">False</property>
                            <property name="secondary_icon_activatable">False</property>
                            <property name="adjustment">end_row_adj</property>
                            <property name="numeric">True</property>
                            <signal name="value-changed" handler="csv_price_imp_preview_erow_cb" swapped="no"/>
                          </object>
                          <packing>
                            <property name="expand">False</property>
                            <property name="fill">False</property>
                            <property name="position">0</property>
                          </packing>
                        </child>
                      </object>
                      <packing>
                        <property name="left_attach">1</property>
                        <property name="top_attach">5</property>
                      </packing>
                    </child>
                    <child>
                      <object class="GtkSeparator" id="hseparator2">
                        <property name="visible">True</property>
                        <property name="can_focus">False</property>
                        <property name="margin_left">3</property>
                        <property name="margin_right">3</property>
                      </object>
                      <packing>
                        <property name="left_attach">0</property>
                        <property name="top_attach">3</property>
                        <property name="width">2</property>
                      </packing>
                    </child>
                    <child>
                      <object class="GtkLabel" id="skip_rows_label">
                        <property name="visible">True</property>
                        <property name="can_focus">False</property>
                        <property name="halign">end</property>
                        <property name="label" translatable="yes">Skip alternate lines</property>
                      </object>
                      <packing>
                        <property name="left_attach">0</property>
                        <property name="top_attach">6</property>
                      </packing>
                    </child>
                    <child>
                      <object class="GtkCheckButton" id="skip_rows">
                        <property name="visible">True</property>
                        <property name="can_focus">True</property>
                        <property name="receives_default">False</property>
                        <property name="tooltip_text" translatable="yes">Starting from the first line that is actually imported every second line will be skipped. This option will take the leading lines to skip into account as well.
For example
* if "Leading Lines to Skip" is set to 3, the first line to import will be line 4. Lines 5, 7, 9,... will be skipped.
* if "Leading Lines to Skip" is set to 4, the first line to import will be line 5. Lines 6, 8, 10,... will be skipped.</property>
                        <property name="halign">start</property>
                        <property name="draw_indicator">True</property>
                        <signal name="toggled" handler="csv_price_imp_preview_skiprows_cb" swapped="no"/>
                      </object>
                      <packing>
                        <property name="left_attach">1</property>
                        <property name="top_attach">6</property>
                      </packing>
                    </child>
                    <child>
                      <object class="GtkBox" id="date_format_container">
                        <property name="visible">True</property>
                        <property name="can_focus">False</property>
                        <property name="hexpand">True</property>
                        <child>
                          <placeholder/>
                        </child>
                      </object>
                      <packing>
                        <property name="left_attach">1</property>
                        <property name="top_attach">1</property>
                      </packing>
                    </child>
                    <child>
                      <object class="GtkBox" id="currency_format_container">
                        <property name="visible">True</property>
                        <property name="can_focus">False</property>
                        <property name="hexpand">True</property>
                        <child>
                          <placeholder/>
                        </child>
                      </object>
                      <packing>
                        <property name="left_attach">1</property>
                        <property name="top_attach">2</property>
                      </packing>
                    </child>
                    <child>
                      <object class="GtkBox" id="encoding_container">
                        <property name="visible">True</property>
                        <property name="can_focus">False</property>
                        <property name="hexpand">True</property>
                        <child>
                          <placeholder/>
                        </child>
                      </object>
                      <packing>
                        <property name="left_attach">1</property>
                        <property name="top_attach">0</property>
                      </packing>
                    </child>
                  </object>
                </child>
                <child type="label">
                  <object class="GtkLabel" id="label13">
                    <property name="visible">True</property>
                    <property name="can_focus">False</property>
                    <property name="halign">start</property>
                    <property name="label" translatable="yes">&lt;b&gt;Miscellaneous&lt;/b&gt;</property>
                    <property name="use_markup">True</property>
                  </object>
                </child>
              </object>
              <packing>
                <property name="left_attach">1</property>
                <property name="top_attach">1</property>
              </packing>
            </child>
            <child>
              <placeholder/>
            </child>
          </object>
          <packing>
            <property name="expand">False</property>
            <property name="fill">False</property>
            <property name="position">0</property>
          </packing>
        </child>
        <child>
          <object class="GtkBox" id="hbox1">
            <property name="visible">True</property>
            <property name="can_focus">False</property>
            <property name="halign">start</property>
            <property name="margin_bottom">6</property>
            <child>
              <object class="GtkFrame" id="frame1">
                <property name="visible">True</property>
                <property name="can_focus">False</property>
                <property name="label_xalign">0</property>
                <property name="shadow_type">none</property>
                <child>
                  <object class="GtkBox" id="commodity_hbox">
                    <property name="visible">True</property>
                    <property name="can_focus">False</property>
                    <child>
                      <object class="GtkComboBox" id="commodity_cbox">
                        <property name="visible">True</property>
                        <property name="can_focus">False</property>
                        <property name="model">liststore1</property>
                        <child>
                          <object class="GtkCellRendererText" id="cellrenderertext1"/>
                          <attributes>
                            <attribute name="text">0</attribute>
                          </attributes>
                        </child>
                      </object>
                      <packing>
                        <property name="expand">False</property>
                        <property name="fill">False</property>
                        <property name="position">0</property>
                      </packing>
                    </child>
                  </object>
                </child>
                <child type="label">
                  <object class="GtkLabel" id="label1">
                    <property name="visible">True</property>
                    <property name="can_focus">False</property>
                    <property name="label" translatable="yes">&lt;b&gt;Commodity From&lt;/b&gt;</property>
                    <property name="use_markup">True</property>
                  </object>
                </child>
              </object>
              <packing>
                <property name="expand">False</property>
                <property name="fill">False</property>
                <property name="position">0</property>
              </packing>
            </child>
            <child>
              <object class="GtkFrame" id="frame3">
                <property name="visible">True</property>
                <property name="can_focus">False</property>
                <property name="label_xalign">0</property>
                <property name="shadow_type">none</property>
                <child>
                  <object class="GtkBox" id="currency_hbox">
                    <property name="visible">True</property>
                    <property name="can_focus">False</property>
                    <child>
                      <object class="GtkComboBox" id="currency_cbox">
                        <property name="visible">True</property>
                        <property name="can_focus">False</property>
                        <property name="model">liststore1</property>
                        <child>
                          <object class="GtkCellRendererText" id="cellrenderertext3"/>
                          <attributes>
                            <attribute name="text">0</attribute>
                          </attributes>
                        </child>
                      </object>
                      <packing>
                        <property name="expand">False</property>
                        <property name="fill">False</property>
                        <property name="position">0</property>
                      </packing>
                    </child>
                  </object>
                </child>
                <child type="label">
                  <object class="GtkLabel" id="label8">
                    <property name="visible">True</property>
                    <property name="can_focus">False</property>
                    <property name="label" translatable="yes">&lt;b&gt;Currency To&lt;/b&gt;</property>
                    <property name="use_markup">True</property>
                  </object>
                </child>
              </object>
              <packing>
                <property name="expand">False</property>
                <property name="fill">False</property>
                <property name="position">2</property>
              </packing>
            </child>
          </object>
          <packing>
            <property name="expand">False</property>
            <property name="fill">False</property>
            <property name="position">1</property>
          </packing>
        </child>
        <child>
          <object class="GtkScrolledWindow" id="scrolledwindow2">
            <property name="visible">True</property>
            <property name="can_focus">True</property>
            <child>
              <object class="GtkTreeView" id="treeview">
                <property name="visible">True</property>
                <property name="can_focus">True</property>
                <property name="events">GDK_POINTER_MOTION_MASK | GDK_POINTER_MOTION_HINT_MASK | GDK_BUTTON_PRESS_MASK | GDK_BUTTON_RELEASE_MASK</property>
                <property name="enable_grid_lines">both</property>
                <child internal-child="selection">
                  <object class="GtkTreeSelection"/>
                </child>
              </object>
            </child>
          </object>
          <packing>
            <property name="expand">True</property>
            <property name="fill">True</property>
            <property name="position">2</property>
          </packing>
        </child>
        <child>
          <object class="GtkBox" id="hbox13">
            <property name="visible">True</property>
            <property name="can_focus">False</property>
            <property name="events">GDK_POINTER_MOTION_MASK | GDK_POINTER_MOTION_HINT_MASK | GDK_BUTTON_PRESS_MASK | GDK_BUTTON_RELEASE_MASK</property>
            <child>
              <object class="GtkImage" id="instructions_image">
                <property name="visible">True</property>
                <property name="can_focus">False</property>
                <property name="events">GDK_POINTER_MOTION_MASK | GDK_POINTER_MOTION_HINT_MASK | GDK_BUTTON_PRESS_MASK | GDK_BUTTON_RELEASE_MASK</property>
                <property name="icon_name">dialog-information</property>
              </object>
              <packing>
                <property name="expand">False</property>
                <property name="fill">True</property>
                <property name="padding">2</property>
                <property name="position">0</property>
              </packing>
            </child>
            <child>
              <object class="GtkLabel" id="instructions_label">
                <property name="visible">True</property>
                <property name="can_focus">False</property>
                <property name="events">GDK_POINTER_MOTION_MASK | GDK_POINTER_MOTION_HINT_MASK | GDK_BUTTON_PRESS_MASK | GDK_BUTTON_RELEASE_MASK</property>
                <property name="halign">start</property>
                <property name="label" translatable="yes">Select the type of each column to import.</property>
              </object>
              <packing>
                <property name="expand">True</property>
                <property name="fill">True</property>
                <property name="position">1</property>
              </packing>
            </child>
          </object>
          <packing>
            <property name="expand">False</property>
            <property name="fill">False</property>
            <property name="padding">5</property>
            <property name="position">3</property>
          </packing>
        </child>
        <child>
          <object class="GtkBox" id="hbox14">
            <property name="visible">True</property>
            <property name="can_focus">False</property>
            <child>
              <object class="GtkCheckButton" id="skip_errors_button">
                <property name="label" translatable="yes">Skip Errors</property>
                <property name="can_focus">True</property>
                <property name="receives_default">False</property>
                <property name="image_position">right</property>
                <property name="draw_indicator">True</property>
                <signal name="toggled" handler="csv_price_imp_preview_skiperrors_cb" swapped="no"/>
              </object>
              <packing>
                <property name="expand">False</property>
                <property name="fill">False</property>
                <property name="pack_type">end</property>
                <property name="position">0</property>
              </packing>
            </child>
          </object>
          <packing>
            <property name="expand">False</property>
            <property name="fill">False</property>
            <property name="position">4</property>
          </packing>
        </child>
      </object>
      <packing>
        <property name="title" translatable="yes">Import Preview</property>
        <property name="complete">True</property>
        <property name="has_padding">False</property>
      </packing>
    </child>
    <child>
      <object class="GtkBox" id="confirm_page">
        <property name="visible">True</property>
        <property name="can_focus">False</property>
        <property name="valign">center</property>
        <property name="border_width">12</property>
        <property name="orientation">vertical</property>
        <child>
          <object class="GtkLabel" id="finish_label">
            <property name="visible">True</property>
            <property name="can_focus">False</property>
            <property name="label" translatable="yes">&lt;b&gt;Press Apply to add the Prices.
Cancel to abort.&lt;/b&gt;</property>
            <property name="use_markup">True</property>
            <property name="justify">center</property>
            <property name="wrap">True</property>
          </object>
          <packing>
            <property name="expand">False</property>
            <property name="fill">True</property>
            <property name="position">0</property>
          </packing>
        </child>
      </object>
      <packing>
        <property name="page_type">confirm</property>
        <property name="title" translatable="yes">Import Prices Now</property>
        <property name="has_padding">False</property>
      </packing>
    </child>
    <child>
      <object class="GtkBox" id="summary_page">
        <property name="visible">True</property>
        <property name="can_focus">False</property>
        <property name="valign">center</property>
        <property name="border_width">12</property>
        <property name="orientation">vertical</property>
        <child>
          <object class="GtkLabel" id="summary_label">
            <property name="visible">True</property>
            <property name="can_focus">False</property>
            <property name="label">label</property>
            <property name="use_markup">True</property>
            <property name="wrap">True</property>
          </object>
          <packing>
            <property name="expand">True</property>
            <property name="fill">True</property>
            <property name="position">0</property>
          </packing>
        </child>
      </object>
      <packing>
        <property name="page_type">summary</property>
        <property name="title" translatable="yes">Import Summary</property>
        <property name="complete">True</property>
        <property name="has_padding">False</property>
      </packing>
    </child>
    <child>
      <placeholder/>
    </child>
  </object>
</interface><|MERGE_RESOLUTION|>--- conflicted
+++ resolved
@@ -135,31 +135,17 @@
                         <property name="visible">True</property>
                         <property name="can_focus">True</property>
                         <property name="receives_default">True</property>
-                        <property name="tooltip_text" translatable="yes">Delete Settings</property>
-                        <signal name="clicked" handler="csv_price_imp_preview_del_settings_cb" swapped="no"/>
-                        <child>
-                          <object class="GtkImage" id="image2">
-                            <property name="visible">True</property>
-<<<<<<< HEAD
-                            <property name="can_focus">False</property>
-                            <property name="icon_name">edit-delete</property>
-=======
-                            <property name="can_focus">True</property>
-                            <property name="receives_default">True</property>
-                            <property name="tooltip_text" translatable="yes">Delete Settings
+                        <property name="tooltip_text" translatable="yes">Delete Settings
 Deletes the settings saved under the name as entered in the adjacent text field.
 There are two reserved names which can never be deleted:
 - No settings
 - Gnucash default export format</property>
-                            <signal name="clicked" handler="csv_price_imp_preview_del_settings_cb" swapped="no"/>
-                            <child>
-                              <object class="GtkImage" id="image2">
-                                <property name="visible">True</property>
-                                <property name="can_focus">False</property>
-                                <property name="icon_name">edit-delete</property>
-                              </object>
-                            </child>
->>>>>>> 826c826c
+                        <signal name="clicked" handler="csv_price_imp_preview_del_settings_cb" swapped="no"/>
+                        <child>
+                          <object class="GtkImage" id="image2">
+                            <property name="visible">True</property>
+                            <property name="can_focus">False</property>
+                            <property name="icon_name">edit-delete</property>
                           </object>
                         </child>
                       </object>
@@ -175,31 +161,17 @@
                         <property name="visible">True</property>
                         <property name="can_focus">True</property>
                         <property name="receives_default">True</property>
-                        <property name="tooltip_text" translatable="yes">Save Settings</property>
-                        <signal name="clicked" handler="csv_price_imp_preview_save_settings_cb" swapped="no"/>
-                        <child>
-                          <object class="GtkImage" id="image1">
-                            <property name="visible">True</property>
-<<<<<<< HEAD
-                            <property name="can_focus">False</property>
-                            <property name="icon_name">document-save</property>
-=======
-                            <property name="can_focus">True</property>
-                            <property name="receives_default">True</property>
-                            <property name="tooltip_text" translatable="yes">Save Settings
+                        <property name="tooltip_text" translatable="yes">Save Settings
 Saves current settings under the name as entered in the adjacent text field.
 There are two reserved names which can't be used to save custom settings:
 - No settings
 - Gnucash default export format</property>
-                            <signal name="clicked" handler="csv_price_imp_preview_save_settings_cb" swapped="no"/>
-                            <child>
-                              <object class="GtkImage" id="image1">
-                                <property name="visible">True</property>
-                                <property name="can_focus">False</property>
-                                <property name="icon_name">document-save</property>
-                              </object>
-                            </child>
->>>>>>> 826c826c
+                        <signal name="clicked" handler="csv_price_imp_preview_save_settings_cb" swapped="no"/>
+                        <child>
+                          <object class="GtkImage" id="image1">
+                            <property name="visible">True</property>
+                            <property name="can_focus">False</property>
+                            <property name="icon_name">document-save</property>
                           </object>
                         </child>
                       </object>
