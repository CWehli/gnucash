/********************************************************************\
 * split-register-load.c -- split register loading code             *
 * Copyright (C) 1998-2000 Linas Vepstas <linas@linas.org>          *
 * Copyright (C) 2000 Dave Peticolas                                *
 *                                                                  *
 * This program is free software; you can redistribute it and/or    *
 * modify it under the terms of the GNU General Public License as   *
 * published by the Free Software Foundation; either version 2 of   *
 * the License, or (at your option) any later version.              *
 *                                                                  *
 * This program is distributed in the hope that it will be useful,  *
 * but WITHOUT ANY WARRANTY; without even the implied warranty of   *
 * MERCHANTABILITY or FITNESS FOR A PARTICULAR PURPOSE.  See the    *
 * GNU General Public License for more details.                     *
 *                                                                  *
 * You should have received a copy of the GNU General Public License*
 * along with this program; if not, contact:                        *
 *                                                                  *
 * Free Software Foundation           Voice:  +1-617-542-5942       *
 * 51 Franklin Street, Fifth Floor    Fax:    +1-617-542-2652       *
 * Boston, MA  02110-1301,  USA       gnu@gnu.org                   *
 *                                                                  *
\********************************************************************/

#include "config.h"

#include <glib/gi18n.h>

#include "account-quickfill.h"
#include "combocell.h"
#include "gnc-component-manager.h"
#include "qof.h"
#include "gnc-ui-util.h"
#include "gnc-gui-query.h"
#include "numcell.h"
#include "quickfillcell.h"
#include "recncell.h"
#include "split-register.h"
#include "split-register-p.h"
#include "engine-helpers.h"
<<<<<<< HEAD
#include "gnc-prefs.h"
=======
#include "pricecell.h"
>>>>>>> caf5a82d


/* This static indicates the debugging module that this .o belongs to. */
static QofLogModule log_module = GNC_MOD_LEDGER;


static void gnc_split_register_load_xfer_cells (SplitRegister *reg,
        Account *base_account);

static void
gnc_split_register_load_recn_cells (SplitRegister *reg)
{
    RecnCell *cell;
    const char * s;

    if (!reg) return;

    cell = (RecnCell *)
           gnc_table_layout_get_cell (reg->table->layout, RECN_CELL);

    if (!cell) return;

    s = gnc_get_reconcile_valid_flags ();
    gnc_recn_cell_set_valid_flags (cell, s, *s);
    gnc_recn_cell_set_flag_order (cell, gnc_get_reconcile_flag_order ());
    gnc_recn_cell_set_string_getter (cell, gnc_get_reconcile_str);
}

static void
gnc_split_register_load_type_cells (SplitRegister *reg)
{
    RecnCell *cell;

    if (!reg) return;

    cell = (RecnCell *)
           gnc_table_layout_get_cell (reg->table->layout, TYPE_CELL);

    if (!cell) return;

    /* FIXME: These should get moved to an i18n function */
    gnc_recn_cell_set_valid_flags (cell, "IP?", 'I');
    gnc_recn_cell_set_flag_order (cell, "IP");
}

/** Add a transaction to the register.
 *
 *  Virtual cells are set up to hold the data, beginning at @a vcell_loc and
 *  continuing downward in the same virtual column. The first virtual cell
 *  will be a "leading" cell, followed by a virtual cell for each split of
 *  transaction @a trans. For example, the "transaction journal" register
 *  style keeps all the transaction-level data and totals in the leading
 *  cell, and all split-level data in the cells that follow.
 *
 *  Each of these cells will remember the GncGUID of the ::Split to which it
 *  is associated. The leading virtual cell will be assigned the GncGUID of
 *  the "anchoring split" specified by @a split.
 *
 *  Optionally an extra, empty virtual cell will be assigned to no split.
 *  This should not be confused with the "blank split", because this cell is
 *  not tied to any split at all, not even the "blank split". A null GncGUID
 *  is assigned to it.
 *
 *  The caller can find out which virtual row was used for a particular virtual
 *  cell by using parameters @a find_trans, @a find_split, and @a find_class.
 *  If a match is found, the row is returned in @a new_split_row. Otherwise,
 *  @a new_split_row is not changed.
 *  - To find the virtual cell for a particular split, set @a find_split to
 *    the target ::Split and @a find_class to ::CURSOR_CLASS_SPLIT.
 *  - To find the empty row, set @a find_trans equal to @a trans, @a find_split
 *    to @c NULL, and @a find_class to ::CURSOR_CLASS_SPLIT.
 *  - The leading virtual cell is always placed in the row specified by
 *    @a vcell_loc, but this will not be returned in @a new_split_row unless
 *    @a find_split is set to the anchoring split and @a find_class is not
 *    ::CURSOR_CLASS_SPLIT.
 *
 *  @param reg a ::SplitRegister
 *
 *  @param trans the transaction to add to the register
 *
 *  @param split a ::Split to use as the "anchoring split" in the "leading"
 *  virtual cell
 *
 *  @param lead_cursor the cursor to use for the "leading" virtual cell
 *
 *  @param split_cursor the cursor to use in the split rows that follow
 *
 *  @param visible_splits @c TRUE to make the split rows visible, @c FALSE
 *  otherwise
 *
 *  @param start_primary_color @c TRUE to use the primary color for the
 *  "leading" row, @c FALSE otherwise
 *
 *  @param add_empty @c TRUE if an empty row should be added, @c FALSE
 *  otherwise
 *
 *  @param find_trans the transaction parameter for row searching
 *
 *  @param find_split the split parameter for row searching
 *
 *  @param find_class the cursor class parameter for row searching
 *
 *  @param new_split_row a pointer to be filled with the matching virtual row.
 *
 *  @param vcell_loc the location to begin setting virtual cells. The row
 *  will be changed to the row below the last row filled.
 */
static void
gnc_split_register_add_transaction (SplitRegister *reg,
                                    Transaction *trans,
                                    Split *split,
                                    CellBlock *lead_cursor,
                                    CellBlock *split_cursor,
                                    gboolean visible_splits,
                                    gboolean start_primary_color,
                                    gboolean add_empty,
                                    Transaction *find_trans,
                                    Split *find_split,
                                    CursorClass find_class,
                                    int *new_split_row,
                                    VirtualCellLocation *vcell_loc)
{
    GList *node;

    g_return_if_fail(reg);
    g_return_if_fail(vcell_loc);

    if (split == find_split)
        *new_split_row = vcell_loc->virt_row;

    /* Set the "leading" virtual cell. */
    gnc_table_set_vcell (reg->table, lead_cursor, xaccSplitGetGUID (split),
                         TRUE, start_primary_color, *vcell_loc);
    vcell_loc->virt_row++;

    /* Continue setting up virtual cells in a column, using a row for each
     * split in the transaction. */
    for (node = xaccTransGetSplitList (trans); node; node = node->next)
    {
        Split *secondary = node->data;

        if (!xaccTransStillHasSplit(trans, secondary)) continue;
        if (secondary == find_split && find_class == CURSOR_CLASS_SPLIT)
            *new_split_row = vcell_loc->virt_row;

        gnc_table_set_vcell (reg->table, split_cursor,
                             xaccSplitGetGUID (secondary),
                             visible_splits, TRUE, *vcell_loc);
        vcell_loc->virt_row++;
    }

    /* If requested, add an empty split row at the end. */
    if (add_empty)
    {
        if (find_trans == trans && find_split == NULL &&
                find_class == CURSOR_CLASS_SPLIT)
            *new_split_row = vcell_loc->virt_row;

        gnc_table_set_vcell(reg->table, split_cursor, xaccSplitGetGUID(NULL),
                            FALSE, TRUE, *vcell_loc);
        vcell_loc->virt_row++;
    }
}

static gint
_find_split_with_parent_txn(gconstpointer a, gconstpointer b)
{
    Split *split = (Split*)a;
    Transaction *txn = (Transaction*)b;

    return xaccSplitGetParent(split) == txn ? 0 : 1;
}

static void add_quickfill_completions(TableLayout *layout, Transaction *trans,
                                      Split *split, gboolean has_last_num)
{
    Split *s;
    int i = 0;

    gnc_quickfill_cell_add_completion(
        (QuickFillCell *) gnc_table_layout_get_cell(layout, DESC_CELL),
        xaccTransGetDescription(trans));

    gnc_quickfill_cell_add_completion(
        (QuickFillCell *) gnc_table_layout_get_cell(layout, NOTES_CELL),
        xaccTransGetNotes(trans));

    if (!has_last_num)
        gnc_num_cell_set_last_num(
            (NumCell *) gnc_table_layout_get_cell(layout, NUM_CELL),
            gnc_get_num_action(trans, split));

    while ((s = xaccTransGetSplit(trans, i)) != NULL)
    {
        gnc_quickfill_cell_add_completion(
            (QuickFillCell *) gnc_table_layout_get_cell(layout, MEMO_CELL),
            xaccSplitGetMemo(s));
        i++;
    }
}

static Split*
create_blank_split (Account *default_account, SRInfo *info)
{
    Transaction *new_trans;
    gboolean currency_from_account = TRUE;
    Split *blank_split = NULL;
    /* Determine the proper currency to use for this transaction.
     * if default_account != NULL and default_account->commodity is
     * a currency, then use that.  Otherwise use the default currency.
     */
    gnc_commodity * currency = gnc_account_or_default_currency(default_account, &currency_from_account);

    if (default_account != NULL && !currency_from_account)
    {
	/* If we don't have a currency then pop up a warning dialog */
	gnc_info_dialog(NULL, "%s",
			_("Could not determine the account currency. "
			  "Using the default currency provided by your system."));
    }

    gnc_suspend_gui_refresh ();

    new_trans = xaccMallocTransaction (gnc_get_current_book ());

    xaccTransBeginEdit (new_trans);
    xaccTransSetCurrency (new_trans, currency);
    xaccTransSetDatePostedSecsNormalized(new_trans, info->last_date_entered);
    blank_split = xaccMallocSplit (gnc_get_current_book ());
    xaccSplitSetParent(blank_split, new_trans);
    /* We don't want to commit this transaction yet, because the split
       doesn't even belong to an account yet.  But, we don't want to
       set this transaction as the pending transaction either, because
       we want to pretend that it hasn't been changed.  We depend on
       some other code (somewhere) to commit this transaction if we
       really edit it, even though it's not marked as the pending
       transaction. */

    info->blank_split_guid = *xaccSplitGetGUID (blank_split);
    info->blank_split_edited = FALSE;
    info->auto_complete = FALSE;
    DEBUG("created new blank_split=%p", blank_split);

    gnc_resume_gui_refresh ();
    return blank_split;
}

static void
change_account_separator (SRInfo *info, Table *table, SplitRegister *reg)
{
    info->separator_changed = FALSE;

    /* set the completion character for the xfer cells */
    gnc_combo_cell_set_complete_char(
	(ComboCell *) gnc_table_layout_get_cell(table->layout, MXFRM_CELL),
	gnc_get_account_separator());

    gnc_combo_cell_set_complete_char(
	(ComboCell *) gnc_table_layout_get_cell(table->layout, XFRM_CELL),
	gnc_get_account_separator());

    /* set the confirmation callback for the reconcile cell */
    gnc_recn_cell_set_confirm_cb(
	(RecnCell *) gnc_table_layout_get_cell(table->layout, RECN_CELL),
	gnc_split_register_recn_cell_confirm, reg);
}

static void
update_info (SRInfo *info, SplitRegister *reg)
{
    /* Set up the hint transaction, split, transaction split, and column. */
    info->cursor_hint_trans = gnc_split_register_get_current_trans (reg);
    info->cursor_hint_split = gnc_split_register_get_current_split (reg);
    info->cursor_hint_trans_split =
        gnc_split_register_get_current_trans_split (reg, NULL);
    info->cursor_hint_cursor_class =
        gnc_split_register_get_current_cursor_class (reg);
    info->hint_set_by_traverse = FALSE;
    info->traverse_to_new = FALSE;
    info->exact_traversal = FALSE;
    info->first_pass = FALSE;
    info->reg_loaded = TRUE;
}

void
gnc_split_register_load (SplitRegister *reg, GList * slist,
                         Account *default_account)
{
    SRInfo *info;
    Transaction *pending_trans;
    CursorBuffer *cursor_buffer;
    GHashTable *trans_table = NULL;
    CellBlock *cursor_header;
    CellBlock *lead_cursor;
    CellBlock *split_cursor;
    Transaction *blank_trans;
    Transaction *find_trans;
    Transaction *trans;
    CursorClass find_class;
    Split *find_trans_split;
    Split *blank_split;
    Split *find_split;
    Split *split;
    Table *table;
    GList *node;

    gboolean start_primary_color = TRUE;
    gboolean found_pending = FALSE;
    gboolean need_divider_upper = FALSE;
    gboolean found_divider_upper = FALSE;
    gboolean found_divider = FALSE;
    gboolean has_last_num = FALSE;
    gboolean multi_line;
    gboolean dynamic;
    gboolean we_own_slist = FALSE;
    gboolean use_autoreadonly = qof_book_uses_autoreadonly(gnc_get_current_book());
    gboolean future_after_blank = gnc_prefs_get_bool(GNC_PREFS_GROUP_GENERAL_REGISTER,
                                                     GNC_PREF_FUTURE_AFTER_BLANK);
    gboolean added_blank_trans = FALSE;

    VirtualCellLocation vcell_loc;
    VirtualLocation save_loc;

    int new_trans_split_row = -1;
    int new_trans_row = -1;
    int new_split_row = -1;
    time64 present, autoreadonly_time = 0;

    g_return_if_fail(reg);
    table = reg->table;
    g_return_if_fail(table);
    info = gnc_split_register_get_info (reg);
    g_return_if_fail(info);

    ENTER("reg=%p, slist=%p, default_account=%p", reg, slist, default_account);

    blank_split = xaccSplitLookup (&info->blank_split_guid,
                                   gnc_get_current_book ());

    pending_trans = xaccTransLookup (&info->pending_trans_guid,
                                     gnc_get_current_book ());

    /* Bug 742089: Set the debit and credit cells' print_info to the account */
    gnc_price_cell_set_print_info
    ((PriceCell *) gnc_table_layout_get_cell (table->layout, DEBT_CELL),
     gnc_account_print_info (default_account, FALSE));

    gnc_price_cell_set_print_info
    ((PriceCell *) gnc_table_layout_get_cell (table->layout, CRED_CELL),
     gnc_account_print_info (default_account, FALSE));

    /* make sure we have a blank split */
    if (blank_split == NULL)
    {
	/* Wouldn't it be a bug to open the new transaction if there was
	 * already a pending transaction?
	*/
	g_assert(pending_trans == NULL);
	blank_split = create_blank_split (default_account, info);
    }
    blank_trans = xaccSplitGetParent (blank_split);

    DEBUG("blank_split=%p, blank_trans=%p, pending_trans=%p",
          blank_split, blank_trans, pending_trans);

    info->default_account = *xaccAccountGetGUID (default_account);

    // gnc_table_leave_update (table, table->current_cursor_loc);

    multi_line = (reg->style == REG_STYLE_JOURNAL);
    dynamic    = (reg->style == REG_STYLE_AUTO_LEDGER);

    lead_cursor = gnc_split_register_get_passive_cursor (reg);
    split_cursor = gnc_table_layout_get_cursor (table->layout, CURSOR_SPLIT);

    /* figure out where we are going to. */
    if (info->traverse_to_new)
    {
        find_trans = blank_trans;
        find_split = NULL;
        find_trans_split = blank_split;
        find_class = CURSOR_CLASS_SPLIT;
    }
    else
    {
        find_trans = info->cursor_hint_trans;
        find_split = info->cursor_hint_split;
        find_trans_split = info->cursor_hint_trans_split;
        find_class = info->cursor_hint_cursor_class;
    }

    save_loc = table->current_cursor_loc;

    /* If the current cursor has changed we save the values for later
     * possible restoration. */
    if (gnc_table_current_cursor_changed (table, TRUE) &&
            (find_split == gnc_split_register_get_current_split (reg)))
    {
        cursor_buffer = gnc_cursor_buffer_new ();
        gnc_table_save_current_cursor (table, cursor_buffer);
    }
    else
        cursor_buffer = NULL;

    /* disable move callback -- we don't want the cascade of
     * callbacks while we are fiddling with loading the register */
    gnc_table_control_allow_move (table->control, FALSE);

    /* invalidate the cursor */
    {
        VirtualLocation virt_loc;

        gnc_virtual_location_init(&virt_loc);
        gnc_table_move_cursor_gui (table, virt_loc);
    }

    /* make sure that the header is loaded */
    vcell_loc.virt_row = 0;
    vcell_loc.virt_col = 0;
    cursor_header = gnc_table_layout_get_cursor (table->layout, CURSOR_HEADER);
    gnc_table_set_vcell (table, cursor_header, NULL, TRUE, TRUE, vcell_loc);
    vcell_loc.virt_row++;

    /* get the current time and reset the dividing row */
    present = gnc_time64_get_today_end ();
    if (use_autoreadonly)
    {
        GDate *d = qof_book_get_autoreadonly_gdate(gnc_get_current_book());
        // "d" is NULL if use_autoreadonly is FALSE
        autoreadonly_time = d ? timespecToTime64(gdate_to_timespec(*d)) : 0;
        g_date_free(d);
    }

    if (info->first_pass)
    {
        if (default_account)
        {
            const char *last_num = xaccAccountGetLastNum (default_account);

            if (last_num)
            {
                NumCell *cell;

                cell = (NumCell *) gnc_table_layout_get_cell(table->layout, NUM_CELL);
                gnc_num_cell_set_last_num (cell, last_num);
                has_last_num = TRUE;
            }
        }

        /* load up account names into the transfer combobox menus */
        gnc_split_register_load_xfer_cells (reg, default_account);
        gnc_split_register_load_recn_cells (reg);
        gnc_split_register_load_type_cells (reg);
    }

    if (info->separator_changed)
	change_account_separator (info, table, reg);

    table->model->dividing_row_upper = -1;
    table->model->dividing_row = -1;
    table->model->dividing_row_lower = -1;

    // Ensure that the transaction and splits being edited are in the split
    // list we're about to load.
    if (pending_trans != NULL)
    {
        for (node = xaccTransGetSplitList(pending_trans); node; node = node->next)
        {
            Split *pending_split = (Split*)node->data;
            if (!xaccTransStillHasSplit(pending_trans, pending_split)) continue;
            if (g_list_find(slist, pending_split) != NULL)
                continue;

            if (g_list_find_custom(slist, pending_trans,
                                   _find_split_with_parent_txn) != NULL)
                continue;

            if (!we_own_slist)
            {
                // lazy-copy
                slist = g_list_copy(slist);
                we_own_slist = TRUE;
            }
            slist = g_list_append(slist, pending_split);
        }
    }

    if (multi_line)
        trans_table = g_hash_table_new (g_direct_hash, g_direct_equal);

    /* populate the table */
    for (node = slist; node; node = node->next)
    {
        split = node->data;
        trans = xaccSplitGetParent (split);

        if (!xaccTransStillHasSplit(trans, split))
            continue;

        if (pending_trans == trans)
            found_pending = TRUE;
	/* If the transaction has only one split, and it's not our
	 * pending_trans, then it's another register's blank split and
	 * we don't want to see it.
	 */
	else if (xaccTransCountSplits (trans) == 1 &&
		 xaccSplitGetAccount (split) == NULL)
	    continue;


        /* Do not load splits from the blank transaction. */
        if (trans == blank_trans)
            continue;

        if (multi_line)
        {
            /* Skip this split if its transaction has already been loaded. */
            if (g_hash_table_lookup (trans_table, trans))
                continue;

            g_hash_table_insert (trans_table, trans, trans);
        }

        if (info->show_present_divider &&
                use_autoreadonly &&
                !found_divider_upper)
        {
            if (xaccTransGetDate (trans) >= autoreadonly_time)
            {
                table->model->dividing_row_upper = vcell_loc.virt_row;
                found_divider_upper = TRUE;
            }
            else
            {
                need_divider_upper = TRUE;
            }
        }

        if (info->show_present_divider &&
                !found_divider &&
                (xaccTransGetDate (trans) > present))
        {
            table->model->dividing_row = vcell_loc.virt_row;
            found_divider = TRUE;

            if (future_after_blank)
            {
                if (blank_trans == find_trans)
                    new_trans_row = vcell_loc.virt_row;

                if (blank_split == find_trans_split)
                    new_trans_split_row = vcell_loc.virt_row;

                /* go to blank on first pass */
                if (info->first_pass)
                {
                    save_loc.vcell_loc = vcell_loc;
                    save_loc.phys_row_offset = 0;
                    save_loc.phys_col_offset = 0;
                }

                gnc_split_register_add_transaction (reg,
                                            blank_trans, blank_split,
                                            lead_cursor, split_cursor,
                                            multi_line, start_primary_color,
                                            info->blank_split_edited,
                                            find_trans, find_split,
                                            find_class, &new_split_row,
                                            &vcell_loc);

                table->model->dividing_row_lower = vcell_loc.virt_row;

                if (!multi_line)
                    start_primary_color = !start_primary_color;

                added_blank_trans = TRUE;
            }
        }

        /* If this is the first load of the register,
         * fill up the quickfill cells. */
        if (info->first_pass)
            add_quickfill_completions(reg->table->layout, trans, split, has_last_num);

        if (trans == find_trans)
            new_trans_row = vcell_loc.virt_row;

        if (split == find_trans_split)
            new_trans_split_row = vcell_loc.virt_row;

        gnc_split_register_add_transaction (reg, trans, split,
                                            lead_cursor, split_cursor,
                                            multi_line, start_primary_color,
                                            TRUE,
                                            find_trans, find_split, find_class,
                                            &new_split_row, &vcell_loc);

        if (!multi_line)
            start_primary_color = !start_primary_color;
    }

    if (multi_line)
        g_hash_table_destroy (trans_table);

    /* add the blank split at the end. */
    if (pending_trans == blank_trans)
        found_pending = TRUE;

    /* No upper divider yet? Store it now */
    if (info->show_present_divider &&
            use_autoreadonly &&
            !found_divider_upper && need_divider_upper)
    {
        table->model->dividing_row_upper = vcell_loc.virt_row;
        found_divider_upper = TRUE;
    }

    /* If we didn't find the pending transaction, it was removed
     * from the account. */
    if (!found_pending)
    {
        info->pending_trans_guid = *guid_null ();
        if (xaccTransIsOpen (pending_trans))
            xaccTransCommitEdit (pending_trans);
        else if (pending_trans)
            g_assert_not_reached();

        pending_trans = NULL;
    }

    if (!added_blank_trans) {
        if (blank_trans == find_trans)
            new_trans_row = vcell_loc.virt_row;

        if (blank_split == find_trans_split)
            new_trans_split_row = vcell_loc.virt_row;

        /* go to blank on first pass */
        if (info->first_pass)
        {
            save_loc.vcell_loc = vcell_loc;
            save_loc.phys_row_offset = 0;
            save_loc.phys_col_offset = 0;
        }

        gnc_split_register_add_transaction (reg, blank_trans, blank_split,
                                            lead_cursor, split_cursor,
                                            multi_line, start_primary_color,
                                            info->blank_split_edited,
                                            find_trans, find_split,
                                            find_class, &new_split_row,
                                            &vcell_loc);

        if (future_after_blank)
            table->model->dividing_row_lower = vcell_loc.virt_row;
    }

    /* go to blank on first pass */
    if (info->first_pass)
    {
        new_split_row = -1;
        new_trans_split_row = -1;
        new_trans_row = -1;
    }

    /* resize the table to the sizes we just counted above */
    /* num_virt_cols is always one. */
    gnc_table_set_size (table, vcell_loc.virt_row, 1);

    /* restore the cursor to its rightful position */
    {
        VirtualLocation trans_split_loc;

        if (new_split_row > 0)
            save_loc.vcell_loc.virt_row = new_split_row;
        else if (new_trans_split_row > 0)
            save_loc.vcell_loc.virt_row = new_trans_split_row;
        else if (new_trans_row > 0)
            save_loc.vcell_loc.virt_row = new_trans_row;

        trans_split_loc = save_loc;

	gnc_split_register_get_trans_split (reg, save_loc.vcell_loc,
					    &trans_split_loc.vcell_loc);

        if (dynamic || multi_line || info->trans_expanded)
        {
            gnc_table_set_virt_cell_cursor(
                table, trans_split_loc.vcell_loc,
                gnc_split_register_get_active_cursor (reg));
            gnc_split_register_set_trans_visible (reg, trans_split_loc.vcell_loc,
                                                  TRUE, multi_line);

            info->trans_expanded = (reg->style == REG_STYLE_LEDGER);
        }
        else
        {
            save_loc = trans_split_loc;
            info->trans_expanded = FALSE;
        }

        if (gnc_table_find_close_valid_cell (table, &save_loc, FALSE))
        {
            gnc_table_move_cursor_gui (table, save_loc);
            new_split_row = save_loc.vcell_loc.virt_row;

            if (find_split == gnc_split_register_get_current_split (reg))
                gnc_table_restore_current_cursor (table, cursor_buffer);
        }
    }
    gnc_cursor_buffer_destroy (cursor_buffer);
    cursor_buffer = NULL;

    update_info (info, reg);

    gnc_split_register_set_cell_fractions(
        reg, gnc_split_register_get_current_split (reg));

    gnc_table_refresh_gui (table, TRUE);

    gnc_split_register_show_trans (reg, table->current_cursor_loc.vcell_loc);

    /* enable callback for cursor user-driven moves */
    gnc_table_control_allow_move (table->control, TRUE);

    if (we_own_slist)
        g_list_free(slist);

    LEAVE(" ");
}

/* ===================================================================== */

#define QKEY  "split_reg_shared_quickfill"

static gboolean
skip_cb (Account *account, gpointer x)
{
    /* commented out as per Bug#340885 Comments 1 and 2, option (2).
    if (xaccAccountIsHidden(account))
      return TRUE;
    */
    return xaccAccountGetPlaceholder (account);
}

static void
gnc_split_register_load_xfer_cells (SplitRegister *reg, Account *base_account)
{
    Account *root = NULL;
    QuickFill *qf;
    ComboCell *cell;
    GtkListStore *store;

    if (base_account)
        root = gnc_account_get_root(base_account);
    if (root == NULL)
        root = gnc_get_current_root_account();
    if (root == NULL)
        return;

    qf = gnc_get_shared_account_name_quickfill (root, QKEY, skip_cb, NULL);
    store = gnc_get_shared_account_name_list_store (root, QKEY, skip_cb, NULL);

    cell = (ComboCell *)
           gnc_table_layout_get_cell (reg->table->layout, XFRM_CELL);
    gnc_combo_cell_use_quickfill_cache (cell, qf);
    gnc_combo_cell_use_list_store_cache (cell, store);

    cell = (ComboCell *)
           gnc_table_layout_get_cell (reg->table->layout, MXFRM_CELL);
    gnc_combo_cell_use_quickfill_cache (cell, qf);
    gnc_combo_cell_use_list_store_cache (cell, store);
}

/* ====================== END OF FILE ================================== */<|MERGE_RESOLUTION|>--- conflicted
+++ resolved
@@ -38,11 +38,8 @@
 #include "split-register.h"
 #include "split-register-p.h"
 #include "engine-helpers.h"
-<<<<<<< HEAD
 #include "gnc-prefs.h"
-=======
 #include "pricecell.h"
->>>>>>> caf5a82d
 
 
 /* This static indicates the debugging module that this .o belongs to. */
