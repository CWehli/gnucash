/*
 * FILE:
 * table-gtk.c
 *
 * FUNCTION:
 * Implements the infrastructure for the displayed table.
 * This is the Gtk implementation;
 *
 * HISTORY:
 * Copyright (c) 1998 Linas Vepstas
 * Copyright (c) 1998 Rob Browning <rlb@cs.utexas.edu>
 */

/********************************************************************\
 * This program is free software; you can redistribute it and/or    *
 * modify it under the terms of the GNU General Public License as   *
 * published by the Free Software Foundation; either version 2 of   *
 * the License, or (at your option) any later version.              *
 *                                                                  *
 * This program is distributed in the hope that it will be useful,  *
 * but WITHOUT ANY WARRANTY; without even the implied warranty of   *
 * MERCHANTABILITY or FITNESS FOR A PARTICULAR PURPOSE.  See the    *
 * GNU General Public License for more details.                     *
 *                                                                  *
 * You should have received a copy of the GNU General Public License*
 * along with this program; if not, write to the Free Software      *
 * Foundation, Inc., 675 Mass Ave, Cambridge, MA 02139, USA.        *
\********************************************************************/

#include <stdio.h>
#include <stdlib.h>
#include <string.h>

#include <glib.h>
#include <gtk/gtk.h>

#include "gtksheet.h"

#include "cellblock.h"
#include "table-allgui.h"
#include "table-gtk.h"
#include "util.h"

/* This static indicates the debugging module that this .o belongs to.  */
<<<<<<< HEAD
static short module = MOD_REGISTER;
=======
static short module = MOD_GTK_REG;
>>>>>>> c937bf62

/* ==================================================== */

void
xaccNextTabGroup (Table *table, GtkWidget * w) {
   table->next_tab_group = w;
}

/* ==================================================== */

#if 0

static int
verify_cell_interaction_OK(Table *table, const int row, const int col)
{
  /* This was cellCB in a previous (Motif) life. We don't do nearly
     the checking that the Xbae code did because we presume that the
     row/column has to be valid if the user could have clicked on it.
     That's reasonable given the way that CList works.  For one thing,
     header rows are handled separately. */
  
  const CellBlock *arr = table->current_cursor;
  int rel_row, rel_col;
  int invalid = 0;
  
  /* make sure that we've repositioned the cursor to this location,
   * and that we've dragged along any subsidiary GUI's with us. 
   * Do this *before* we use the value of the "current cursor"
   */
  xaccVerifyCursorPosition (table, row, col);

  arr = table->current_cursor;

  /* compute the cell location */
  rel_row = table->locators[row][col]->phys_row_offset;
  rel_col = table->locators[row][col]->phys_col_offset;

  /* verify that cursor offsets are valid.  This may occur if 
   * the app that is using the table has a paritally initialized
   * cursor. (probably due to a prograing error, but maybe they 
   * meant to do this). */
  invalid = invalid || (0 > rel_row);
  invalid = invalid || (0 > rel_col);

  /* check for a cell handler, but only if cell adress is valid */
  /* GTK may not need all these checks, but they don't hurt */
  if (arr && !invalid) {
    if (! (arr->cells[rel_row][rel_col])) {
      invalid = TRUE;
    } else {
      /* if cell is marked as output-only,
       * then don't call callbacks */
      if (0 == (XACC_CELL_ALLOW_INPUT &
                ((arr->cells[rel_row][rel_col])->input_output))) {
        invalid = TRUE;
      }
    }
  } else {
    invalid = TRUE;
  }

  return(!invalid);
}

/* ==================================================== */
/* this callback assumes that basic error checking has already
 * been performed. */

static void
cell_entered(Table *table, const int row, const int col) {

#if OLD_CLIST_REG
  
  CellBlock *arr;
  int rel_row, rel_col;
  const char * (*enter) (BasicCell *, const char *);
  gchar *text;
  GtkCList *cl = GTK_CLIST(table->table_widget);

  fprintf(stderr, "cell_entered: %d %d\n", row - 1, col);
  
  gtk_clist_get_text(cl, row - 1, col, &text);
  text = g_strdup(text);  /* This is OK and required b/c GTK kills the
                             old pointer before using the one you
                             give it. */
  
  { 
    GtkWidget *w = GTK_WIDGET(cl);
    GdkColor *background = &w->style->bg[GTK_STATE_NORMAL];
    GdkBitmap *mask;
    GdkPixmap *pm = gdk_pixmap_create_from_xpm(w->window, &mask, background,
                                               "/home/rlb/xacc/src/register/"
                                               "left_arrow_small.xpm");
    gtk_clist_set_pixtext(cl, row - 1, col, text, 2, pm, mask);
    gdk_pixmap_unref(pm);
    gdk_bitmap_unref(mask);
  }

  gtk_frame_set_label(GTK_FRAME(table->entry_frame),
                      cl->column[col].title);
  
  /* Have to block and unblock here because we don't want a callback
     for this "edit" */
  {
    const guint handler_id =
      (guint) gtk_object_get_user_data(GTK_OBJECT(table->entry_widget));
    
    gtk_signal_handler_block(GTK_OBJECT(table->entry_widget), handler_id);
    gtk_entry_set_text(GTK_ENTRY(table->entry_widget), text);
    gtk_signal_handler_unblock(GTK_OBJECT(table->entry_widget), handler_id);
  }

  g_free(table->prev_entry_text);
  table->prev_entry_text = text;
  
  fprintf(stderr,
          "  current_cursor->phys: %d %d\n"
          "  current_cursor->virt: %d %d\n"          
          "  text: %s\n",
          table->current_cursor_phys_row,
          table->current_cursor_phys_col,
          table->current_cursor_virt_row,
          table->current_cursor_virt_col,
          text);

   xaccVerifyCursorPosition (table, row, col);
   
   arr = table->current_cursor;
   
   rel_row = table->locators[row][col]->phys_row_offset;
   rel_col = table->locators[row][col]->phys_col_offset;
   
   /* OK, if there is a callback for this cell, call it */
   enter = arr->cells[rel_row][rel_col]->enter_cell;
   if (enter) {
     const char *val;
     char *retval;
     
     val = table->entries[row][col];
     retval = (char *) enter (arr->cells[rel_row][rel_col], val);
     if (NULL == retval) retval = (char *) val;
     if (val != retval) {
       if (table->entries[row][col]) free (table->entries[row][col]);
       table->entries[row][col] = retval;
       (arr->cells[rel_row][rel_col])->changed = 0xffffffff;
       
       /* ??? Should this be setting the entry or the clist cell? */
       gtk_entry_set_text(GTK_ENTRY(table->entry_widget), retval);
     }
   }
   
   /* record this position as the cell that will be
    * traversed out of if a traverse even happens */
   table->prev_phys_traverse_row = row;
   table->prev_phys_traverse_col = col;

#endif
}

/* ==================================================== */

static void
compute_string_single_change(const gchar *a, const gchar *b, gchar **result) {
  /* Compute the change from a to b assuming that the changed region
     is contiguous.  This is only a guess, the solution is
     inherently ambiguous. */
  
  const gint a_len = strlen(a); 
  const gint b_len = strlen(b); 
  const gchar *afptr = a, *bfptr = b;
  const gchar *arptr = a + a_len;
  const gchar *brptr = b + b_len;
  
  while(*afptr && *bfptr && (*afptr == *bfptr)) {
    afptr++;
    bfptr++;
  }
  
  while((arptr != afptr) && (brptr != bfptr) && (*arptr == *brptr)) {
    arptr--;
    brptr--;
  }
  if(a_len == b_len) brptr++;

  if(bfptr == brptr) {
    /* deletion or nothing */
    *result = NULL;
    return;
  } else {
    const gint length = (brptr - bfptr);
    *result = (char *) g_malloc(length * sizeof(char) + 1);
    strncpy(*result, bfptr, length);
    (*result)[length] = '\0';
    return;
  }
}
    
/* ==================================================== */
/* this routine calls the individual cell callbacks */

static void
cell_modified(Table *table, const int row, const int col)
{
#if OLD_CLIST_REG

  CellBlock *arr;
  GtkEntry *entry = GTK_ENTRY(table->entry_widget);
  int rel_row, rel_col;
  const char * (*mv) (BasicCell *, 
                      const char *, 
                      const char *, 
                      const char *);
  const char *oldval, *newval, *retval, *final_text;
  gchar *change = NULL;

  arr = table->current_cursor;
  
  /* compute the cell location */
  rel_row = table->locators[row][col]->phys_row_offset;
  rel_col = table->locators[row][col]->phys_col_offset;
  
  /* accept edits by default, unless the cell handler rejects them */
  /* cbs->verify->doit = True; */
  
  oldval = table->prev_entry_text;
  newval = strdup(gtk_entry_get_text(entry));
  final_text = newval;
  
  if(oldval) compute_string_single_change(oldval, newval, &change);

  fprintf(stderr, "   CHANGES: (%s -> %s) <=> [%s]\n",
          oldval, newval, change);
  
  if(strcmp(newval, oldval) == 0) {
    g_free((gchar *) change);
    return;
  }

  /* OK, if there is a callback for this cell, call it */
  mv = arr->cells[rel_row][rel_col]->modify_verify;

  if (mv) {
    retval = (*mv) (arr->cells[rel_row][rel_col], oldval, change, newval);
    
    /* if the callback returned a non-null value, allow the edit */
    if (retval) {
      
      /* update data. bounds check done earlier */
      free (table->entries[row][col]);
      table->entries[row][col] = (char *) retval;
      (arr->cells[rel_row][rel_col])->changed = 0xffffffff;
      
      /* if the callback modified the display string,
       * update the display cell as well */
      if (retval != newval) {
        {
          /* Don't want a signal for this change */
          const guint id =
            (guint) gtk_object_get_user_data(GTK_OBJECT(table->entry_widget));
          gtk_signal_handler_block(GTK_OBJECT(table->entry_widget), id);
          gtk_entry_set_text(entry, retval);
          gtk_signal_handler_unblock(GTK_OBJECT(table->entry_widget), id);
        }
        final_text = retval;
        /*XbaeMatrixSetCursorPosition (mw, (cbs->verify->endPos) +1);*/
        free((char *) newval);
      }
    } else {
      free((char *) newval);
    }
  } else {
    /* update data. bounds check done earlier */
    free (table->entries[row][col]);
    table->entries[row][col] = strdup(newval);
    (arr->cells[rel_row][rel_col])->changed = 0xffffffff;
  }
  g_free(table->prev_entry_text);
  table->prev_entry_text = g_strdup(final_text);
  g_free((gchar *) change);

#endif
}

/* ==================================================== */

static void
cell_left(Table *table, const int row, const int col) {

#if OLD_CLIST_REG

  CellBlock *arr;
  int rel_row, rel_col;
  const char * (*leave) (BasicCell *, const char *);
  char * newval;
  const char *val;
  gchar *text;
  GdkBitmap *mask;
  GtkCList *cl = GTK_CLIST(table->table_widget);

  fprintf(stderr, "cell_left: %d %d\n", row - 1, col);

  if(gtk_clist_get_pixtext(cl, row - 1, col, &text, NULL, NULL, &mask)) {
    /* we need to get rid of the pixmap -- this will only fail on the
       first click when there was no previous cell (but we default to
       0 0) */
    text = g_strdup(text);  /* This is OK and required b/c we're about to
                               kill this pointer via set_text. */
    gtk_clist_set_text(cl, row - 1, col, text);
    g_free(text);
  }
  
  arr = table->current_cursor;
  
  /* compute the cell location */
  rel_row = table->locators[row][col]->phys_row_offset;
  rel_col = table->locators[row][col]->phys_col_offset;

  val = gtk_entry_get_text(GTK_ENTRY(table->entry_widget));
  
  /* OK, if there is a callback for this cell, call it */
  leave = arr->cells[rel_row][rel_col]->leave_cell;
  if (leave) {
    const char *retval;
    
    retval = leave (arr->cells[rel_row][rel_col], val);
    
    newval = (char *) retval;
    if (NULL == retval) newval = strdup (val);
    if (val == retval) newval = strdup (val);
    
    /* if the leave() routine declared a new string, lets use it */
    if ( retval && (retval != val)) {
      gtk_clist_set_text(cl, row - 1, col, (gchar *) retval);
    } 
  } else {
    newval = strdup(val);
  }

  /* Commit the change to the clist when we leave the cell */
  gtk_clist_set_text(GTK_CLIST(table->table_widget), row - 1, col, newval);
  
  /* save whatever was returned; but lets check for  
   * changes to avoid roiling the cells too much */
  if (table->entries[row][col]) {
    if (strcmp (table->entries[row][col], newval)) {
      free (table->entries[row][col]);
      table->entries[row][col] = newval;
      (arr->cells[rel_row][rel_col])->changed = 0xffffffff;
    } else {
      /* leave() allocated memory, which we will not be using ... */
      free(newval);
    }
  } else {
    table->entries[row][col] = newval;
    (arr->cells[rel_row][rel_col])->changed = 0xffffffff;
  }

#endif

}
#endif

#if 0

/* ==================================================== */

static void
traverseCB (GtkWidget * mw, gpointer cd, gpointer cb) {
<<<<<<< HEAD

  Table *table;
   CellBlock *arr;
   XbaeMatrixTraverseCellCallbackStruct *cbs;
   int row, col;
   int rel_row, rel_col;
=======
  /* see table-motif.c for appropriate code... */
}
>>>>>>> c937bf62

#endif

/* ==================================================== */

static void
table_deactivate_cell_cb(GtkSheet *s,
                         const gint row,
                         const gint column,
                         gpointer data) {
  Table *table = (Table *) data;
  int valid_cell = gnc_register_cell_valid(table, row, column);
  
  if(!valid_cell) {
    /* Undo anything that wasn't OK */
    return;
  }

  PINFO("deactivate_cell %d %d\n", row, column);

  /* stuff */
  
  wrapVerifyCursorPosition (table,
                            table->reverify_phys_row,
                            table->reverify_phys_col);
}

static void
table_activate_cell_cb(GtkSheet *s,
                       const gint row,
                       const gint column,
                       gpointer data) {
  Table *table = (Table *) data;
  int valid_cell;

  /* If we are entering this cell, make sure that we've moved the
   * cursor, and that any subsidiary GUI elements are properly
   * positioned.  Do this *before* we examine the value of the
   * "current cursor".  Note that this check could suck up massive
   * cpu, as potentially it may trigger a redraw of the entire
   * register.
   *
   * Hmmm ... actually, theoretically, this is not neeeded.  Before
   * we get to here, we *should* have gone through a traverse
   * callback the determine which cell to enter, and then, after the
   * leavecell, the cursor should have been automagically
   * repositioned.  This, the call below should always no-op out.
   * However, if/when things go berzerk, the call below does at least
   * a partial butt-save for us, so lets leave it in for now.  */

  /* Actually it seems to be necessary for the GNOME register, at
     least right now. Try taking it out, and see if it's fixed. */
  
  wrapVerifyCursorPosition (table, row, column);
  
  valid_cell = gnc_register_cell_valid(table, row, column);

  if(!valid_cell) {
    /* Undo anything that wasn't OK */
    return;
  }
    
  if(table->current_col != -1) {
    table_deactivate_cell_cb(s, table->current_row, table->current_col,
                             (gpointer) table);
  }
  
  PINFO("activate_cell %d %d\n", row, column);

  table->current_col = column;
  table->current_row = row;
  
  /* Stuff */

}

static void
table_set_cell_cb(GtkSheet *s, gint row, gint column, gpointer data) {
  Table *table = (Table *) data;
  int valid_cell = gnc_register_cell_valid(table, row, column);

  if(!valid_cell) {
    /* Undo anything that wasn't OK */
    return;
  }
    
  PINFO("set_cell %d %d\n", row, column);
}

static void
table_changed_cb(GtkSheet *s, gint row, gint column, gpointer data) {
  Table *table = (Table *) data;
  int valid_cell = gnc_register_cell_valid(table, row, column);

  if(!valid_cell) {
    /* Undo anything that wasn't OK */
    return;
  }

  PINFO("changed %d %d\n", row, column);
}

#if 0

static void
table_activate_cell_cb(GtkSheet *s, gint row, gint column, gpointer data) {
  L("activate_cell %d %d\n", row, column);

  


}

static void
table_set_cell_cb(GtkSheet *s, gint row, gint column, gpointer data) {
  L("set_cell %d %d\n", row, column);
}

static void
table_changed_cb(GtkSheet *s, gint row, gint column, gpointer data) {
  L("changed %d %d\n", row, column);
}

#if 0

static int counter;

static void
table_edit_entry_cb(GtkEntry *entry, gpointer user_data) {

#if OLD_CLIST_REG

  Table *table = (Table *) user_data;
  const int row = table->current_row;
  const int col = table->current_col;

  fprintf(stderr, "table_edit_entry_cb:\n");
  fprintf(stderr, "  curpos: %d selstart %d  selend %d has_select: %d\n",
          GTK_EDITABLE(entry)->current_pos,
          GTK_EDITABLE(entry)->selection_start_pos,
          GTK_EDITABLE(entry)->selection_end_pos,
          GTK_EDITABLE(entry)->has_selection
          );

  if(!verify_cell_interaction_OK(table, row + 1, col)) return;

  {
    const int xxx = counter++;
    printf("  cm: in %d\n", xxx);
    cell_modified(table, row + 1, col);
    printf("  cm: out %d\n", xxx);
  }
<<<<<<< HEAD

#endif

}

/* ==================================================== */

static void
table_select_row_cb(GtkCList *cl, gint row, gint column, GdkEventButton *e,
                    gpointer user_data) {

#if OLD_CLIST_REG

  Table *table = (Table *) user_data;

  fprintf(stderr, "table_select_row_cb: %d %d\n", row, column);

  //gtk_clist_unselect_row(cl, row, column);

  if(!verify_cell_interaction_OK(table, row + 1, column)) return;

  if(table->current_col != -1) {
    cell_left(table, table->current_row + 1, table->current_col);
  }

  table->current_col = column;
  table->current_row = row;

  {
    const int xxx = counter++;
    printf("  ce: in %d\n", xxx);
    cell_entered(table, row + 1, column);
    printf("  ce: out %d\n", xxx);
  }

#endif
=======

#endif

>>>>>>> c937bf62
}

#endif

/* ==================================================== */

GtkWidget *
xaccCreateTable (Table *table, GtkWidget *parent)  {
  
  CellBlock *curs;
  unsigned char * alignments;
  short * widths;
<<<<<<< HEAD
  int num_header_rows = 0;
=======
>>>>>>> c937bf62
  
  if (!table) return 0;

  if(table->table_widget != NULL) {
    fprintf(stderr,
            "Error: detected internal corruption in xaccCreateTable, "
            "aborting\n");
    return 0;
  }

  /* The 0'th row of the handlers is defined as the header */
  curs = table->handlers[0][0];
  alignments = curs->alignments;
  widths = curs->widths;

  /* copy header data into entries cache */
  xaccRefreshHeader (table);
  
  {
    /* TODO: Handle unrefs in destructor */

    GtkWidget *vbox;
    GtkWidget * reg;

    /* We don't ref this vbox because we never use it in our code again */
    vbox = gtk_vbox_new(FALSE, 0);
    gtk_container_add(GTK_CONTAINER(parent), vbox);

<<<<<<< HEAD
    reg = gtk_sheet_new(table->num_phys_rows - num_header_rows,
                        table->num_phys_cols,
                        "THE REGISTER");
    gtk_sheet_hide_row_titles(GTK_SHEET(reg));
    gtk_sheet_show_column_titles(GTK_SHEET(reg));    
    gtk_widget_ref(reg);

    gtk_sheet_freeze(GTK_SHEET(reg));

    /* Set the column titles */
    if(num_header_rows == 1) {
      int col;
      for(col = 0; col < table->num_phys_cols; col++) {
        gtk_sheet_set_column_title(GTK_SHEET(reg), col, table->entries[0][col]);
      }
=======
    reg = gtk_sheet_new(table->num_phys_rows,
                        table->num_phys_cols,
                        "THE REGISTER");
    gtk_sheet_hide_row_titles(GTK_SHEET(reg));
    gtk_sheet_hide_column_titles(GTK_SHEET(reg));    
    gtk_widget_ref(reg);

    gtk_sheet_freeze(GTK_SHEET(reg));
    {
      /* Set the column titles as read-only */
      /* The 0'th row of the handlers is defined as the header */
      const int num_header_rows = curs->numRows;
      const int num_header_cols = curs->numCols;
      GtkSheetRange r;
      
      r.row0 = 0;
      r.col0 = 0;
      r.rowi = num_header_rows - 1;
      r.coli = num_header_cols - 1;
      
      gtk_sheet_range_set_editable(GTK_SHEET(reg), r, FALSE);
>>>>>>> c937bf62
    }

    {
      int row, col;
      
      /* Set the column widths */
      for(col = 0; col < table->num_phys_cols; col++) {
        /* HACK: Widths are in units of characters, not pixels, so we
           have this.  It should be fixed later... */
        const int char_width =
          gdk_char_width (GTK_WIDGET(reg)->style->font,(gchar)'X');
        const int col_width = (widths[col] < 2) ? 2 : widths[col];

        gtk_sheet_set_column_width(GTK_SHEET(reg),
                                   col,
                                   col_width * char_width);
      }
      
      /* GTK_SHEET_SET_FLAGS(reg, GTK_SHEET_FLAGS(reg) & SHEET_AUTORESIZE); */

      /* Set the cell contents */
<<<<<<< HEAD
      for(row = num_header_rows; row < table->num_phys_rows; row++) {
=======
      for(row = 0; row < table->num_phys_rows; row++) {
>>>>>>> c937bf62
        for(col = 0; col < table->num_phys_cols; col++) {
          gtk_sheet_set_cell(GTK_SHEET(reg),
                             row, col,
                             GTK_JUSTIFY_LEFT,
                             table->entries[row][col]);
        }
      }
    }
    gtk_sheet_thaw(GTK_SHEET(reg));
<<<<<<< HEAD
    
    gtk_box_pack_start(GTK_BOX(vbox), reg, TRUE, TRUE, 0);
    gtk_widget_show(reg);
    gtk_widget_show(vbox);
    
    table->table_widget = reg;


    gtk_signal_connect (GTK_OBJECT (reg), "activate_cell",
                        GTK_SIGNAL_FUNC (table_activate_cell_cb),
                        (gpointer) table);
    gtk_signal_connect (GTK_OBJECT (reg), "set_cell",
                        GTK_SIGNAL_FUNC (table_set_cell_cb),
                        (gpointer) table);
    gtk_signal_connect (GTK_OBJECT (reg), "changed",
                        GTK_SIGNAL_FUNC (table_changed_cb),
                        (gpointer) table);
    
#if OLD_CLIST_REG    
    
    gtk_signal_connect (GTK_OBJECT (reg), "select_row",
                        GTK_SIGNAL_FUNC (table_select_row_cb),
                        (gpointer) table);
    
    // unselect is mostly useless for us since it doesn't get called when
    // you click on a different cell in the same row.
    //gtk_signal_connect (GTK_OBJECT (reg), "unselect_row",
    //                    GTK_SIGNAL_FUNC (table_unselect_row_cb),
    //                    (gpointer) table);

    {
      GtkWidget *entry_frame = NULL;
      GtkWidget *entry_widget = NULL;
      
      entry_frame = gtk_frame_new("<none>");
      gtk_widget_ref(entry_frame);
      entry_widget = gtk_entry_new();
      gtk_widget_ref(entry_widget);
=======
    
    gtk_box_pack_start(GTK_BOX(vbox), reg, TRUE, TRUE, 0);
    gtk_widget_show(reg);
    gtk_widget_show(vbox);
    
    table->table_widget = reg;

>>>>>>> c937bf62

    /* Supposed to be: enter, leave, modify, and traverse */
    
    gtk_signal_connect (GTK_OBJECT (reg), "activate_cell",
                        GTK_SIGNAL_FUNC (table_activate_cell_cb),
                        (gpointer) table);
    /* For now we'll fake deactivate ourselves... */

<<<<<<< HEAD
      gtk_widget_show(vbox);
      table->entry_frame = entry_frame;
      table->entry_widget = entry_widget;
    }
#endif
=======
    gtk_signal_connect (GTK_OBJECT (reg), "set_cell",
                        GTK_SIGNAL_FUNC (table_set_cell_cb),
                        (gpointer) table);
    gtk_signal_connect (GTK_OBJECT (reg), "changed",
                        GTK_SIGNAL_FUNC (table_changed_cb),
                        (gpointer) table);    
>>>>>>> c937bf62
  }
  
  /* initialize any cell gui elements now, if any */
  xaccCreateCursor (table, table->current_cursor);

  return (table->table_widget);
}

/* ==================================================== */
/* if any of the cells have GUI specific components that 
 * need initialization, initialize them now. 
 * The cell realize method, if present on a cell,
 * is how that cell can find out that now is the time to 
 * initialize that GUI.
 */

void        
xaccCreateCursor (Table * table, CellBlock *curs) { 
  int i,j;
  GtkWidget *reg;
  if (!curs || !table) return;
  
  reg = table->table_widget;
  if (!reg) return;
  
  for (i=0; i<curs->numRows; i++) {
    for (j=0; j<curs->numCols; j++) {
      BasicCell *cell;
      cell = curs->cells[i][j];
      if (cell) {
        void (*gtk_realize) (BasicCell *, void *gui, int pixel_width);
        gtk_realize = cell->realize;
        if (gtk_realize) {
<<<<<<< HEAD
          /* int pixel_width; */
          /* cl->column[col].width */
          /*pixel_width = XbaeMatrixGetColumnPixelWidth (reg, j);*/
          /*gtk_realize (cell, ((void *) reg), pixel_width);*/
          gtk_realize (cell, ((void *) table), 0);
=======
          int pixel_width = GTK_SHEET(reg)->column[j].width;
          gtk_realize (cell, ((void *) table), pixel_width);
>>>>>>> c937bf62
        }
      }
    }
  }
}

/* ==================================================== */

static inline void
set_cell_color(GtkSheet *reg, Table *table, guint row, guint col,
               const uint32 argb,
               void (*setter)(GtkSheet *s, GtkSheetRange r, GdkColor *c)) {

  /* You might be able to make this much faster by caching colors
     rather than re-allocating them every time, but this is much
     quicker to implement, and it's easier to check for correctness.
     See the motif code for the other approach.  Also, note that
     *both* implementations could be sped up if there was a finer
     grained interface where the engine would just tell the UI to
     change the color on particular items when appropriate, but at the
     cost of added complexity. */

  gboolean success;
  GdkColor color;
  GdkColormap *cmap;
<<<<<<< HEAD
  
  color.red = (argb & 0xff0000) >> 8;
  color.green = argb & 0xff00;
  color.blue = (argb & 0xff) << 8;
  
  cmap = gtk_widget_get_colormap(GTK_WIDGET(reg));
  I(cmap);
  
  success = gdk_color_alloc(cmap, &color);
  I(success);
  
  {
    GtkSheetRange range;
    range.row0 = range.rowi = row;
    range.col0 = range.coli = col;
    setter(reg, range, &color);
    /* HACK: I need to figure out the color allocation semantics...*/
    /* gdk_color_free(&color); */
  }
}




void        
xaccRefreshTableGUI (Table * table) {
  
  if (!table) return;
  if (!(table->table_widget)) return;

  DEBUGCMD ({int i;
  printf (" refresh numphysrows=%d numphyscols=%d =========================\n", 
     table->num_phys_rows,table->num_phys_cols);
     for (i=0; i<table->num_phys_rows; i++) {
     printf ("cell %d\tcolor: 0x%x\tact:%s\tdescr: %s\tpay: %s\n", i, 
     table->bg_colors[i][3], 
     table->entries[i][2],
     table->entries[i][3],
     table->entries[i][5]);
     }});

  {
    /* The 0'th row of the handlers is defined as the header */
    GtkSheet *reg = GTK_SHEET(table->table_widget);    
    CellBlock *curs = table->handlers[0][0];
    int num_header_rows = curs->numRows;
    
    gtk_sheet_freeze(reg);
    
    /* Adjust table to have the right number of rows */
    {
      /* maxrow is actually the maximum index, not the total number of rows */
      glong diffrows =
        (reg->maxrow + 1) - (table->num_phys_rows - num_header_rows);
      gint table_row, row, col;
      
      if(diffrows > 0) {
        gtk_sheet_add_row(reg, diffrows);
      } else if(diffrows < 0) {
        gtk_sheet_delete_rows(reg, 0, diffrows);
      }
      
      /* Set the per-cell contents, colors, etc. */
      for(table_row = num_header_rows, row = 0;
          table_row < table->num_phys_rows;
          table_row++, row++) {
        for(col = 0; col < table->num_phys_cols; col++) {
          
          gtk_sheet_set_cell(reg, row, col, GTK_JUSTIFY_LEFT,
                             table->entries[table_row][col]);


          /* You might be able to make this *much* faster by caching
             colors. */
          set_cell_color(reg, table, row, col,
                         table->bg_colors[table_row][col],
                         gtk_sheet_range_set_background);

          set_cell_color(reg, table, row, col,
                         table->fg_colors[table_row][col],
                         gtk_sheet_range_set_foreground);

          set_cell_color(reg, table, row, col,
                         /* this really should be win->default_style->black */
                         0,
                         gtk_sheet_range_set_border_color);

          /* Turn on all the borders */
          {
            GtkSheetRange r;
            r.row0 = row;
            r.rowi = row + 1;
            r.col0 = col;
            r.coli = col + 1;
            
            gtk_sheet_range_set_border(reg, r,
                                       CELL_TOP_BORDER | CELL_BOTTOM_BORDER |
                                       CELL_LEFT_BORDER | CELL_RIGHT_BORDER,
                                       1, GDK_LINE_SOLID);
          }
        }
      }

#if 0
      /* This is more efficient than the above, but it won't work
         unless gtksheet changes its semantics */
      
      /* Turn on all the borders */
      for(row = 0; row <= reg->maxrow; row++) {
        GtkSheetRange r;
        r.row0 = row;
        r.rowi = row + 1;
        r.col0 = 0;
        r.coli = reg->maxcol;

        L("Setting border for (%d %d) (%d %d)\n",
          r.row0, r.rowi, r.col0, r.coli);
        gtk_sheet_range_set_border(reg, r, CELL_TOP_BORDER, 1, GDK_LINE_SOLID);
      }
      for(col = 0; col <= reg->maxcol; col++) {
        GtkSheetRange r;
        r.row0 = 0;
        r.rowi = reg->maxrow;
        r.col0 = col;
        r.coli = col + 1;
        
        gtk_sheet_range_set_border(reg, r, CELL_LEFT_BORDER, 1, GDK_LINE_SOLID);
      }
#endif
    }
    gtk_sheet_thaw(reg); 
=======
  
  color.red = (argb & 0xff0000) >> 8;
  color.green = argb & 0xff00;
  color.blue = (argb & 0xff) << 8;
  
  cmap = gtk_widget_get_colormap(GTK_WIDGET(reg));
  assert(cmap);
  
  success = gdk_color_alloc(cmap, &color);
  assert(success);
  
  {
    GtkSheetRange range;
    range.row0 = range.rowi = row;
    range.col0 = range.coli = col;
    setter(reg, range, &color);
    /* HACK: I need to figure out the color allocation semantics...*/
    /* gdk_color_free(&color); */
  }
}

static void
update_cell(GtkSheet *reg, Table *table, const gint row, const gint col) {
  
  gtk_sheet_set_cell(reg, row, col, GTK_JUSTIFY_LEFT,
                     table->entries[row][col]);
  
  
  /* You might be able to make this *much* faster by caching
     colors. */
  set_cell_color(reg, table, row, col,
                 table->bg_colors[row][col],
                 gtk_sheet_range_set_background);
  
  set_cell_color(reg, table, row, col,
                 table->fg_colors[row][col],
                 gtk_sheet_range_set_foreground);
  
  set_cell_color(reg, table, row, col,
                 /* this really should be win->default_style->black */
                 0,
                 gtk_sheet_range_set_border_color);
  
  /* Turn on all the borders */
  {
    GtkSheetRange r;
    r.row0 = row;
    r.rowi = row + 1;
    r.col0 = col;
    r.coli = col + 1;
    
    gtk_sheet_range_set_border(reg, r,
                               CELL_TOP_BORDER | CELL_BOTTOM_BORDER |
                               CELL_LEFT_BORDER | CELL_RIGHT_BORDER,
                               1, GDK_LINE_SOLID);
  }
  
#if 0
  /* This is more efficient than the above, but it won't work
     unless gtksheet changes its semantics */
  
  /* Turn on all the borders */
  for(row = 0; row <= reg->maxrow; row++) {
    GtkSheetRange r;
    r.row0 = row;
    r.rowi = row + 1;
    r.col0 = 0;
    r.coli = reg->maxcol;
    
    PINFO("Setting border for (%d %d) (%d %d)\n",
      r.row0, r.rowi, r.col0, r.coli);
    gtk_sheet_range_set_border(reg, r, CELL_TOP_BORDER, 1, GDK_LINE_SOLID);
  }
  for(col = 0; col <= reg->maxcol; col++) {
    GtkSheetRange r;
    r.row0 = 0;
    r.rowi = reg->maxrow;
    r.col0 = col;
    r.coli = col + 1;
    
    gtk_sheet_range_set_border(reg, r, CELL_LEFT_BORDER, 1, GDK_LINE_SOLID);
  }
#endif
}

void        
xaccRefreshTableGUI (Table * table) {
  
  if (!table) return;
  if (!(table->table_widget)) return;

  DEBUGCMD ({int i;
  printf (" refresh numphysrows=%d numphyscols=%d =========================\n", 
     table->num_phys_rows,table->num_phys_cols);
     for (i=0; i<table->num_phys_rows; i++) {
     printf ("cell %d\tcolor: 0x%x\tact:%s\tdescr: %s\tpay: %s\n", i, 
     table->bg_colors[i][3], 
     table->entries[i][2],
     table->entries[i][3],
     table->entries[i][5]);
     }});

  {
    /* The 0'th row of the handlers is defined as the header */
    GtkSheet *reg = GTK_SHEET(table->table_widget);    
    
    gtk_sheet_freeze(reg);
    
    /* Adjust table to have the right number of rows */
    {
      /* maxrow is actually the maximum index, not the total number of rows */
      const glong diffrows = (reg->maxrow + 1) - table->num_phys_rows;
      gint row, col;
      
      if(diffrows > 0) {
        gtk_sheet_add_row(reg, diffrows);
      } else if(diffrows < 0) {
        gtk_sheet_delete_rows(reg, 0, diffrows);
      }
      
      /* Set the per-cell contents, colors, etc. */
      for(row = 0; row < table->num_phys_rows; row++) {
        for(col = 0; col < table->num_phys_cols; col++) {
          update_cell(reg, table, row, col);
        }
      }
    }
    gtk_sheet_thaw(reg); 
  }
}

/* ==================================================== */

void        
doRefreshCursorGUI (Table * table, CellBlock *curs, int from_row, int from_col)
{
  int phys_row, phys_col;
  int to_row, to_col;
  int i,j;
  
  /* if the current cursor is undefined, there is nothing to do. */
  if (!curs) return;
  if ((0 > from_row) || (0 > from_col)) return;
  
  /* compute the physical bounds of the current cursor */
  phys_row = from_row;
  phys_col = from_col;
  from_row -= table->locators[phys_row][phys_col]->phys_row_offset;
  from_col -= table->locators[phys_row][phys_col]->phys_col_offset;
  to_row = from_row + curs->numRows;
  to_col = from_col + curs->numCols;
  
  {
    GtkSheet *reg = GTK_SHEET(table->table_widget);    

    gtk_sheet_freeze(reg);
    
    /* cycle through, cell by cell, copying our values to the widget */
    for (i=from_row; i<to_row; i++) {
      for (j=from_col; j<to_col; j++) {
        update_cell(reg, table, i, j);
      }
    }
    gtk_sheet_thaw(reg);
>>>>>>> c937bf62
  }
}

/* ================== end of file ======================= */


#if OLD_CLIST_REG    
    
    gtk_signal_connect (GTK_OBJECT (reg), "select_row",
                        GTK_SIGNAL_FUNC (table_select_row_cb),
                        (gpointer) table);
    
    // unselect is mostly useless for us since it doesn't get called when
    // you click on a different cell in the same row.
    //gtk_signal_connect (GTK_OBJECT (reg), "unselect_row",
    //                    GTK_SIGNAL_FUNC (table_unselect_row_cb),
    //                    (gpointer) table);

    {
      GtkWidget *entry_frame = NULL;
      GtkWidget *entry_widget = NULL;
      
      entry_frame = gtk_frame_new("<none>");
      gtk_widget_ref(entry_frame);
      entry_widget = gtk_entry_new();
      gtk_widget_ref(entry_widget);

      gtk_container_add(GTK_CONTAINER(entry_frame), entry_widget);
      gtk_box_pack_start(GTK_BOX(vbox), entry_frame, FALSE, FALSE, 0);
      
      {
        const guint handler_id = 
          gtk_signal_connect (GTK_OBJECT(entry_widget), "changed",
                              GTK_SIGNAL_FUNC(table_edit_entry_cb),
                              (gpointer) table);
        
        gtk_object_set_user_data(GTK_OBJECT(entry_widget),
                                 (gpointer) handler_id);
      }

      gtk_widget_show(entry_widget);
      gtk_widget_show(entry_frame);

      gtk_widget_show(vbox);
      table->entry_frame = entry_frame;
      table->entry_widget = entry_widget;
    }
#endif<|MERGE_RESOLUTION|>--- conflicted
+++ resolved
@@ -42,11 +42,7 @@
 #include "util.h"
 
 /* This static indicates the debugging module that this .o belongs to.  */
-<<<<<<< HEAD
-static short module = MOD_REGISTER;
-=======
 static short module = MOD_GTK_REG;
->>>>>>> c937bf62
 
 /* ==================================================== */
 
@@ -415,17 +411,8 @@
 
 static void
 traverseCB (GtkWidget * mw, gpointer cd, gpointer cb) {
-<<<<<<< HEAD
-
-  Table *table;
-   CellBlock *arr;
-   XbaeMatrixTraverseCellCallbackStruct *cbs;
-   int row, col;
-   int rel_row, rel_col;
-=======
   /* see table-motif.c for appropriate code... */
 }
->>>>>>> c937bf62
 
 #endif
 
@@ -578,48 +565,9 @@
     cell_modified(table, row + 1, col);
     printf("  cm: out %d\n", xxx);
   }
-<<<<<<< HEAD
 
 #endif
 
-}
-
-/* ==================================================== */
-
-static void
-table_select_row_cb(GtkCList *cl, gint row, gint column, GdkEventButton *e,
-                    gpointer user_data) {
-
-#if OLD_CLIST_REG
-
-  Table *table = (Table *) user_data;
-
-  fprintf(stderr, "table_select_row_cb: %d %d\n", row, column);
-
-  //gtk_clist_unselect_row(cl, row, column);
-
-  if(!verify_cell_interaction_OK(table, row + 1, column)) return;
-
-  if(table->current_col != -1) {
-    cell_left(table, table->current_row + 1, table->current_col);
-  }
-
-  table->current_col = column;
-  table->current_row = row;
-
-  {
-    const int xxx = counter++;
-    printf("  ce: in %d\n", xxx);
-    cell_entered(table, row + 1, column);
-    printf("  ce: out %d\n", xxx);
-  }
-
-#endif
-=======
-
-#endif
-
->>>>>>> c937bf62
 }
 
 #endif
@@ -632,10 +580,6 @@
   CellBlock *curs;
   unsigned char * alignments;
   short * widths;
-<<<<<<< HEAD
-  int num_header_rows = 0;
-=======
->>>>>>> c937bf62
   
   if (!table) return 0;
 
@@ -664,23 +608,6 @@
     vbox = gtk_vbox_new(FALSE, 0);
     gtk_container_add(GTK_CONTAINER(parent), vbox);
 
-<<<<<<< HEAD
-    reg = gtk_sheet_new(table->num_phys_rows - num_header_rows,
-                        table->num_phys_cols,
-                        "THE REGISTER");
-    gtk_sheet_hide_row_titles(GTK_SHEET(reg));
-    gtk_sheet_show_column_titles(GTK_SHEET(reg));    
-    gtk_widget_ref(reg);
-
-    gtk_sheet_freeze(GTK_SHEET(reg));
-
-    /* Set the column titles */
-    if(num_header_rows == 1) {
-      int col;
-      for(col = 0; col < table->num_phys_cols; col++) {
-        gtk_sheet_set_column_title(GTK_SHEET(reg), col, table->entries[0][col]);
-      }
-=======
     reg = gtk_sheet_new(table->num_phys_rows,
                         table->num_phys_cols,
                         "THE REGISTER");
@@ -702,7 +629,6 @@
       r.coli = num_header_cols - 1;
       
       gtk_sheet_range_set_editable(GTK_SHEET(reg), r, FALSE);
->>>>>>> c937bf62
     }
 
     {
@@ -724,11 +650,7 @@
       /* GTK_SHEET_SET_FLAGS(reg, GTK_SHEET_FLAGS(reg) & SHEET_AUTORESIZE); */
 
       /* Set the cell contents */
-<<<<<<< HEAD
-      for(row = num_header_rows; row < table->num_phys_rows; row++) {
-=======
       for(row = 0; row < table->num_phys_rows; row++) {
->>>>>>> c937bf62
         for(col = 0; col < table->num_phys_cols; col++) {
           gtk_sheet_set_cell(GTK_SHEET(reg),
                              row, col,
@@ -738,7 +660,6 @@
       }
     }
     gtk_sheet_thaw(GTK_SHEET(reg));
-<<<<<<< HEAD
     
     gtk_box_pack_start(GTK_BOX(vbox), reg, TRUE, TRUE, 0);
     gtk_widget_show(reg);
@@ -746,46 +667,6 @@
     
     table->table_widget = reg;
 
-
-    gtk_signal_connect (GTK_OBJECT (reg), "activate_cell",
-                        GTK_SIGNAL_FUNC (table_activate_cell_cb),
-                        (gpointer) table);
-    gtk_signal_connect (GTK_OBJECT (reg), "set_cell",
-                        GTK_SIGNAL_FUNC (table_set_cell_cb),
-                        (gpointer) table);
-    gtk_signal_connect (GTK_OBJECT (reg), "changed",
-                        GTK_SIGNAL_FUNC (table_changed_cb),
-                        (gpointer) table);
-    
-#if OLD_CLIST_REG    
-    
-    gtk_signal_connect (GTK_OBJECT (reg), "select_row",
-                        GTK_SIGNAL_FUNC (table_select_row_cb),
-                        (gpointer) table);
-    
-    // unselect is mostly useless for us since it doesn't get called when
-    // you click on a different cell in the same row.
-    //gtk_signal_connect (GTK_OBJECT (reg), "unselect_row",
-    //                    GTK_SIGNAL_FUNC (table_unselect_row_cb),
-    //                    (gpointer) table);
-
-    {
-      GtkWidget *entry_frame = NULL;
-      GtkWidget *entry_widget = NULL;
-      
-      entry_frame = gtk_frame_new("<none>");
-      gtk_widget_ref(entry_frame);
-      entry_widget = gtk_entry_new();
-      gtk_widget_ref(entry_widget);
-=======
-    
-    gtk_box_pack_start(GTK_BOX(vbox), reg, TRUE, TRUE, 0);
-    gtk_widget_show(reg);
-    gtk_widget_show(vbox);
-    
-    table->table_widget = reg;
-
->>>>>>> c937bf62
 
     /* Supposed to be: enter, leave, modify, and traverse */
     
@@ -794,20 +675,12 @@
                         (gpointer) table);
     /* For now we'll fake deactivate ourselves... */
 
-<<<<<<< HEAD
-      gtk_widget_show(vbox);
-      table->entry_frame = entry_frame;
-      table->entry_widget = entry_widget;
-    }
-#endif
-=======
     gtk_signal_connect (GTK_OBJECT (reg), "set_cell",
                         GTK_SIGNAL_FUNC (table_set_cell_cb),
                         (gpointer) table);
     gtk_signal_connect (GTK_OBJECT (reg), "changed",
                         GTK_SIGNAL_FUNC (table_changed_cb),
                         (gpointer) table);    
->>>>>>> c937bf62
   }
   
   /* initialize any cell gui elements now, if any */
@@ -841,16 +714,8 @@
         void (*gtk_realize) (BasicCell *, void *gui, int pixel_width);
         gtk_realize = cell->realize;
         if (gtk_realize) {
-<<<<<<< HEAD
-          /* int pixel_width; */
-          /* cl->column[col].width */
-          /*pixel_width = XbaeMatrixGetColumnPixelWidth (reg, j);*/
-          /*gtk_realize (cell, ((void *) reg), pixel_width);*/
-          gtk_realize (cell, ((void *) table), 0);
-=======
           int pixel_width = GTK_SHEET(reg)->column[j].width;
           gtk_realize (cell, ((void *) table), pixel_width);
->>>>>>> c937bf62
         }
       }
     }
@@ -876,139 +741,6 @@
   gboolean success;
   GdkColor color;
   GdkColormap *cmap;
-<<<<<<< HEAD
-  
-  color.red = (argb & 0xff0000) >> 8;
-  color.green = argb & 0xff00;
-  color.blue = (argb & 0xff) << 8;
-  
-  cmap = gtk_widget_get_colormap(GTK_WIDGET(reg));
-  I(cmap);
-  
-  success = gdk_color_alloc(cmap, &color);
-  I(success);
-  
-  {
-    GtkSheetRange range;
-    range.row0 = range.rowi = row;
-    range.col0 = range.coli = col;
-    setter(reg, range, &color);
-    /* HACK: I need to figure out the color allocation semantics...*/
-    /* gdk_color_free(&color); */
-  }
-}
-
-
-
-
-void        
-xaccRefreshTableGUI (Table * table) {
-  
-  if (!table) return;
-  if (!(table->table_widget)) return;
-
-  DEBUGCMD ({int i;
-  printf (" refresh numphysrows=%d numphyscols=%d =========================\n", 
-     table->num_phys_rows,table->num_phys_cols);
-     for (i=0; i<table->num_phys_rows; i++) {
-     printf ("cell %d\tcolor: 0x%x\tact:%s\tdescr: %s\tpay: %s\n", i, 
-     table->bg_colors[i][3], 
-     table->entries[i][2],
-     table->entries[i][3],
-     table->entries[i][5]);
-     }});
-
-  {
-    /* The 0'th row of the handlers is defined as the header */
-    GtkSheet *reg = GTK_SHEET(table->table_widget);    
-    CellBlock *curs = table->handlers[0][0];
-    int num_header_rows = curs->numRows;
-    
-    gtk_sheet_freeze(reg);
-    
-    /* Adjust table to have the right number of rows */
-    {
-      /* maxrow is actually the maximum index, not the total number of rows */
-      glong diffrows =
-        (reg->maxrow + 1) - (table->num_phys_rows - num_header_rows);
-      gint table_row, row, col;
-      
-      if(diffrows > 0) {
-        gtk_sheet_add_row(reg, diffrows);
-      } else if(diffrows < 0) {
-        gtk_sheet_delete_rows(reg, 0, diffrows);
-      }
-      
-      /* Set the per-cell contents, colors, etc. */
-      for(table_row = num_header_rows, row = 0;
-          table_row < table->num_phys_rows;
-          table_row++, row++) {
-        for(col = 0; col < table->num_phys_cols; col++) {
-          
-          gtk_sheet_set_cell(reg, row, col, GTK_JUSTIFY_LEFT,
-                             table->entries[table_row][col]);
-
-
-          /* You might be able to make this *much* faster by caching
-             colors. */
-          set_cell_color(reg, table, row, col,
-                         table->bg_colors[table_row][col],
-                         gtk_sheet_range_set_background);
-
-          set_cell_color(reg, table, row, col,
-                         table->fg_colors[table_row][col],
-                         gtk_sheet_range_set_foreground);
-
-          set_cell_color(reg, table, row, col,
-                         /* this really should be win->default_style->black */
-                         0,
-                         gtk_sheet_range_set_border_color);
-
-          /* Turn on all the borders */
-          {
-            GtkSheetRange r;
-            r.row0 = row;
-            r.rowi = row + 1;
-            r.col0 = col;
-            r.coli = col + 1;
-            
-            gtk_sheet_range_set_border(reg, r,
-                                       CELL_TOP_BORDER | CELL_BOTTOM_BORDER |
-                                       CELL_LEFT_BORDER | CELL_RIGHT_BORDER,
-                                       1, GDK_LINE_SOLID);
-          }
-        }
-      }
-
-#if 0
-      /* This is more efficient than the above, but it won't work
-         unless gtksheet changes its semantics */
-      
-      /* Turn on all the borders */
-      for(row = 0; row <= reg->maxrow; row++) {
-        GtkSheetRange r;
-        r.row0 = row;
-        r.rowi = row + 1;
-        r.col0 = 0;
-        r.coli = reg->maxcol;
-
-        L("Setting border for (%d %d) (%d %d)\n",
-          r.row0, r.rowi, r.col0, r.coli);
-        gtk_sheet_range_set_border(reg, r, CELL_TOP_BORDER, 1, GDK_LINE_SOLID);
-      }
-      for(col = 0; col <= reg->maxcol; col++) {
-        GtkSheetRange r;
-        r.row0 = 0;
-        r.rowi = reg->maxrow;
-        r.col0 = col;
-        r.coli = col + 1;
-        
-        gtk_sheet_range_set_border(reg, r, CELL_LEFT_BORDER, 1, GDK_LINE_SOLID);
-      }
-#endif
-    }
-    gtk_sheet_thaw(reg); 
-=======
   
   color.red = (argb & 0xff0000) >> 8;
   color.green = argb & 0xff00;
@@ -1173,7 +905,6 @@
       }
     }
     gtk_sheet_thaw(reg);
->>>>>>> c937bf62
   }
 }
 
