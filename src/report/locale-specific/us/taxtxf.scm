;; -*-scheme-*-
;; by  Richard -Gilligan- Uschold
;;
;; updated by  J. Alex Aycinena, July 2008, October 2009
;;
;; This report prints transaction detail and account totals for Tax-related
;; accounts sorted by form/schedule, copy, line and tax code, and exports TXF
;; files for import to TaxCut, TurboTax, etc.
;;
;; For this to work, the user has to segregate taxable and not taxable
;; income to different accounts, as well as deductible and non-
;; deductible expenses and the accounts need to be referenced to the tax codes.
;; However, there is no need to limit tax codes to just one account. For codes
;; like N286 (Dividend, Ordinary) that can have the "payer" printed on
;; Schedule B on seperate lines, to have amounts from different accounts
;; summarized together for one "payer" line, the accounts referenced to the
;; same tax code for a given "payer" need to be adjacent to each other in the
;; account hierarchy.
;;
;; The user selects the accounts(s) to be printed; if none are specified, all
;; are selected. Includes all sub-account levels below selected account, that
;; are coded for taxes.
;;
;; Optionally, does NOT print tax codes and accounts with $0.00 values.
;; Prints data between the From and To dates, inclusive.
;; Optional alternate periods:
;; "Last Year", "1st Est Tax Quarter", ... "4th Est Tax Quarter"
;; "Last Yr Est Tax Qtr", ... "Last Yr Est Tax Qtr"
;; Estimated Tax Quarters: Dec 31, Mar 31, Jun 30, Aug 31
;; Optionally prints brief or full account names
;; Optionally prints multi-split details for transactions
;; Optionally prints TXF export parameters for codes and accounts
;; Optionally prints Action/Memo data for a transaction split
;; Optionally prints transaction detail
;; Optionally uses special date processing for selected accounts (see
;;   definition for 'txf-special-split?' in the code below)
;; Optionally shades alternate transactions for ease of reading
;; Converts non-USD transaction amounts based on transaction data or, if
;;   transaction data is not applicable, on pricedb and user specified date:
;;   nearest transaction date or nearest report end date. Converts to zero
;;   if there is no entry in pricedb and provides comment accordingly.
;;
;; November, 2009 Update:
;;
;; Add support for multiple copies of Forms/Schedules
;; Add support for Format 6
;; Use Form/Schedule line #'s to sort report.
;; Update from "V037" to "V041"
;; Add support for taxpayer types other than F1040
;;
;; September, 2010 Update:
;;
;; Add support for code N673, Format 4
;;
;; September, 2012 Update:
;;
;; Add support of book option for num-source; use function gnc-get-num-action in
;; place of xaccTransGetNum and function gnc-get-action-num in place of
;; xaccSplitGetAction and modify report headings accordingly
;;
;; February, 2013 Update:
;;
;; Fix beginning balance sign and signs for Transfer From/To amounts for
;; liability/equity accounts
;;
;; From prior version:
;; NOTE: setting of specific dates is squirly! and seems
;; to be current-date dependant!  Actually, time of day dependant!  Just
;; after midnight gives diffenent dates than just before!  Referencing
;; all times to noon seems to fix this.  Subtracting 1 year sometimes
;; subtracts 2!  see "(to-value"
;;
;; Based on prior taxtxf.scm and with references to transaction.scm.
;;;;;;;;;;;;;;;;;;;;;;;;;;;;;;;;;;;;;;;;;;;;;;;;;;;;;;;;;;;;;;;;;
;; This program is free software; you can redistribute it and/or
;; modify it under the terms of the GNU General Public License as
;; published by the Free Software Foundation; either version 2 of
;; the License, or (at your option) any later version.
;;
;; This program is distributed in the hope that it will be useful,
;; but WITHOUT ANY WARRANTY; without even the implied warranty of
;; MERCHANTABILITY or FITNESS FOR A PARTICULAR PURPOSE.  See the
;; GNU General Public License for more details.
;;
;; You should have received a copy of the GNU General Public License
;; along with this program; if not, contact:
;;
;; Free Software Foundation           Voice:  +1-617-542-5942
;; 51 Franklin Street, Fifth Floor    Fax:    +1-617-542-2652
;; Boston, MA  02110-1301,  USA       gnu@gnu.org
;;;;;;;;;;;;;;;;;;;;;;;;;;;;;;;;;;;;;;;;;;;;;;;;;;;;;;;;;;;;;;;;;


(define-module (gnucash report taxtxf))
(use-modules (gnucash main)) ;; FIXME: delete after we finish modularizing.
(use-modules (srfi srfi-1))
(use-modules (gnucash gnc-module))
(use-modules (gnucash gettext))

(cond-expand
  (guile-2
    (eval-when
      (compile load eval expand)
      (load-extension "libgncmod-gnome-utils" "scm_init_sw_gnome_utils_module")))
  (else ))
(use-modules (sw_gnome_utils)) ;; to get to gnc-error-dialog

(use-modules (gnucash printf))
(use-modules (gnucash core-utils)) ; for gnc:version

(gnc:module-load "gnucash/html" 0)   ; added for 'gnc-html-engine-supports-css'
(gnc:module-load "gnucash/tax/us" 0)
(gnc:module-load "gnucash/report/report-system" 0)

(define reportname (N_ "Tax Schedule Report/TXF Export"))

;(define USD-currency (gnc-commodity-table-lookup
;                        (gnc-commodity-table-get-table (gnc-get-current-book))
;                        "CURRENCY"
;                        "USD"))
;; this comes back as PEN??? rather than USD; need to define further down to get
;; to work - weird

(define selected-accounts-sorted-by-form-line-acct (list))

(define today (timespecCanonicalDayTime (cons (current-time) 0)))

(define bdtm
  (let ((result (gnc:timepair->date today)))
    (set-tm:mday result 16)             ; 16
    (set-tm:mon result 3)               ; Apr
    (set-tm:isdst result -1)
    result))

(define tax-day (cons (gnc-mktime bdtm) 0))

(define after-tax-day (gnc:timepair-later tax-day today))

(define (make-split-list account split-filter-pred)
  (filter split-filter-pred (xaccAccountGetSplitList account)))

;; returns a predicate that returns true only if a split is
;; between early-date and late-date
(define (split-report-make-date-filter-predicate begin-date-tp end-date-tp)
  (lambda (split)
    (let ((tp
           (gnc-transaction-get-date-posted
            (xaccSplitGetParent split))))
      (and (gnc:timepair-ge-date tp begin-date-tp)
           (gnc:timepair-le-date tp end-date-tp)))))

;; This is nearly identical to, and could be shared with
;; display-report-list-item in report.scm. This adds warn-msg parameter
(define (gnc:display-report-list-item item port warn-msg)
  (cond
   ((string? item) (display item port))
   ((null? item) #t)
   ((list? item) (map (lambda (item)
                        (gnc:display-report-list-item item port warn-msg))
                      item))
   (else (gnc:warn warn-msg item " is the wrong type."))))

;; IRS asked congress to make the tax quarters the same as real quarters
;;   This is the year it is effective.  THIS IS A Y10K BUG!
(define tax-qtr-real-qtr-year 10000)

(define (tax-options-generator)
  (define options (gnc:new-options))
  (define (gnc:register-tax-option new-option)
    (gnc:register-option options new-option))

  ;; date at which to report
  (gnc:options-add-date-interval!
   options gnc:pagename-general
   (N_ "From") (N_ "To") "a")

  (gnc:register-tax-option
   (gnc:make-multichoice-option
    gnc:pagename-general (N_ "Alternate Period")
    "c" (N_ "Override or modify From: & To:.")
    (if after-tax-day 'from-to 'last-year)
    (list (list->vector
           (list 'from-to (N_ "Use From - To") (N_ "Use From - To period.")))
          (list->vector
           (list '1st-est (N_ "1st Est Tax Quarter") (N_ "Jan 1 - Mar 31.")))
          (list->vector
           (list '2nd-est (N_ "2nd Est Tax Quarter") (N_ "Apr 1 - May 31.")))
          (list->vector
	   ;; Translators: The US tax quarters are different from
	   ;; actual year's quarters! See the definition of
	   ;; tax-qtr-real-qtr-year variable above.
           (list '3rd-est (N_ "3rd Est Tax Quarter") (N_ "Jun 1 - Aug 31.")))
          (list->vector
           (list '4th-est (N_ "4th Est Tax Quarter") (N_ "Sep 1 - Dec 31.")))
          (list->vector
           (list 'last-year (N_ "Last Year") (N_ "Last Year.")))
          (list->vector
           (list '1st-last (N_ "Last Yr 1st Est Tax Qtr")
                 (N_ "Jan 1 - Mar 31, Last year.")))
          (list->vector
           (list '2nd-last (N_ "Last Yr 2nd Est Tax Qtr")
                 (N_ "Apr 1 - May 31, Last year.")))
          (list->vector
           (list '3rd-last (N_ "Last Yr 3rd Est Tax Qtr")
		 ;; Translators: The US tax quarters are different from
		 ;; actual year's quarters! See the definition of
		 ;; tax-qtr-real-qtr-year variable above.
                 (N_ "Jun 1 - Aug 31, Last year.")))
          (list->vector
           (list '4th-last (N_ "Last Yr 4th Est Tax Qtr")
                 (N_ "Sep 1 - Dec 31, Last year."))))))

  (gnc:register-tax-option
   (gnc:make-account-list-option
    gnc:pagename-accounts (N_ "Select Accounts (none = all)")
    "d" (N_ "Select accounts.")
    (lambda () '())
    #f #t))

  (gnc:register-tax-option
   (gnc:make-simple-boolean-option
    gnc:pagename-display (N_ "Suppress $0.00 values")
    "f" (N_ "$0.00 valued Tax codes won't be printed.") #f))

  (gnc:register-tax-option
   (gnc:make-simple-boolean-option
    gnc:pagename-display (N_ "Do not print full account names")
    "g" (N_ "Do not print all Parent account names.") #f))

  (gnc:register-tax-option
   (gnc:make-simple-boolean-option
    gnc:pagename-display (N_ "Print all Transfer To/From Accounts")
    "h" (N_ "Print all split details for multi-split transactions.") #f))

  (gnc:register-tax-option
   (gnc:make-simple-boolean-option
    gnc:pagename-display (N_ "Print TXF export parameters")
    "i" (N_ "Show TXF export parameters for each TXF code/account on report.") #f))

  (if (qof-book-use-split-action-for-num-field (gnc-get-current-book))
      (gnc:register-tax-option
       (gnc:make-simple-boolean-option
        gnc:pagename-display (N_ "Do not print T-Num:Memo data")
        "j" (N_ "Do not print T-Num:Memo data for transactions.") #f))
      (gnc:register-tax-option
       (gnc:make-simple-boolean-option
        gnc:pagename-display (N_ "Do not print Action:Memo data")
        "j" (N_ "Do not print Action:Memo data for transactions.") #f)))

  (gnc:register-tax-option
   (gnc:make-simple-boolean-option
    gnc:pagename-display (N_ "Do not print transaction detail")
    "k" (N_ "Do not print transaction detail for accounts.") #f))

  (gnc:register-tax-option
   (gnc:make-simple-boolean-option
    gnc:pagename-display (N_ "Do not use special date processing")
    "l" (N_ "Do not print transactions out of specified dates.") #f))

  (gnc:register-tax-option
   (gnc:make-multichoice-option
    gnc:pagename-display (N_ "Currency conversion date")
    "m" (N_ "Select date to use for PriceDB lookups.")
    'conv-to-tran-date
    (list (list->vector
           (list 'conv-to-tran-date (N_ "Nearest transaction date") (N_ "Use nearest to transaction date.")))
          (list->vector
           (list 'conv-to-report-date (N_ "Nearest report date") (N_ "Use nearest to report date.")))
    )))

  (if (gnc-html-engine-supports-css)
      #t
      (gnc:register-tax-option
       (gnc:make-simple-boolean-option
        gnc:pagename-display (N_ "Shade alternate transactions")
        "n" (N_ "Shade background of alternate transactions, if more than one displayed.") #f))
  )

  (gnc:options-set-default-section options gnc:pagename-general)

  options)

;; Render txf information
(define crlf (string #\return #\newline)) ; TurboTax seems to want these

(define txf-last-payer "")		; if same as current, inc txf-l-count
					; this only works if different
					; accounts from the same payer are
					; grouped in the accounts list
(define txf-l-count 0)		; count repeated N codes

;; stores invalid txf codes so we can list
(define txf-invalid-alist '())

(define txf-account-name "")

(define (gnc:account-get-txf account)
  (and (xaccAccountGetTaxRelated account)
       (not (equal? (gnc:account-get-txf-code account) 'N000))))

(define (gnc:account-get-txf-code account)
  (let ((code (xaccAccountGetTaxUSCode account)))
       (string->symbol (if (string-null? code) "N000" code))))

(define (get-acct-txf-info info-type acct-type code)
  (let ((tax-entity-type (gnc-get-current-book-tax-type)))
    (cond
      ((= acct-type ACCT-TYPE-INCOME)
       (cond
         ((eqv? info-type 'form)
           (gnc:txf-get-form txf-income-categories code tax-entity-type))
         ((eqv? info-type 'desc)
           (gnc:txf-get-description txf-income-categories code tax-entity-type))
         ((eqv? info-type 'pns)
           (gnc:txf-get-payer-name-source txf-income-categories code
                                                               tax-entity-type))
         ((eqv? info-type 'format)
           (gnc:txf-get-format txf-income-categories code tax-entity-type))
         ((eqv? info-type 'multiple)
           (gnc:txf-get-multiple txf-income-categories code tax-entity-type))
         ((eqv? info-type 'cat-key)
           (gnc:txf-get-category-key txf-income-categories code tax-entity-type))
         ((eqv? info-type 'line)
           (gnc:txf-get-line-data txf-income-categories code tax-entity-type))
         ((eqv? info-type 'last-yr)
           (gnc:txf-get-last-year txf-income-categories code tax-entity-type))
         (else #f)))
      ((= acct-type ACCT-TYPE-EXPENSE)
       (cond
         ((eqv? info-type 'form)
           (gnc:txf-get-form txf-expense-categories code tax-entity-type))
         ((eqv? info-type 'desc)
           (gnc:txf-get-description txf-expense-categories code tax-entity-type))
         ((eqv? info-type 'pns)
           (gnc:txf-get-payer-name-source txf-expense-categories code
                                                               tax-entity-type))
         ((eqv? info-type 'format)
           (gnc:txf-get-format txf-expense-categories code tax-entity-type))
         ((eqv? info-type 'multiple)
           (gnc:txf-get-multiple txf-expense-categories code tax-entity-type))
         ((eqv? info-type 'cat-key)
           (gnc:txf-get-category-key txf-expense-categories code tax-entity-type))
         ((eqv? info-type 'line)
           (gnc:txf-get-line-data txf-expense-categories code tax-entity-type))
         ((eqv? info-type 'last-yr)
           (gnc:txf-get-last-year txf-expense-categories code tax-entity-type))
         (else #f)))
      ((or (= acct-type ACCT-TYPE-BANK) (= acct-type ACCT-TYPE-CASH)
           (= acct-type ACCT-TYPE-ASSET) (= acct-type ACCT-TYPE-STOCK)
           (= acct-type ACCT-TYPE-MUTUAL) (= acct-type ACCT-TYPE-RECEIVABLE))
       (cond
         ((eqv? info-type 'form)
           (gnc:txf-get-form txf-asset-categories code tax-entity-type))
         ((eqv? info-type 'desc)
           (gnc:txf-get-description txf-asset-categories code tax-entity-type))
         ((eqv? info-type 'pns)
           (gnc:txf-get-payer-name-source txf-asset-categories code
                                                               tax-entity-type))
         ((eqv? info-type 'format)
           (gnc:txf-get-format txf-asset-categories code tax-entity-type))
         ((eqv? info-type 'multiple)
           (gnc:txf-get-multiple txf-asset-categories code tax-entity-type))
         ((eqv? info-type 'cat-key)
           (gnc:txf-get-category-key txf-asset-categories code tax-entity-type))
         ((eqv? info-type 'line)
           (gnc:txf-get-line-data txf-asset-categories code tax-entity-type))
         ((eqv? info-type 'last-yr)
           (gnc:txf-get-last-year txf-asset-categories code tax-entity-type))
         (else #f)))
      ((or (= acct-type ACCT-TYPE-CREDIT) (= acct-type ACCT-TYPE-LIABILITY)
           (= acct-type ACCT-TYPE-EQUITY) (= acct-type ACCT-TYPE-PAYABLE))
       (cond
         ((eqv? info-type 'form)
           (gnc:txf-get-form txf-liab-eq-categories code tax-entity-type))
         ((eqv? info-type 'desc)
           (gnc:txf-get-description txf-liab-eq-categories code tax-entity-type))
         ((eqv? info-type 'pns)
           (gnc:txf-get-payer-name-source txf-liab-eq-categories code
                                                               tax-entity-type))
         ((eqv? info-type 'format)
           (gnc:txf-get-format txf-liab-eq-categories code tax-entity-type))
         ((eqv? info-type 'multiple)
           (gnc:txf-get-multiple txf-liab-eq-categories code tax-entity-type))
         ((eqv? info-type 'cat-key)
           (gnc:txf-get-category-key txf-liab-eq-categories code tax-entity-type))
         ((eqv? info-type 'line)
           (gnc:txf-get-line-data txf-liab-eq-categories code tax-entity-type))
         ((eqv? info-type 'last-yr)
           (gnc:txf-get-last-year txf-liab-eq-categories code tax-entity-type))
         (else #f)))
      (else #f))
  )
)

(define (gnc:account-get-txf-payer-source account)
  (let ((pns (xaccAccountGetTaxUSPayerNameSource account)))
       (string->symbol (if (string-null? pns) "none" pns))))

;; some codes require split detail, only two for now, Federal estimated tax,
;; qrtrly and state estimated tax, qrtrly
(define (txf-special-split? code)
  (member code (list 'N521 'N522)))

;; some codes require special date handling, only one for now, Federal estimated
;; tax, qrtrly
(define (txf-special-date? code)
  (member code (list 'N521)))

(define (txf-beg-bal-only? code)
  (member code (list 'N440)))   ;only one so far: F8606, IRA basis at beg of year

(define (fill-clamp-sp str len)
  (string-append (substring (string-append str (make-string len #\space))
                            0 (- len 1)) " "))

(define (fill-clamp str len)
  (string-append (substring (string-append str (make-string len #\space))
                            0 len)))

(define (render-header-row table heading-line-text)
  (let ((heading (gnc:make-html-text)))
       (gnc:html-text-append! heading (gnc:html-markup-b heading-line-text))
       (let ((heading-cell (gnc:make-html-table-cell/markup
                                                   "header-just-top" heading)))
            (gnc:html-table-cell-set-colspan! heading-cell 6)
            (gnc:html-table-append-row!
                   table
                   (list heading-cell)
            )
       )
  )
)

(define (render-account-detail-header-row table suppress-action-memo? format4?)
  (gnc:html-table-append-row!
       table
       (append (list (gnc:make-html-table-header-cell/markup
                          "column-heading-center" "Date"))
               (list (gnc:make-html-table-header-cell/markup
                          "column-heading-center"
                         (if (qof-book-use-split-action-for-num-field
                                                         (gnc-get-current-book))
                             "Num/Action"
                             "Num")))
               (list (gnc:make-html-table-header-cell/markup
                          "column-heading-center" "Description"))
               (list (gnc:make-html-table-header-cell/markup
                          "column-heading-center"
                         (if suppress-action-memo?
                             "Notes"
                             (if (qof-book-use-split-action-for-num-field
                                                         (gnc-get-current-book))
                                 "Notes/T-Num:Memo"
                                 "Notes/Action:Memo"))))
               (list (gnc:make-html-table-header-cell/markup
                          "column-heading-center"
                         (if format4?
                             "Capital Gains Data"
                             "Transfer To/From Account(s)")))
               (list (gnc:make-html-table-header-cell/markup
                              "column-heading-center" "Amount"))
       )
  )
)

(define (render-total-row table total-amount total-line-text tax_code?
                          transaction-details? end-bal-text total-amount-neg?
                          format4? cap-gain-sales-total cap-gain-basis-total)
  (let ((description (gnc:make-html-text))
        (total (gnc:make-html-text)))
       (if (or tax_code? transaction-details?)
           (gnc:html-text-append! description (gnc:html-markup-b
              (string-append "&nbsp; &nbsp; &nbsp; &nbsp;"
                             (if end-bal-text end-bal-text "Total For "))))
           (if (not tax_code?)
               (gnc:html-text-append! description (gnc:html-markup-b
                  "&nbsp; &nbsp; &nbsp; &nbsp;"))
           )
       )
       (gnc:html-text-append! description (gnc:html-markup-b
              total-line-text))
       (gnc:html-text-append! description (gnc:html-markup-b
              " "))
       (gnc:html-text-append! total (gnc:html-markup-b
              total-amount))
       (let ((description-cell (if (or tax_code? transaction-details?)
                                       (gnc:make-html-table-cell/markup
                                            "column-heading-right" description)
                                   (gnc:make-html-table-cell description)))
             (amount-table (gnc:make-html-table)) ;; to line up totals to details
             (cap-gains-detail-table (gnc:make-html-table))
            )
            (gnc:html-table-set-style! amount-table "table"
                                          'attribute (list "border" "0")
                                          'attribute (list "cellspacing" "0")
                                          'attribute (list "cellpadding" "0")
                                          'attribute (list "width" "100%"))
            (gnc:html-table-set-style! cap-gains-detail-table "table"
                                          'attribute (list "border" "0")
                                          'attribute (list "cellspacing" "0")
                                          'attribute (list "cellpadding" "0")
                                          'attribute (list "width" "100%"))
            (let ((total-amnt (if total-amount-neg?
                                  (gnc:make-html-table-cell/markup
                                             "number-cell-bot-neg" total)
                                  (gnc:make-html-table-cell/markup
                                             "number-cell-bot" total)))
                 )
                 (gnc:html-table-append-row! amount-table total-amnt)
            )
            (if format4?
                (let* ((total-cell (gnc:make-html-table-cell/markup
                                    "column-heading-right"
                                    "Capital Gains Totals: Sales Amount: "))
                       (combined-cell (gnc:make-html-table-cell))
                      )
                      (gnc:html-table-cell-append-objects!
                         total-cell
                         cap-gain-sales-total
                         " Cost/Basis: Not Available"
                      )
                      (gnc:html-table-append-row! cap-gains-detail-table
                            (append (list total-cell)))
                      (gnc:html-table-append-row! cap-gains-detail-table
                            (append (list description-cell)))
                      (gnc:html-table-cell-append-objects!
                         combined-cell
                         cap-gains-detail-table
                      )
                      (gnc:html-table-cell-set-colspan! combined-cell 5)
                      (gnc:html-table-append-row! table
                            (append (list combined-cell)
                                    (list (gnc:make-html-table-cell/markup
                                              "number-cell-bot" amount-table))))
                )
                (begin
                   (gnc:html-table-cell-set-colspan! description-cell 5)
                   (gnc:html-table-append-row! table
                            (append (list description-cell)
                                    (list (gnc:make-html-table-cell/markup
                                              "number-cell-bot" amount-table))))
                )
            ) ;; end of if
       ) ;; end of let
  ) ;; end of let
)

(define (render-txf-account account account-value d? date x? x-date
                            type code copy tax-entity-type sold-desc)
  (let* ((print-info (gnc-account-print-info account #f))
         (txf? (gnc:account-get-txf account)))
    (if (and txf?
             (not (gnc-numeric-zero-p account-value)))
        (let* ((date-str (if date
                             (strftime "%m/%d/%Y" (gnc-localtime (car date)))
                             #f))
               (x-date-str (if x-date
                               (strftime "%m/%d/%Y" (gnc-localtime (car x-date)))
                               #f))
               ;; Only formats 1,3,4,6 implemented now! Others are treated as 1.
               (format (get-acct-txf-info 'format type code))
               (action (if (eq? type ACCT-TYPE-INCOME)
                           (case code
                             ((N286 N488) "ReinvD")
                             (else "Income"))
                           (if (eq? type ACCT-TYPE-EXPENSE)
                               "Expense"
                               (if (or (eq? type ACCT-TYPE-BANK)
                                       (eq? type ACCT-TYPE-CASH)
                                       (eq? type ACCT-TYPE-ASSET)
                                       (eq? type ACCT-TYPE-STOCK)
                                       (eq? type ACCT-TYPE-MUTUAL)
                                       (eq? type ACCT-TYPE-RECEIVABLE))
                                   "Asset"
                                   (if (or (eq? type ACCT-TYPE-CREDIT)
                                           (eq? type ACCT-TYPE-LIABILITY)
                                           (eq? type ACCT-TYPE-PAYABLE))
                                       "Liability"
                                       (if (eq? type ACCT-TYPE-EQUITY)
                                           "Equity"
                                           ""))))))
               (category-key (get-acct-txf-info 'cat-key type code))
               (value-name (cond
                             ((string=? tax-entity-type "F1040")
                               (if (equal? "ReinvD" action)
                                   (string-append
                                     (xaccPrintAmount
                                     (gnc-numeric-neg account-value) print-info)
                                     " " txf-account-name)
                                     txf-account-name))
                             ((or (string=? tax-entity-type "F1065")
                                  (string=? tax-entity-type "F1120S"))
                               (if (string=? (xaccAccountGetName account)
                                             txf-account-name)
                                   ""
                                   (xaccAccountGetName account)))
                             (else "")))

               (value (string-append "$"  ; in txf output, income is positive; expense negative
                                          ; liabilities are positive, assets are negative;
                                          ; essentially, just reverse signs on dr's & cr's
                                     (sprintf #f "%.2f" (gnc-numeric-to-double
                                                          (gnc-numeric-neg
                                                            account-value)))))
          )
          ;; Based on TXF Spec of 6/16/06, V 041, and Quicken 98 output, the
          ;; fields by format are as follows, for F1040:
          ;; Format Type Fields                       Comments/Status
          ;; 0      D    T, N, C, L, X                Spec unclear, unverified
          ;; 0      S    T, N, C, L                   Spec unclear, unverified
          ;; 1      D    T, N, C, L, $, X             Spec clear & verified Q98
          ;; 1      S    T, N, C, L, $                Spec clear & verified Q98
          ;; 2      D    T, N, C, L, P, X             Spec unclear, unverified
          ;; 2      S    T, N, C, L, P                Spec unclear, unverified
          ;; 3      D    T, N, C, L, $, X             Spec clear & verified Q98
          ;; 3      S    T, N, C, L, $, P             Spec clear & verified Q98
          ;; 4      D    T, N, C, L, P, D, D, $, $, X Spec clear, unverified
          ;; 4      S    T, N, C, L, $, $             Spec unclear, unverified
          ;; 5      D    T, N, C, L, P, D, D, $, $, $ Spec unclear, unverified
          ;; 5      S    T, N, C, L, $, $, $          Spec unclear, unverified
          ;; 6      D    T, N, C, L, D, $, P, X       Spec unclear, verified Q98
          ;; 6      S    T, N, C, L, $                Spec unclear, verified Q98
          ;;
          ;; For F1040, support only formats 1, 3 and 6 (based on Q98) and
          ;;    for 4 (guessed at) for code 673 only (no date acquired or basis)
          ;; For F1065, F1120 and F1120S, support only format 1
          ;;
          (list (if x? "TD" "TS") crlf
                (symbol->string code) crlf
                (string-append "C" copy) crlf
                ;; not to be confused with Form/Sched line number: so for
                ;; example, Schedule B line 5 for 2008 has separate lines for
                ;; individual payers of ordinary dividends so these are like
                ;; sub-lines of line 5 starting with 1 for first reported payer
                ;; these apply if pns is either 'current or 'parent', but not
                ;; otherwise
                "L" (number->string txf-l-count) crlf
                (if (= format 4)
                    (if x?
                        (list "P" sold-desc crlf "D" crlf "D" date-str crlf
                                                                       "$" crlf)
                        (list "$" crlf))
                    '())
                (if (and d? (= format 6) x?)
                    (list "D" date-str crlf)
                    '())
                (case format
                  ((1 3 4 6) (list value crlf))
                  ((0 2 5) '()))
                (case format
                  ((3) (if (not x?) (list "P" txf-account-name crlf) '()))
                  ((6) (if x?
                           (if (string=? "N521" (symbol->string code))
                               (list "P" crlf) ;; Federal, no state initials
                               (list "P" txf-account-name crlf));; state initials
                           '())) ;; not detail
                  (else '()))
                (if x?
                    (cond
                      ((string=? tax-entity-type "F1040")
                        (list "X" x-date-str " "
                            (fill-clamp-sp txf-account-name 31)
                            (fill-clamp-sp action 7)
                            (fill-clamp-sp value-name 82)
                            (fill-clamp category-key 15) crlf))
                      ((or (string=? tax-entity-type "F1065")
                           (string=? tax-entity-type "F1120")
                           (string=? tax-entity-type "F1120S"))
                        (list "X"
                            (fill-clamp "" 47)
                            (fill-clamp-sp txf-account-name 41)
                            (if (string=? value-name "")
                                (list crlf)
                                (list
                                    (fill-clamp "" 41)
                                    (fill-clamp value-name 15) crlf))))
                      (else '())))
                "^" crlf))
        "")))

(define (process-currency-conversion split
                                     USD-currency
                                     account-commodity
                                     lookup-date
                                     trans-currency
                                     splt-rpt-amount
                                     print-info
                                     neg?)
;; called if account-commodity does not equal USD-currency or if
;;    trans-currency not equal USD-currency
;; if trans-currency = USD-currency and account-commodity does not equal
;;    USD-currency, use split value & transaction rate
;; if account-commodity = USD-currency and trans-currency does not equal
;;    USD-currency, use split amount & inverse of transaction rate
;; if neither trans-currency nor account-commodity = USD-currency,
;;    use split amount & pricedb lookup using lookup date
;; returns the converted amount, the conversion text, and, if the conversion
;;   price was looked up, the pricedb-lookup-price and addtitional text in
;;   a list

  (let*
    ((splt-value (if (and split
                          (or (gnc-commodity-equiv trans-currency USD-currency)
                              (gnc-commodity-equiv account-commodity
                                                                 USD-currency)))
                     (xaccSplitGetValue split)
                     (gnc:make-gnc-numeric 100 100)))
     (missing-pricedb-entry? #f)
     (pricedb-lookup-price #f)
     (pricedb-lookup-price-value (gnc-numeric-zero))
     (pricedb-lookup-price-time 0)
     (amount (if (gnc-commodity-equiv trans-currency USD-currency)
                 splt-value
                 (if (gnc-commodity-equiv account-commodity USD-currency)
                     (if neg?
                         (gnc-numeric-neg splt-rpt-amount)
                         splt-rpt-amount)
                     ;; otherwise lookup from pricedb
                     (let ((pricedb (gnc-pricedb-get-db (gnc-get-current-book)))
                          ) ;; if we can convert to USD
                          (if (gnc-pricedb-has-prices pricedb
                                                      account-commodity
                                                      USD-currency)
                              (begin ;; do so
                                (set! missing-pricedb-entry? #f)
                                (set! pricedb-lookup-price
                                        (let ((price (gnc-pricedb-lookup-nearest-in-time
                                          pricedb
                                          account-commodity
                                          USD-currency
                                          (timespecCanonicalDayTime
                                           lookup-date))))
                                          (if (gnc-commodity-equiv account-commodity (gnc-price-get-currency price))
                                              (set! price (gnc-price-invert price)))
                                          price))
                                (set! pricedb-lookup-price-value
                                        (gnc-price-get-value
                                                          pricedb-lookup-price))
                                (set! pricedb-lookup-price-time
                                        (gnc-price-get-time
                                                          pricedb-lookup-price))
                                (gnc-pricedb-convert-balance-nearest-price
                                        pricedb
                                        (if neg?
                                            (gnc-numeric-neg splt-rpt-amount)
                                            splt-rpt-amount)
                                        account-commodity
                                        USD-currency
                     ;; Use midday as the transaction time so it matches a price
                     ;; on the same day.  Otherwise it uses midnight which will
	                 ;; likely match a price on the previous day
                                        (timespecCanonicalDayTime lookup-date))
                              )
                              (begin ;; otherwise set flag and set to zero
                                (set! missing-pricedb-entry? #t)
                                (gnc-numeric-zero)
                              )))
                 )
             )
     )
     (amount (if neg?
                 (gnc-numeric-neg amount)
                 amount))
     (converted-qty (xaccPrintAmount
                       (if (gnc-commodity-equiv account-commodity USD-currency)
                           (if neg?
                                (gnc-numeric-neg splt-value)
                                splt-value
                           )
                           splt-rpt-amount
                       )
                       print-info))
     (conversion-text (if missing-pricedb-entry?
                          (string-append
                            "(Missing priceDB entry to convert "
                            (gnc-commodity-get-mnemonic account-commodity)
                            " "
                            converted-qty
                            " to USD. Go to the Tools->Price Editor dialog to enter prices. Set to zero for this report.)"
                          )
                          (string-append
                            "(Converted "
                            (if (gnc-commodity-equiv account-commodity
                                                     USD-currency)
                                (gnc-commodity-get-mnemonic trans-currency)
                                (gnc-commodity-get-mnemonic account-commodity)
                            )
                            " "
                            converted-qty
                            (if
                                (and (not (gnc-commodity-equiv account-commodity
                                                               USD-currency))
                                     (not (gnc-commodity-equiv trans-currency
                                                               USD-currency))
                                )
                                (string-append " @ PriceDB lookup rate of ")
                                (string-append
                                   " @ transaction split rate of "
                                   (xaccPrintAmount
                                       (if (not (gnc-commodity-equiv
                                                           trans-currency
                                                           USD-currency))
                                           (gnc-numeric-div
                                               (gnc:make-gnc-numeric 100 100)
                                               (xaccSplitGetSharePrice split)
                                               GNC-DENOM-AUTO
                                               (logior (GNC-DENOM-SIGFIGS 6)
                                                       GNC-RND-ROUND))
                                           (xaccSplitGetSharePrice split)
                                       )
                                       print-info)
                                   ")"
                                )
                            )
                          )
                      )
     )
     (conversion-text2 (if missing-pricedb-entry?
                           ""
                           (if (and (not (gnc-commodity-equiv account-commodity
                                                              USD-currency))
                                    (not (gnc-commodity-equiv trans-currency
                                                              USD-currency))
                               )
                               (string-append
                                 " on "
                                 (strftime "%Y-%b-%d"
                                    (gnc-localtime (car pricedb-lookup-price-time)))
                                 ")"
                               )
                               ""))
     )
    )
    (list amount conversion-text pricedb-lookup-price conversion-text2)
  )
)

(define (process-transaction-multi-transfer-detail split parent
            USD-currency full-names? trans-date trans-currency acct-type
            currency-conversion-date to-date transfer-table print-amnt format
            split-details? tax-mode? account account-type tax-code copy
            tax-entity-type)
  (let* ((all-tran-splits (xaccTransGetSplitList parent))
         (tran-splits-to-render (- (length all-tran-splits) 1))
         (acct-print-info (gnc-account-print-info account #f))
         (output '())
         (trans-rpt-currency-total (gnc-numeric-zero)) ;;for USD-currency
         (cap-gains-detail-table (gnc:make-html-table))
         (trans-sub-heading-table (gnc:make-html-table))
         (trans-sub-table (gnc:make-html-table))
         (trans-cap-gain-sales-USD-total (gnc-numeric-zero))
         (trans-cap-gain-basis-USD-total (gnc-numeric-zero))
        )
        (if (= 4 format)
            (begin
               (gnc:html-table-set-style! cap-gains-detail-table "table"
                                          'attribute (list "border" "0")
                                          'attribute (list "cellspacing" "0")
                                          'attribute (list "cellpadding" "3")
                                          'attribute (list "width" "100%"))
               (gnc:html-table-set-style! trans-sub-heading-table "table"
                                          'attribute (list "cellspacing" "0")
                                          'attribute (list "cellpadding" "0")
                                          'attribute (list "width" "100%"))
               (gnc:html-table-set-style! trans-sub-table "table"
                                          'attribute (list "border" "0")
                                          'attribute (list "cellspacing" "0")
                                          'attribute (list "cellpadding" "0")
                                          'attribute (list "width" "100%"))
               (gnc:html-table-append-row! cap-gains-detail-table
                      (append (list (gnc:make-html-table-cell/markup
                                           "column-heading-center" "Item"))
                              (list (gnc:make-html-table-cell/markup
                                           "column-heading-center"
                                           "Date Acquired"))
                              (list (gnc:make-html-table-cell/markup
                                           "column-heading-center"
                                           "Date Sold"))
                              (list (gnc:make-html-table-cell/markup
                                           "column-heading-center"
                                           "Sales Amount"))
                              (list (gnc:make-html-table-cell/markup
                                           "column-heading-center"
                                           "Cost/Basis"))
                      )
               )
               (gnc:html-table-append-row! trans-sub-heading-table
                      (append (list (gnc:make-html-table-header-cell/markup
                                          "column-heading-center"
                                          "Transfer To/From Account(s)"))))
            )
        )
        (map (lambda (tran-split)
             (if (not (xaccSplitEqual split tran-split #t #f #f))
                 (let* ((split-acct (xaccSplitGetAccount tran-split))
                        (split-acct-commodity
                                           (xaccAccountGetCommodity split-acct))
                        (splt-amnt (xaccSplitGetAmount tran-split))
                        (splt-amnt (if (or (eq? acct-type ACCT-TYPE-INCOME)
                                           (eq? acct-type ACCT-TYPE-CREDIT)
                                           (eq? acct-type ACCT-TYPE-PAYABLE)
                                           (eq? acct-type ACCT-TYPE-LIABILITY)
                                           (eq? acct-type ACCT-TYPE-EQUITY))
                                            splt-amnt
                                            (gnc-numeric-neg splt-amnt)))
                        (print-info (gnc-account-print-info split-acct #f))
                        (splt-curr-conv-note "")
                        (splt-curr-conv-data (list splt-amnt
                                                   splt-curr-conv-note #f ""))
                        (splt-curr-conv-data (if (and (gnc-commodity-equiv
                                                           split-acct-commodity
                                                           USD-currency)
                                                      (gnc-commodity-equiv
                                                           trans-currency
                                                           USD-currency))
                                                 splt-curr-conv-data
                                                 (process-currency-conversion
                                                     tran-split
                                                     USD-currency
                                                     split-acct-commodity
                                                     (if (equal?
                                                        currency-conversion-date
                                                             'conv-to-tran-date)
                                                         trans-date
                                                         to-date)
                                                     trans-currency
                                                     splt-amnt
                                                     print-info
                                                     (if (eq? acct-type
                                                               ACCT-TYPE-INCOME)
                                                          #f
                                                          #t))
                                             ))
                        (splt-print-amnt (car splt-curr-conv-data))
                        (splt-account-name (if full-names?
                                               (gnc-account-get-full-name
                                                                     split-acct)
                                               (xaccAccountGetName split-acct)
                                           ))
                        (cell (gnc:make-html-table-cell
                                  (if (string=? (cadr splt-curr-conv-data) "")
                                      splt-account-name
                                      (string-append splt-account-name " "
                                                     (cadr splt-curr-conv-data))
                                  )
                              ))
                       )
                       (if (caddr splt-curr-conv-data)
                           (begin
                              (gnc:html-table-cell-append-objects!
                                   cell
                                   (gnc:html-price-anchor
                                               (caddr splt-curr-conv-data) #f))
                              (gnc:html-table-cell-append-objects!
                                   cell
                                   (car (cdddr splt-curr-conv-data)))
                           )
                           #f
                       )
                       (if (and (= 4 format) (gnc-numeric-negative-p
                                               (xaccSplitGetAmount tran-split)))
                           (begin
                              (if tax-mode?
                                (gnc:html-table-append-row!
                                     cap-gains-detail-table
                                     (append (list (gnc:make-html-table-cell
                                                    (string-append
                                                      (xaccPrintAmount
                                                       (gnc-numeric-neg
                                                        (xaccSplitGetAmount
                                                                 tran-split))
                                                                     print-info)
                                                      " "
                                                      (gnc-commodity-get-mnemonic
                                                        split-acct-commodity))))
                                             (list (gnc:make-html-table-cell/markup
                                                    "text-cell-center"
                                                    "Not Available"))
                                             (list (gnc:make-html-table-cell/markup
                                                    "text-cell-center"
                                                  (strftime "%Y-%b-%d" (gnc-localtime
                                                            (car trans-date)))))
                                             (list (gnc:make-html-table-cell/markup
                                                    "number-cell-bot"
                                                    (xaccPrintAmount
                                                       (gnc-numeric-neg
                                                              splt-print-amnt)
                                                              acct-print-info)))
                                             (list (gnc:make-html-table-cell/markup
                                                    "number-cell-bot"
                                                    "Not Available"))
                                     )
                                )
                                (let ((cap-gain-output
                                       (list (render-txf-account
                                               account
                                               splt-print-amnt
                                               #f
                                               trans-date
                                               #t
                                               trans-date
                                               account-type
                                               tax-code
                                               copy
                                               tax-entity-type
                                               (string-append
                                                (xaccPrintAmount
                                                 (gnc-numeric-neg
                                                  (xaccSplitGetAmount
                                                        tran-split)) print-info)
                                               " "
                                               (gnc-commodity-get-mnemonic
                                                          split-acct-commodity))
                                             )))
                                     )
                                     (set! output
                                          (if (null? output)
                                              (if (null? cap-gain-output)
                                                  '()
                                                  (list cap-gain-output))
                                              (if (null? cap-gain-output)
                                                  (list output)
                                                  (list output
                                                        cap-gain-output)))
                                     )
                                )
                              )
                              (set! trans-cap-gain-sales-USD-total
                                          (gnc-numeric-add-fixed
                                              trans-cap-gain-sales-USD-total
                                              (gnc-numeric-neg splt-print-amnt))
                              )
;                              (set! trans-cap-gain-basis-USD-total #f)
                           )
                       )
                       (let* ((splt-amnt-anchor (gnc:html-split-anchor
                                                            tran-split
                                                            splt-print-amnt))
                              (splt-amnt-anchor
                                 (if (gnc-numeric-negative-p splt-print-amnt)
                                     (gnc:make-html-table-cell/markup
                                         "number-cell-bot-neg" splt-amnt-anchor)
                                     (gnc:make-html-table-cell/markup
                                         "number-cell-bot" splt-amnt-anchor)))
                             )
                             (if (= 4 format)
                                 (gnc:html-table-append-row!
                                      trans-sub-table
                                      (append (list cell)
                                              (list splt-amnt-anchor
                                              )))
                                 (gnc:html-table-append-row!
                                      transfer-table
                                      (append (list cell)
                                              (list splt-amnt-anchor
                                              )))
                             )
                       )
                       (set! trans-rpt-currency-total (gnc-numeric-add-fixed
                                trans-rpt-currency-total
                                splt-print-amnt))
                 ) ;; end of let*
             ) ;; end of if
             ) ;; end of lamda
        all-tran-splits)  ;; end of map
        ;; if several splits are converted from several currencies, it is
        ;; possible that they won't add - this is a 'plug' amount to make
        ;; the converted amounts for the transaction add to zero on the report.
        (if (not (gnc-numeric-equal print-amnt trans-rpt-currency-total))
            (let* ((conversion-text (gnc:make-html-text))
                   (conversion-text-content
                                 "Multiple currency conversion differences")
                   (conversion-cell (gnc:make-html-table-cell
                                        conversion-text-content)))
                  (let* ((plug-amnt (gnc-numeric-add-fixed print-amnt
                                                           (gnc-numeric-neg
                                                     trans-rpt-currency-total)))
                         (plug-amnt (if (gnc-numeric-negative-p plug-amnt)
                                        (gnc:make-html-table-cell/markup
                                            "number-cell-bot-neg" plug-amnt)
                                        (gnc:make-html-table-cell/markup
                                            "number-cell-bot" plug-amnt)))
                        )
                        (if (= 4 format)
                            (gnc:html-table-append-row! trans-sub-table
                                      (append (list conversion-cell)
                                              (list plug-amnt)))
                            (gnc:html-table-append-row! transfer-table
                                      (append (list conversion-cell)
                                              (list plug-amnt)))
                        )
                  )
            )
        ) ;; end of if
        (if (= 4 format)
            (let* ((total-cell (gnc:make-html-table-cell/markup
                                    "column-heading-right" "Totals: "))
                  )
                  (gnc:html-table-cell-set-colspan! total-cell 3)
                  (gnc:html-table-append-row! cap-gains-detail-table
                        (append (list total-cell)
                                (list (gnc:make-html-table-cell/markup
                                                  "number-cell-bot"
                                                  (xaccPrintAmount
                                                   trans-cap-gain-sales-USD-total
                                                          acct-print-info)))
                                (list (gnc:make-html-table-cell/markup
                                                  "number-cell-bot"
                                                  "Not Available"))
                        )
                  )
                  (gnc:html-table-append-row! transfer-table
                        (append (list (gnc:make-html-table-cell
                                           cap-gains-detail-table))))
                  (if split-details?
                      (begin
                      (gnc:html-table-append-row! transfer-table
                            (append (list (gnc:make-html-table-cell
                                               trans-sub-heading-table))))
                      (gnc:html-table-append-row! transfer-table
                            (append (list (gnc:make-html-table-cell
                                               trans-sub-table))))
                      )
                  )
            )
        )
        (list trans-cap-gain-sales-USD-total
              trans-cap-gain-basis-USD-total
              output)
  ) ;; end of let*
)

;; Process transaction detail; render, if appropriate; accum account totals
(define (process-account-transaction-detail table account split-list
                split-details? full-names? currency-conversion-date to-value
                transaction-details? suppress-action-memo?
				shade-alternate-transactions? splits-period full-year? from-value
                tax-mode? show-TXF-data? USD-currency account-type
                tax-code acct-full-name acct-beg-bal-collector
                acct-end-bal-collector copy tax-entity-type)

  (let*
    ((account-commodity (xaccAccountGetCommodity account))
     (format (get-acct-txf-info 'format account-type tax-code))
     (payer-src (gnc:account-get-txf-payer-source account))
     (code-pns (get-acct-txf-info 'pns account-type tax-code))
     (acct-collector (gnc:make-commodity-collector))
     (acct-collector-as-dr (gnc:make-commodity-collector))
     (account-commodity-total (gnc-numeric-zero))
     (account-commodity-total-as-dr (gnc-numeric-zero))
     (account-USD-total (gnc-numeric-zero))
     (account-cap-gain-sales-USD-total (gnc-numeric-zero))
     (account-cap-gain-basis-USD-total (gnc-numeric-zero))
     (account-desc (string-append
                      acct-full-name
                      (if (gnc-commodity-equiv account-commodity USD-currency)
                          ""
                          (string-append " (Account Commodity: "
                                  (gnc-commodity-get-mnemonic account-commodity)
                                  ")"))
                      (if show-TXF-data?
                          (let* ((pns (if (or (eq? 'parent code-pns)
                                              (eq? 'current code-pns))
                                          (if (eq? 'parent payer-src)
                                              "Name Source is Parent"
                                              "Name Source is Current")
                                          ""))
                                 (line (if (and (= format 3)
                                                (or (eq? code-pns 'parent)
                                                    (eq? code-pns 'current)))
                                           (string-append "Item "
                                                   (number->string txf-l-count))
                                           ""))
                                )
                                (if (eq? pns "")
                                    (if (eq? line "")
                                        ""
                                        (string-append
                                          " (TXF Parameter: " line ")"))
                                    (if (eq? line "")
                                        (string-append
                                          " (TXF Parameter: " pns ")")
                                        (string-append
                                          " (TXF Parameters: " pns ", "
                                          line ")")))
                          )
                          "")))
     (print-info (gnc-account-print-info account #f))
     (shade-this-line? #f)
     (output '())
     (account-name (if full-names? acct-full-name
                                   (xaccAccountGetName account)))
     (beg-bal-acct-curr (gnc-numeric-zero))
     (beg-bal-rpt-amount (gnc-numeric-zero))
    )
    (acct-collector 'reset #f #f)  ;initialize to zero for this account
    (acct-collector-as-dr 'reset #f #f)  ;initialize to zero for this account
    (if (and transaction-details? tax-mode?)
        (begin ;; print account header for all accts
          (render-header-row table (string-append
                                    "&nbsp; &nbsp; &nbsp; &nbsp;" account-desc))
          (render-account-detail-header-row table suppress-action-memo?
                                                        (if (= format 4) #t #f))
        ))
    (if (not (or (eq? account-type ACCT-TYPE-INCOME)
                 (eq? account-type ACCT-TYPE-EXPENSE)))
        (begin ;; set beginning amount for B/S accts
          (set! beg-bal-acct-curr (gnc-numeric-add-fixed beg-bal-acct-curr
                                       (cadr (acct-beg-bal-collector
                                               'getpair account-commodity #f))))
          (set! beg-bal-rpt-amount (if (or (eq? account-type ACCT-TYPE-CREDIT)
                                           (eq? account-type ACCT-TYPE-PAYABLE)
                                           (eq? account-type ACCT-TYPE-LIABILITY)
                                           (eq? account-type ACCT-TYPE-EQUITY))
                                   (gnc-numeric-neg beg-bal-acct-curr)
                                   beg-bal-acct-curr))
          (acct-collector 'add account-commodity beg-bal-rpt-amount) ;set beg bal
          (acct-collector-as-dr 'add account-commodity beg-bal-acct-curr)
          (if (or (not (gnc-numeric-zero-p beg-bal-acct-curr))
                  (> (length split-list) 0)
                  (not (gnc-numeric-zero-p (cadr (acct-end-bal-collector
                                               'getpair account-commodity #f))))
              );; B/S acct with either beg bal, splits or end bal
              ;; print beg bal line for B/S accts
              (let* ((curr-conv-note "")
                     (curr-conv-data (list beg-bal-rpt-amount
                                                          curr-conv-note #f ""))
                     (curr-conv-data (if (gnc-commodity-equiv
                                                 account-commodity USD-currency)
                                         curr-conv-data
                                         (process-currency-conversion
                                           #f
                                           USD-currency
                                           account-commodity
                                           (if (equal? currency-conversion-date
                                                             'conv-to-tran-date)
                                               (gnc:timepair-previous-day
                                                                     from-value)
                                               to-value)
                                           account-commodity ;; force price lookup
                                           beg-bal-rpt-amount
                                           print-info
                                           (if (or
                                            (eq? account-type ACCT-TYPE-CREDIT)
                                            (eq? account-type ACCT-TYPE-PAYABLE)
                                            (eq? account-type ACCT-TYPE-LIABILITY)
                                            (eq? account-type ACCT-TYPE-EQUITY))
                                               #t
                                               #f))
                                     )
                     )
                     (print-amnt (car curr-conv-data))
                     (account-beg-amnt (xaccPrintAmount print-amnt print-info))
                     (curr-conv-note (cadr curr-conv-data))
                     (curr-conv-data (if (and (txf-beg-bal-only? tax-code)
                                              (not transaction-details?))
                                         (list print-amnt curr-conv-note #f "")
                                         curr-conv-data))
                     (amnt-acct-curr (xaccPrintAmount beg-bal-acct-curr
                                                                    print-info))
                     (account-beg-bal-line-text
                        (if (and (txf-beg-bal-only? tax-code)
                                 (not transaction-details?))
                            ""
                            (string-append "Balance on "
                                         (strftime "%Y-%b-%d"
                                            (gnc-localtime (car
                                               (gnc:timepair-previous-day
                                                                  from-value))))
                                         (if (string=? curr-conv-note "")
                                             ":"
                                             (string-append  " " curr-conv-note)
                                         )
                            )
                        )
                     )
                    )
                    (if (and transaction-details? tax-mode?)
                        ;; print beg bal line line
                        (let ((beg-bal-cell (gnc:make-html-table-cell/markup
                                                     "number-cell-bot"
                                                     account-beg-bal-line-text))
                              (beg-bal-neg?
                                       (if (gnc-numeric-negative-p print-amnt)
                                           #t
                                           #f))
                              ;;to line up to details
                              (amount-table (gnc:make-html-table)))
                             (if (caddr curr-conv-data)
                                 (begin
                                   (gnc:html-table-cell-append-objects!
                                        beg-bal-cell
                                        (gnc:html-price-anchor
                                                     (caddr curr-conv-data) #f))
                                   (gnc:html-table-cell-append-objects!
                                        beg-bal-cell
                                        (string-append
                                              (car (cdddr curr-conv-data)) ":"))
                                 )
                                 #f)
                             (gnc:html-table-cell-set-colspan! beg-bal-cell 5)
                             (gnc:html-table-set-style! amount-table "table"
                                          'attribute (list "border" "0")
                                          'attribute (list "cellspacing" "0")
                                          'attribute (list "cellpadding" "0")
                                          'attribute (list "width" "100%"))
                             (let ((beg-bal-amnt
                                       (if beg-bal-neg?
                                           (gnc:make-html-table-cell/markup
                                                     "number-cell-bot-neg"
                                                     account-beg-amnt)
                                           (gnc:make-html-table-cell/markup
                                                     "number-cell-bot"
                                                     account-beg-amnt)))
                                  )
                                  (gnc:html-table-append-row!
                                                      amount-table beg-bal-amnt)
                             )
                             (gnc:html-table-append-row/markup!
                                        table
                                        (if shade-alternate-transactions?
                                            (if shade-this-line?
                                                (begin
                                                  (set! shade-this-line? #f)
                                                  "tran-detail-shade"
                                                )
                                                (begin
                                                  (set! shade-this-line? #t)
                                                  "tran-detail"
                                                ))
                                            "tran-detail")
                                        (append (list beg-bal-cell)
                                                (list
                                                (gnc:make-html-table-cell/markup
                                                      "number-cell-bot"
                                                      amount-table))))
                        )
                    );; end of if
                    (set! account-USD-total (gnc-numeric-add-fixed
                                                  account-USD-total print-amnt))
              );; end of let*
          );; end of if
        );; end of begin
        #f
    ) ;; end of if
    (if (and (> (length split-list) 0)
             (not (txf-beg-bal-only? tax-code)))
      (set! output
        (map (lambda (split)
           (let* ((parent (xaccSplitGetParent split))
                  (trans-date (gnc-transaction-get-date-posted parent))
                  ;; TurboTax 1999 and 2000 ignore dates after Dec 31
                  (fudge-date (if splits-period
                                  (if (and full-year?
                                           (gnc:timepair-lt to-value trans-date))
                                      to-value
                                      trans-date)
                                  trans-date))
                  (notes (xaccTransGetNotes parent))
                  (action (if suppress-action-memo?
                              ""
                              (gnc-get-action-num  parent split)))
                  (memo  (if suppress-action-memo?
                             ""
                             (xaccSplitGetMemo split)))
                  (action-memo (if (and (string=? action "") (string=? memo ""))
                                   ""
                                   (begin
                                     (string-append "/" action
                                       (if (string=? memo "")
                                           ""
                                           (string-append ":" memo))))))
                  (notes-act-memo (string-append notes action-memo))
                  (trans-currency (xaccTransGetCurrency parent))
                  (splt-amount (xaccSplitGetAmount split))
                  (splt-amount-is-dr? (if (gnc-numeric-positive-p splt-amount)
                                          #t
                                          #f))
                  (splt-rpt-amount (if (or (eq? account-type ACCT-TYPE-INCOME)
                                           (eq? account-type ACCT-TYPE-CREDIT)
                                           (eq? account-type ACCT-TYPE-PAYABLE)
                                           (eq? account-type ACCT-TYPE-LIABILITY)
                                           (eq? account-type ACCT-TYPE-EQUITY))
                                       (gnc-numeric-neg splt-amount)
                                       splt-amount))
                  (curr-conv-note "")
                  (curr-conv-data (list splt-rpt-amount curr-conv-note #f ""))
                  (curr-conv-data (if (and (gnc-commodity-equiv
                                                 account-commodity USD-currency)
                                           (gnc-commodity-equiv trans-currency
                                                                USD-currency))
                                      curr-conv-data
                                      (process-currency-conversion
                                         split
                                         USD-currency
                                         account-commodity
                                         (if (equal? currency-conversion-date
                                                     'conv-to-tran-date)
                                             trans-date
                                             to-value)
                                         trans-currency
                                         splt-rpt-amount
                                         print-info
                                         (if (or
                                           (eq? account-type ACCT-TYPE-INCOME)
                                           (eq? account-type ACCT-TYPE-CREDIT)
                                           (eq? account-type ACCT-TYPE-PAYABLE)
                                           (eq? account-type ACCT-TYPE-LIABILITY)
                                           (eq? account-type ACCT-TYPE-EQUITY))
                                             #t
                                             #f))))
                  (print-amnt (car curr-conv-data))
                  (print-amnt-is-dr? (if (gnc-numeric-positive-p print-amnt)
                                         #t
                                         #f))
                  (curr-conv-note (cadr curr-conv-data))
                  (other-account (xaccSplitGetAccount
                                 (xaccSplitGetOtherSplit split)))
                  (other-account-name (if (null? other-account)
                                          "Split Transaction"
                                          (if full-names?
                                              (gnc-account-get-full-name
                                                                  other-account)
                                              (xaccAccountGetName other-account)
                                          )))
                  (cap-gain-txf-output '())
                  ;; use tables within cells for all items so that row lines up
                  ;; properly
                  (date-table (gnc:make-html-table))
                  (num-table (gnc:make-html-table))
                  (desc-table (gnc:make-html-table))
                  (notes-table (gnc:make-html-table))
                  (transfer-table (gnc:make-html-table))
                  (amount-table (gnc:make-html-table))
                 ) ;;end of let* variable definitions
                 (acct-collector 'add account-commodity
                     (if (or (eq? account-type ACCT-TYPE-INCOME)
                             (eq? account-type ACCT-TYPE-CREDIT)
                             (eq? account-type ACCT-TYPE-PAYABLE)
                             (eq? account-type ACCT-TYPE-LIABILITY)
                             (eq? account-type ACCT-TYPE-EQUITY))
                         (gnc-numeric-neg splt-amount)
                         splt-amount))
                 (acct-collector-as-dr 'add account-commodity splt-amount)
                 (set! account-USD-total (gnc-numeric-add-fixed
                                              account-USD-total print-amnt))
                 ;; for capital gains format 4, we need to go get data from the
                 ;; transaction-multi-transfer-detail routine for TXF output and
                 ;; to accumulate capital gains totals for account-, tax-code-,
                 ;; and form-level totals even when not printing transaction
                 ;; details and/or Transfer To/From Accounts
                 (if (or (and transaction-details? tax-mode?
                                        (null? other-account) split-details?)
                         (= 4 format)
                     )
                     (let ((cap-gain-data
                                      (process-transaction-multi-transfer-detail
                                             split
                                             parent
                                             USD-currency
                                             full-names?
                                             trans-date
                                             trans-currency
                                             account-type
                                             currency-conversion-date
                                             to-value
                                             transfer-table
                                             print-amnt
                                             format
                                             split-details?
                                             tax-mode?
                                             account
                                             account-type
                                             tax-code
                                             copy
                                             tax-entity-type))
                          )
                          (set! account-cap-gain-sales-USD-total
                                          (gnc-numeric-add-fixed
                                              account-cap-gain-sales-USD-total
                                              (car cap-gain-data))
                          )
                          (set! account-cap-gain-basis-USD-total
                                          (gnc-numeric-add-fixed
                                              account-cap-gain-basis-USD-total
                                              (cadr cap-gain-data))
                          )
                          (set! cap-gain-txf-output (caddr cap-gain-data))
                     ))
                 (if (and transaction-details? tax-mode?)
                     (begin
                       (gnc:html-table-set-style! date-table "table"
                                          'attribute (list "border" "0")
                                          'attribute (list "cellspacing" "0")
                                          'attribute (list "cellpadding" "0"))
                       (gnc:html-table-append-row!
                            date-table
                            (gnc:make-html-table-cell/markup
                                         "date-cell"
                                         (strftime "%Y-%b-%d"
<<<<<<< HEAD
                                                 (localtime (car trans-date)))))
                       (gnc:html-table-set-style! num-table "table"
=======
                                                 (gnc-localtime (car trans-date)))))
                       (gnc:html-table-set-style! num-table "table" 
>>>>>>> 1ef17e6e
                                          'attribute (list "border" "0")
                                          'attribute (list "cellspacing" "0")
                                          'attribute (list "cellpadding" "0"))
                       (gnc:html-table-append-row!
                            num-table
                            (gnc:make-html-table-cell (gnc-get-num-action
                                                                parent split)))
                       (gnc:html-table-set-style! desc-table "table"
                                          'attribute (list "border" "0")
                                          'attribute (list "cellspacing" "0")
                                          'attribute (list "cellpadding" "0"))
                       (gnc:html-table-append-row!
                            desc-table
                            (gnc:make-html-table-cell
                                            (xaccTransGetDescription parent)))
                       (gnc:html-table-set-style! notes-table "table"
                                          'attribute (list "border" "0")
                                          'attribute (list "cellspacing" "0")
                                          'attribute (list "cellpadding" "0"))
                       (gnc:html-table-append-row!
                            notes-table
                            (gnc:make-html-table-cell notes-act-memo))
                       (gnc:html-table-set-style! transfer-table "table"
                                          'attribute (list "border" "0")
                                          'attribute (list "cellspacing" "0")
                                          'attribute (list "cellpadding" "0")
                                          'attribute (list "width" "100%"))
                       (if (not (and (null? other-account) split-details?))
                           (let ((cell (gnc:make-html-table-cell
                                         (if (string=? (cadr curr-conv-data) "")
                                             other-account-name
                                             (string-append other-account-name
                                                       " "
                                                       (cadr curr-conv-data)))))
                                )
                                (if (caddr curr-conv-data)
                                    (begin
                                      (gnc:html-table-cell-append-objects!
                                           cell
                                           (gnc:html-price-anchor
                                                 (caddr curr-conv-data) #f))
                                      (gnc:html-table-cell-append-objects!
                                           cell
                                           (car (cdddr curr-conv-data)))
                                    )
                                    #f)
                                (gnc:html-table-append-row!
                                     transfer-table
                                     cell)
                           )
                           (if (not (string=? (cadr curr-conv-data) ""))
                               (let ((conversion-cell
                                          (gnc:make-html-table-cell/markup
                                              "number-cell-bot" curr-conv-note))
                                    )
                                    (if (caddr curr-conv-data)
                                        (begin
                                          (gnc:html-table-cell-append-objects!
                                               conversion-cell
                                               (gnc:html-price-anchor
                                                    (caddr curr-conv-data) #f))
                                          (gnc:html-table-cell-append-objects!
                                               conversion-cell
                                               (car (cdddr curr-conv-data)))
                                        )
                                        #f)
                                    (gnc:html-table-cell-set-colspan!
                                                              conversion-cell 2)
                                    (gnc:html-table-append-row!
                                         transfer-table
                                         conversion-cell)
                               )
                           )
                       )
                       (gnc:html-table-set-style! amount-table "table"
                                          'attribute (list "border" "0")
                                          'attribute (list "cellspacing" "0")
                                          'attribute (list "cellpadding" "0")
                                          'attribute (list "width" "100%"))
                       (let* ((splt-amnt-anchor (gnc:html-split-anchor
                                                              split print-amnt))
                              (splt-amnt-anchor
                                (if (gnc-numeric-negative-p print-amnt)
                                    (gnc:make-html-table-cell/markup
                                         "number-cell-bot-neg" splt-amnt-anchor)
                                    (gnc:make-html-table-cell/markup
                                         "number-cell-bot" splt-amnt-anchor)))
                             )
                             (gnc:html-table-append-row!
                                                  amount-table splt-amnt-anchor)
                       )
                       ;; print transaction line
                       (gnc:html-table-append-row/markup!
                            table
                            (if shade-alternate-transactions?
                                (if shade-this-line?
                                    (begin
                                      (set! shade-this-line? #f)
                                      "tran-detail-shade"
                                    )
                                    (begin
                                      (set! shade-this-line? #t)
                                      "tran-detail"
                                    ))
                                "tran-detail")
                            (append (list (gnc:make-html-table-cell/markup
                                               "date-cell" date-table))
                                    (list (gnc:make-html-table-cell
                                               num-table))
                                    (list (gnc:make-html-table-cell
                                               desc-table))
                                    (list (gnc:make-html-table-cell
                                               notes-table))
                                    (list (gnc:make-html-table-cell/markup
                                               "just-bot" transfer-table))
                                    (list (gnc:make-html-table-cell/markup
                                               "number-cell-bot" amount-table))
                            )
                       )
                     ) ;; end of begin
                 ) ;; end of if
                 ;; for quarterly estimated tax payments, we need to go
                 ;; get data from splits for TXF output
                 (if (and (txf-special-split? tax-code) (not tax-mode?))
                     (list cap-gain-txf-output
                           (render-txf-account
                                       account
                                       (if (or (and print-amnt-is-dr?
                                                    splt-amount-is-dr?)
                                               (and (not print-amnt-is-dr?)
                                                    (not splt-amount-is-dr?))
                                           )
                                           print-amnt
                                           (gnc-numeric-neg print-amnt))
                                       #t fudge-date  #t trans-date
                                       account-type tax-code copy
                                       tax-entity-type #f)
                     )
                     cap-gain-txf-output
                 )
           ) ;;end of let*
           ) ;;end of lambda
        split-list) ;;end of map
      ) ;; end of set!
    ) ;; end of if
    ;; print account totals
    (set! account-commodity-total (gnc-numeric-add-fixed account-commodity-total
                         (cadr (acct-collector 'getpair account-commodity #f))))
    (set! account-commodity-total-as-dr (gnc-numeric-add-fixed
                                                   account-commodity-total-as-dr
                   (cadr (acct-collector-as-dr 'getpair account-commodity #f))))
    (if tax-mode?
        (let* ((amnt-acct-curr (xaccPrintAmount account-commodity-total
                                                print-info))
               (account-total-amount (xaccPrintAmount account-USD-total
                                                print-info))
               (account-cap-gain-sales-total-amount
                                     (xaccPrintAmount
                                                account-cap-gain-sales-USD-total
                                                print-info))
               (account-cap-gain-basis-total-amount
                                     (xaccPrintAmount
                                                account-cap-gain-basis-USD-total
                                                print-info))
               (account-total-line-text
                  (string-append (if transaction-details?
                                     "Account: "
                                     "")
                                 account-name
                                 (if (not (gnc-commodity-equiv account-commodity
                                                               USD-currency))
                                     (string-append " ("
                                                    amnt-acct-curr
                                                    "  In "
                                                    (gnc-commodity-get-mnemonic
                                                              account-commodity)
                                                    ") ")
                                     "")))
              )
              (render-total-row table
                                account-total-amount
                                account-total-line-text
                                #f
                                transaction-details?
                                (if (or (eq? account-type ACCT-TYPE-INCOME)
                                        (eq? account-type ACCT-TYPE-EXPENSE))
                                    #f
                                    (if (txf-beg-bal-only? tax-code)
                                        (string-append "Balance on "
                                           (strftime "%Y-%b-%d" (gnc-localtime (car
                                                (gnc:timepair-previous-day
                                                                  from-value))))
                                           " For "
                                        )
                                        (string-append "Balance on "
                                           (strftime "%Y-%b-%d"
                                                     (gnc-localtime (car to-value)))
                                           " For "
                                        )
                                    )
                                )
                                (if (gnc-numeric-negative-p account-USD-total)
                                    #t
                                    #f)
                                (if (= format 4)
                                    #t
                                    #f)
                                account-cap-gain-sales-total-amount
                                account-cap-gain-basis-total-amount
              )
        ) ;; end of let*
    ) ;; end of if
    (list account-USD-total
          output
          (if (or (and (gnc-numeric-positive-p account-USD-total)
                       (gnc-numeric-positive-p account-commodity-total-as-dr))
                  (and (gnc-numeric-negative-p account-USD-total)
                       (gnc-numeric-negative-p account-commodity-total-as-dr)))
              account-USD-total
              (gnc-numeric-neg account-USD-total))
          account-cap-gain-sales-USD-total
          account-cap-gain-basis-USD-total
    )
  ) ;;end of let*
)

;; Recursivly validate children if parent is not a tax account.
;; Don't check children if parent is valid.
;; Returns the Parent if a child or grandchild is valid.
(define (validate accounts)
  (filter (lambda (a)
            (if (xaccAccountGetTaxRelated a)
                #t
                ;; check children
                (if (null? (validate (gnc-account-get-descendants a)))
                    #f
                    #t)))
          accounts))

(define (generate-tax-schedule report-name
                             report-description
                             report-obj
                             tax-mode?
                             file-name)

  (define (get-option pagename optname)
    (gnc:option-value
     (gnc:lookup-option
      (gnc:report-options report-obj) pagename optname)))

  (define tax-entity-type (gnc-get-current-book-tax-type))

  ;; Returns the line number string for the first pair whose year is less than
  ;; year argument. Assumes pairs are in year descending order. If year of last
  ;; pair is greater than year argument, no line info is returned.
  (define get-line-info
    (lambda (year line-list)
      (cond
        ((not line-list) #f)
        ((null? line-list) #f)
        ((> (caar line-list) (string->number year))
            (get-line-info year (cdr line-list)))
        ((<= (caar line-list) (string->number year)) (cadar line-list)))))

  ;; List of entries, each containing a form, form copy number, form line
  ;; number, tax-code (as string), account name, account, and, to avoid having
  ;; to fetch again later, account type and tax-code as symbol. Only accounts
  ;; that are tax related, with a tax code that is valid for the tax-entity-type
  ;; and account type are put on list, along with those assigned code N000.
  ;; Accounts that are not tax-related and have a tax code or are tax-related
  ;; and have an invalid tax code are put on an error list. Codes N438 and N440
  ;; have special processing: if an asset account is assigned to either of these
  ;; two codes, an additional 'form-line-acct' entry is created for the other
  ;; code so that either both codes are represented or neither.
  (define (make-form-line-acct-list accounts tax-year)
     (map (lambda (account)
            (let* ((account-name (gnc-account-get-full-name account))
                   (children (gnc-account-get-children account))
                   (tax-related (xaccAccountGetTaxRelated account))
                   (tax-code (xaccAccountGetTaxUSCode account))
                   (tax-code-sym (string->symbol tax-code))
                   (type (xaccAccountGetType account))
                   (form (get-acct-txf-info 'form type tax-code-sym))
                   (last-year (get-acct-txf-info 'last-yr type tax-code-sym))
                  )
              (if (not (string-null? tax-code))
                (if (not (or (null? tax-entity-type)
                             (string=? tax-entity-type "")
                             (string=? tax-entity-type "Other")))
                  (if tax-related
                    (if (or (not (eqv? form #f))
                            (string=? tax-code "N000"))
                     (if (or (not last-year)
                             (if (and last-year
                                      (> (string->number tax-year) last-year))
                                 #f
                                 #t))
                      (let* ((form (if form form "")) ;; needed for "N000'
                             (copy (number->string
                                      (xaccAccountGetTaxUSCopyNumber account)))
                             (line (get-acct-txf-info 'line type tax-code-sym))
                             (line (if line
                                       (get-line-info tax-year line)
                                       ""))
                             (line (if line
                                       line ;; this might be a tax year before
                                       "")) ;; earliest available year line pair
                             (form-line-acct (list (list form)
                                                   (list copy)
                                                   (list line)
                                                   (list tax-code)
                                                   (list account-name)
                                                   (list account)
                                                   (list type)
                                                   (list tax-code-sym))))
                            (set! selected-accounts-sorted-by-form-line-acct
                                    (append (list form-line-acct)
                                    selected-accounts-sorted-by-form-line-acct))
                            (if (or (string=? tax-code "N438")
                                    (string=? tax-code "N440"))
                                (let* ((tax-code2 (if (string=? tax-code
                                                               "N438")
                                                      "N440" "N438"))
                                       (tax-code2-sym (string->symbol
                                                                     tax-code2))
                                       (line2 (get-acct-txf-info 'line
                                                            type tax-code2-sym))
                                       (line2 (if line2
                                                  (get-line-info tax-year line2)
                                                  ""))
                                       (line2 (if line2
                                                  line2
                                                  ""))
                                      )
                                      (set!
                                      selected-accounts-sorted-by-form-line-acct
                                         (append (list
                                                   (list (list form)
                                                         (list copy)
                                                         (list line2)
                                                         (list tax-code2)
                                                         (list account-name)
                                                         (list account)
                                                         (list type)
                                                         (list tax-code2-sym)))
                                    selected-accounts-sorted-by-form-line-acct))
                                )
                            );; end if
                      );; end let*
                      (begin
                        (set! txf-invalid-alist (assoc-set!
                                 txf-invalid-alist
                                 tax-code
                                 (list "Set as tax-related, but assigned tax code no longer valid for tax year"
                                       account-name form account)))
                        selected-accounts-sorted-by-form-line-acct)
                     );; end if
                     (begin
                         (set! txf-invalid-alist (assoc-set!
                                 txf-invalid-alist
                                 tax-code
                                 (list "Set as tax-related, tax code assigned for different tax entity type"
                                       account-name form account)))
                        selected-accounts-sorted-by-form-line-acct)
                    )
                    (begin ;; not tax related
                      (if (or (not (eqv? form #f))
                              (string=? tax-code "N000"))
                          (set! txf-invalid-alist (assoc-set!
                                   txf-invalid-alist
                                   tax-code
                                   (list "Set as not tax-related, but tax code assigned"
                                         account-name form account)))
                          (set! txf-invalid-alist (assoc-set!
                                   txf-invalid-alist
                                   tax-code
                                   (list "Set as not tax-related, tax code assigned for different tax entity type"
                                         account-name form account)))
                      )
                    selected-accounts-sorted-by-form-line-acct)
                  )
                  (begin;; 'Other' tax entity type selected - message on report
                    selected-accounts-sorted-by-form-line-acct)
                )
                (begin;; no tax code
                  (if (not (or (null? tax-entity-type)
                               (string=? tax-entity-type "")
                               (string=? tax-entity-type "Other")))
                    (if tax-related
                      (begin
                        (set! txf-invalid-alist (assoc-set!
                               txf-invalid-alist
                               "None"
                               (list "Set as tax-related, no tax code assigned"
                                     account-name form account)))
                         selected-accounts-sorted-by-form-line-acct)
                      (begin ;; not tax related - skip for report
                      selected-accounts-sorted-by-form-line-acct)
                    )
                    (begin ;; 'Other' tax entity type selected - message on report
                    selected-accounts-sorted-by-form-line-acct)
                  )
                  selected-accounts-sorted-by-form-line-acct)
               );; end of if
               (if (not (null? children))
                        (make-form-line-acct-list children tax-year)
                        selected-accounts-sorted-by-form-line-acct
               )
            );; end let*
          );; end lambda
      accounts)
  )

  ;; The first elements of the lists, form and copy, are compared as strings as
  ;; are the last parts, tax-code and account name. The line number is
  ;; decomposed into numeric and alpha parts and the sub-parts are compared.
  ;; This is so that, for example, line number '9a' sorts before '12b'.
  (define (form-line-acct-less a b)
     (let ((string-a-first (string-append (caar a) " " (caadr a)))
           (string-b-first (string-append (caar b) " " (caadr b))))
          (if (string<? string-a-first string-b-first) ;; consider form and copy
              #t
              (if (string>? string-a-first string-b-first)
                  #f
                  ;; consider line number looking at sub-parts, if necessary
                  (let* ((get-parts (lambda (str)
                          (let ((prior-char-num? #f)
                                (string-part "")
                                (lst '()))
                               (map (lambda (char)
                                 (if (char-numeric? char)
                                     (if prior-char-num?
                                        (begin
                                          (set! string-part (string-append
                                                     string-part (string char)))
                                          (append lst (list
                                                  (string->number string-part)))
                                        )
                                        (begin
                                          (if (string=? string-part "")
                                              #f
                                              (set! lst (append lst
                                                      (list string-part))))
                                          (set! string-part (string char))
                                          (set! prior-char-num? #t)
                                          (append lst (list (string->number
                                                              (string char))))
                                        ))
                                     (if prior-char-num?
                                        (begin
                                          (if (string=? string-part "")
                                              #f
                                              (set! lst (append lst (list
                                                (string->number string-part)))))
                                          (set! string-part (string char))
                                          (set! prior-char-num? #f)
                                          (append lst (list (string char)))
                                        )
                                        (begin
                                          (set! string-part (string-append
                                                     string-part (string char)))
                                          (append lst (list string-part))
                                        ))))
                               (string->list str))
                          )))
                         (a-line-list (get-parts (car (caddr a))))
                         (b-line-list (get-parts (car (caddr b))))
                         (a-line-list (if (null? a-line-list)
                                          a-line-list
                                          (list-ref a-line-list
                                                   (- (length a-line-list) 1))))
                         (b-line-list (if (null? b-line-list)
                                          b-line-list
                                          (list-ref b-line-list
                                                   (- (length b-line-list) 1))))
                        )
                        (letrec
                         ((line-list<? (lambda (ls1 ls2)
                          (if (null? ls2)
                              #f
                              (if (null? ls1)
                                  #t
                                  (if (integer? (car ls1))
                                      (if (integer? (car ls2))
                                          (if (< (car ls1) (car ls2))
                                              #t
                                              (if (> (car ls1) (car ls2))
                                                  #f
                                                  (line-list<? (cdr ls1)
                                                                    (cdr ls2))))
                                          (if (string<?
                                                    (number->string (car ls1))
                                                                      (car ls2))
                                              #t
                                              (if (string>?
                                                    (number->string (car ls1))
                                                                      (car ls2))
                                                  #f
                                                  (line-list<? (cdr ls1)
                                                                   (cdr ls2)))))
                                      (if (integer? (car ls2))
                                          (if (string<? (car ls1)
                                                     (number->string (car ls2)))
                                              #t
                                              (if (string>? (car ls1)
                                                     (number->string (car ls2)))
                                                  #f
                                                  (line-list<? (cdr ls1)
                                                                    (cdr ls2))))
                                          (if (string<? (car ls1) (car ls2))
                                              #t
                                              (if (string>? (car ls1) (car ls2))
                                                  #f
                                                  (line-list<? (cdr ls1)
                                                             (cdr ls2)))))))))))
                        (if (line-list<? a-line-list b-line-list)
                            #t
                            (if (line-list<? b-line-list a-line-list)
                                #f
                                ;; consider rest of line all together
                                (let ((string-a-rest (string-append
                                         (car (caddr a)) " " (caar (cdddr a))
                                                        " " (caadr (cdddr a))))
                                      (string-b-rest (string-append
                                         (car (caddr b)) " " (caar (cdddr b))
                                                        " " (caadr (cdddr b)))))
                                     (if (string<? string-a-rest string-b-rest)
                                         #t
                                         #f
                                     ))))
                        )
                  )
              )
          )
     )
  )

  (define USD-currency (gnc-commodity-table-lookup
                          (gnc-commodity-table-get-table (gnc-get-current-book))
                          "CURRENCY"
                          "USD"))

  (gnc:report-starting reportname)
  (let* ((from-value (gnc:date-option-absolute-time
                      (get-option gnc:pagename-general "From")))
         (to-value (gnc:timepair-end-day-time
                    (gnc:date-option-absolute-time
                     (get-option gnc:pagename-general "To"))))
         (alt-period (get-option gnc:pagename-general "Alternate Period"))
         (selected-style-sheet (get-option gnc:pagename-general "Stylesheet"))
         (suppress-0? (get-option gnc:pagename-display
                                 "Suppress $0.00 values"))
         (full-names? (not (get-option gnc:pagename-display
                                 "Do not print full account names")))
         (split-details? (get-option gnc:pagename-display
                                 "Print all Transfer To/From Accounts"))
         (show-TXF-data? (get-option gnc:pagename-display
                                 "Print TXF export parameters"))
         (transaction-details? (not (get-option gnc:pagename-display
                                 "Do not print transaction detail")))
         (no-special-dates? (get-option gnc:pagename-display
                                 "Do not use special date processing"))
         (suppress-action-memo? (if (gnc:lookup-option
                                        (gnc:report-options report-obj)
                                            gnc:pagename-display
                                            "Do not print Action:Memo data")
                                    (get-option gnc:pagename-display
                                     "Do not print Action:Memo data")
                                    (get-option gnc:pagename-display
                                     "Do not print T-Num:Memo data")))
         (shade-alternate-transactions? (if (gnc-html-engine-supports-css)
                                            #t
                                            (get-option gnc:pagename-display
                                               "Shade alternate transactions")))
         (currency-conversion-date (get-option gnc:pagename-display
                                 "Currency conversion date"))
         (user-sel-accnts (get-option gnc:pagename-accounts
                                 "Select Accounts (none = all)"))
         (valid-user-sel-accnts (validate user-sel-accnts))
         ;; If no selected accounts, check all.
         (selected-accounts (if (not (null? user-sel-accnts))
                                valid-user-sel-accnts
                                (validate (reverse
                                           (gnc-account-get-children-sorted
                                            (gnc-get-current-root-account))))))

         (work-to-do 0)
         (work-done 0)

         ;; Alternate dates are relative to from-date
         (from-date (gnc:timepair->date from-value))
         (from-value (gnc:timepair-start-day-time
                      (let ((bdtm from-date))
                        (if (member alt-period
                                    '(last-year 1st-last 2nd-last
                                                3rd-last 4th-last))
                            (set-tm:year bdtm (- (tm:year bdtm) 1)))
                        (or (eq? alt-period 'from-to)
                            (set-tm:mday bdtm 1))
                        (if (< (gnc:date-get-year bdtm)
                               tax-qtr-real-qtr-year)
                            (case alt-period
                              ((1st-est 1st-last last-year) ; Jan 1
                               (set-tm:mon bdtm 0))
                              ((2nd-est 2nd-last) ; Apr 1
                               (set-tm:mon bdtm 3))
                              ((3rd-est 3rd-last) ; Jun 1
                               (set-tm:mon bdtm 5))
                              ((4th-est 4th-last) ; Sep 1
                               (set-tm:mon bdtm 8)))
                            ;; Tax quaters equal Real quarters
                            (case alt-period
                              ((1st-est 1st-last last-year) ; Jan 1
                               (set-tm:mon bdtm 0))
                              ((2nd-est 2nd-last) ; Apr 1
                               (set-tm:mon bdtm 3))
                              ((3rd-est 3rd-last) ; Jul 1
                               (set-tm:mon bdtm 6))
                              ((4th-est 4th-last) ; Oct 1
                               (set-tm:mon bdtm 9))))
                        (set-tm:isdst bdtm -1)
                        (cons (gnc-mktime bdtm) 0))))

         (to-value (gnc:timepair-end-day-time
                    (let ((bdtm from-date))
                      (if (member alt-period
                                  '(last-year 1st-last 2nd-last
                                              3rd-last 4th-last))
                          (set-tm:year bdtm (- (tm:year bdtm) 1)))
                      ;; Bug! Above subtracts two years, should only be one!
                      ;; The exact same code, in from-value, further above,
                      ;;   only subtraces one!  Go figure!
                      ;; So, we add one back below!
                      (if (member alt-period
                                  '(last-year 1st-last 2nd-last
                                              3rd-last 4th-last))
                          (set-tm:year bdtm (+ (tm:year bdtm) 1)))
                      (or (eq? alt-period 'from-to)
                          (set-tm:mday bdtm 31))
                      (if (< (gnc:date-get-year bdtm) tax-qtr-real-qtr-year)
                          (case alt-period
                            ((1st-est 1st-last) ; Mar 31
                             (set-tm:mon bdtm 2))
                            ((2nd-est 2nd-last) ; May 31
                             (set-tm:mon bdtm 4))
                            ((3rd-est 3rd-last) ; Aug 31
                             (set-tm:mon bdtm 7))
                            ((4th-est 4th-last last-year) ; Dec 31
                             (set-tm:mon bdtm 11))
                            (else (set! bdtm (gnc:timepair->date to-value))))
                          ;; Tax quaters equal Real quarters
                          (case alt-period
                            ((1st-est 1st-last) ; Mar 31
                             (set-tm:mon bdtm 2))
                            ((2nd-est 2nd-last) ; Jun 30
                             (set-tm:mday bdtm 30)
                             (set-tm:mon bdtm 5))
                            ((3rd-est 3rd-last) ; Sep 30
                             (set-tm:mday bdtm 30)
                             (set-tm:mon bdtm 8))
                            ((4th-est 4th-last last-year) ; Dec 31
                             (set-tm:mon bdtm 11))
                            (else
                             (set! bdtm (gnc:timepair->date to-value)))))
                      (set-tm:isdst bdtm -1)
                      (cons (gnc-mktime bdtm) 0))))

         (form-line-acct-header-printed? #f)
         (form-schedule-header-printed? #f)
         (tax-code-header-printed? #f)
         (doc (gnc:make-html-document))
         (table (gnc:make-html-table))
         (error-table (gnc:make-html-table))
        )

    ;; for quarterly estimated tax payments, we need a different period
    ;; return the sometimes changed (from-est to-est full-year?) dates
    (define (txf-special-splits-period account from-value to-value)
      (if (and (xaccAccountGetTaxRelated account)
               (txf-special-date? (gnc:account-get-txf-code account)))
          (let*
              ((full-year?
                (let ((bdto (gnc-localtime (car to-value)))
                      (bdfrom (gnc-localtime (car from-value))))
                  (and (equal? (tm:year bdto) (tm:year bdfrom))
                       (equal? (tm:mon bdfrom) 0)
                       (equal? (tm:mday bdfrom) 1)
                       (equal? (tm:mon bdto) 11)
                       (equal? (tm:mday bdto) 31))))
              ;; Adjust dates so we get the final Estimated Tax
              ;; paymnent from the right year
               (from-est (if full-year?
                             (let ((bdtm (gnc:timepair->date
                                          (timespecCanonicalDayTime
                                           from-value))))
                               (set-tm:mday bdtm 1) ; 01
                               (set-tm:mon bdtm 2) ; Mar
                               (set-tm:isdst bdtm -1)
                               (cons (gnc-mktime bdtm) 0))
                             from-value))
               (to-est (if full-year?
                           (let* ((bdtm (gnc:timepair->date
                                         (timespecCanonicalDayTime
                                          from-value))))
                             (set-tm:mday bdtm 28) ; 28
                             (set-tm:mon bdtm 1) ; Feb
                             (set-tm:year bdtm (+ (tm:year bdtm) 1))
                             (set-tm:isdst bdtm -1)
                             (cons (gnc-mktime bdtm) 0))
                           to-value)))
            (list from-est to-est full-year?))
          #f))

    (define (handle-account account
                            table
                            need-form-line-acct-header?
                            need-form-schedule-header?
                            current-form-schedule
                            need-tax-code-header?
                            tax-code-heading-text
                            account-type
                            tax-code
                            acct-full-name
                            copy)
       (let* ((splits-period (txf-special-splits-period account
                                                        from-value
                                                        to-value))
              (full-year? (if splits-period
                              (caddr splits-period)))
              (from-special (if splits-period
                                (car splits-period)
                                #f))
              (to-special (if splits-period
                              (cadr splits-period)
                              #f))
              (split-filter-pred (split-report-make-date-filter-predicate
                                 (if (and (not no-special-dates?) splits-period)
                                     from-special
                                     from-value)
                                 (if (and (not no-special-dates?) splits-period)
                                     to-special
                                     to-value)))
              (split-list (make-split-list account split-filter-pred))
              (account-USD-total (gnc-numeric-zero))
              (account-cap-gain-sales-USD-total (gnc-numeric-zero))
              (account-cap-gain-basis-USD-total (gnc-numeric-zero))
              (form-line-acct-text (string-append
                                         "Form or Schedule / Line (TXF Code"
                                         (if show-TXF-data?
                                             ": Parameters"
                                             "")
                                         ") / Account Name"))
              (acct-beg-bal-collector (if (not
                                         (or (eq? account-type ACCT-TYPE-INCOME)
                                           (eq? account-type ACCT-TYPE-EXPENSE)))
                             (gnc:account-get-comm-balance-at-date account
                                      (gnc:timepair-previous-day from-value) #f)
                             #f))
              (acct-end-bal-collector (if (not
                                         (or (eq? account-type ACCT-TYPE-INCOME)
                                           (eq? account-type ACCT-TYPE-EXPENSE)))
                             (gnc:account-get-comm-balance-at-date account
                                                                    to-value #f)
                             #f))
              (account-commodity (xaccAccountGetCommodity account))
             )
             (if (or (and (or (eq? account-type ACCT-TYPE-INCOME)
                              (eq? account-type ACCT-TYPE-EXPENSE))
                          (> (length split-list) 0)) ;; P/L acct with splits
                     (and (not (or (eq? account-type ACCT-TYPE-INCOME)
                                   (eq? account-type ACCT-TYPE-EXPENSE)))
                          (or (not (gnc-numeric-zero-p
                                        (cadr (acct-beg-bal-collector
                                               'getpair account-commodity #f))))
                              (> (length split-list) 0)
                              (not (gnc-numeric-zero-p
                                        (cadr (acct-end-bal-collector
                                               'getpair account-commodity #f))))
                          )));; B/S acct with beg bal or splits or end bal
                 (begin
                    (if tax-mode?
                        ;; print header for new account, detail and sub-total
                        (begin
                           (if need-form-line-acct-header?
                               (begin
                                 (render-header-row table form-line-acct-text)
                                 (set! form-line-acct-header-printed? #t)
                               )
                           )
                           (if need-form-schedule-header?
                               (begin
                                 (if (not (string=? current-form-schedule ""))
                                     (render-header-row table
                                                          current-form-schedule)
                                 )
                                 (set! form-schedule-header-printed? #t)
                               )
                           )
                           (if need-tax-code-header?
                               (begin
                                 (render-header-row table
                                       (string-append "&nbsp; &nbsp;"
                                                         tax-code-heading-text))
                                 (set! tax-code-header-printed? #t)
                               )
                           )
                        )
                    )
                    (let* ((tran-output (process-account-transaction-detail
                                               table
                                               account
                                               split-list
                                               split-details?
                                               full-names?
                                               currency-conversion-date
                                               to-value
                                               transaction-details?
                                               suppress-action-memo?
                                               shade-alternate-transactions?
                                               splits-period
                                               full-year?
                                               from-value
                                               tax-mode?
                                               show-TXF-data?
                                               USD-currency
                                               account-type
                                               tax-code
                                               acct-full-name
                                               acct-beg-bal-collector
                                               acct-end-bal-collector
                                               copy
                                               tax-entity-type))
                           (tran-txf (cadr tran-output))
                           (account-USD-total-as-dr (caddr tran-output))
                          )
                          (set! account-USD-total (car tran-output))
                          (set! account-cap-gain-sales-USD-total
                                                    (cadddr tran-output))
                          (set! account-cap-gain-basis-USD-total
                                                    (car (cddddr tran-output)))
                          (list
                            account-USD-total
                            (if (or (txf-special-split? tax-code)
                                    (= 4 (get-acct-txf-info
                                                   'format
                                                   (xaccAccountGetType account)
                                                   tax-code)))
                                tran-txf
                                (if (not tax-mode?)
                                    (render-txf-account account
                                            account-USD-total-as-dr
                                                  #f #f #t from-value
                                                  account-type tax-code copy
                                                  tax-entity-type #f)
                                    '()))
                            account-USD-total-as-dr
                            account-cap-gain-sales-USD-total
                            account-cap-gain-basis-USD-total
                          )
                    )
                 )
                 (begin;;P/L with no splits or B/S with no beg/end bal or splits
                    (if suppress-0?
                        (list account-USD-total
                              '()
                              account-USD-total
                              account-cap-gain-sales-USD-total
                              account-cap-gain-basis-USD-total
                        )
                        (begin
                           (if need-form-line-acct-header?
                               (begin
                                  (render-header-row table form-line-acct-text)
                                  (set! form-line-acct-header-printed? #t)
                               )
                           )
                           (if need-form-schedule-header?
                               (begin
                                  (render-header-row table
                                                          current-form-schedule)
                                  (set! form-schedule-header-printed? #t)
                               )
                           )
                           (list account-USD-total
                                 '()
                                 account-USD-total
                                 account-cap-gain-sales-USD-total
                                 account-cap-gain-basis-USD-total
                           )
                        )
                    )
                 )
             )
          ) ;; end of let*
    )

<<<<<<< HEAD
    (let ((from-date  (strftime "%Y-%b-%d" (localtime (car from-value))))
          (to-date    (strftime "%Y-%b-%d" (localtime (car to-value))))
          (today-date (strftime "D%m/%d/%Y"
                                (localtime
=======
    (let ((from-date  (strftime "%Y-%b-%d" (gnc-localtime (car from-value))))
          (to-date    (strftime "%Y-%b-%d" (gnc-localtime (car to-value))))
          (today-date (strftime "D%m/%d/%Y" 
                                (gnc-localtime 
>>>>>>> 1ef17e6e
                                 (car (timespecCanonicalDayTime
                                       (cons (current-time) 0))))))
          (tax-year   (strftime "%Y" (gnc-localtime (car from-value))))
          (tax-entity-type (gnc-get-current-book-tax-type))
          (tax-entity-type-valid? #f)
          (prior-form-schedule "")
          (prior-form-sched-line "")
          (prior-tax-code "")
          (prior-account #f)
          (prior-account-copy #f)
          (form-sched-line-USD-total (gnc-numeric-zero))
          (form-sched-line-cap-gain-sales-USD-total (gnc-numeric-zero))
          (form-sched-line-cap-gain-basis-USD-total (gnc-numeric-zero))
          (tax-code-sub-item-USD-total (gnc-numeric-zero))
          (tax-code-sub-item-USD-total-as-dr (gnc-numeric-zero))
          (tax-code-USD-total (gnc-numeric-zero))
          (tax-code-cap-gain-sales-USD-total (gnc-numeric-zero))
          (tax-code-cap-gain-basis-USD-total (gnc-numeric-zero))
          (tax-code-USD-total-as-dr (gnc-numeric-zero))
          (saved-tax-code-text "")
          (need-form-line-acct-header? #f)
          (need-form-schedule-header? #f)
          (need-tax-code-header? #f)
          (tax-code-heading-text "")
          (tax-code-text "")
         )

         (define (handle-tax-code form-line-acct)
            (let* ((current-form-schedule (caar form-line-acct))
                   (copy (caadr form-line-acct))
                   (current-form-schedule (if (> (string->number copy) 1)
                                              (string-append
                                                      current-form-schedule
                                                                   "(" copy ")")
                                              current-form-schedule))
                   (current-form-sched-line (car (caddr form-line-acct)))
                   (current-tax-code (caar (cdddr form-line-acct))) ;; string
                   (acct-full-name (caadr (cdddr form-line-acct)))
                   (account (caar (cddr (cdddr form-line-acct))))
                   (type (caar (cdddr (cdddr form-line-acct))))
                   (tax-code (caadr (cdddr (cdddr form-line-acct)))) ;;symbol
                   (output '())
                   (payer-src (gnc:account-get-txf-payer-source account))
                   (txf-pyr (xaccAccountGetName
                                            (if (eq? payer-src 'parent)
                                                (gnc-account-get-parent account)
                                                account)))
                   (format (get-acct-txf-info 'format type tax-code))
                   (code-pns (get-acct-txf-info 'pns type tax-code))
                   (txf-new-payer? (if (= 3 format)
                                       (if (string=? prior-tax-code
                                                               current-tax-code)
                                           (if (string=? txf-last-payer txf-pyr)
                                               #f
                                               #t)
                                           #t)
                                       #f))
                  )
                  ;; if not tax-code break, but if tax-code allows
                  ;; multiple lines and there is a new payer, process subline
                  (if (string=? prior-tax-code "")
                      #t ;; do nothing
                      (if (and (or (eqv? (get-acct-txf-info
                                                       'pns
                                                       (xaccAccountGetType
                                                                  prior-account)
                                                       (string->symbol
                                                                prior-tax-code))
                                                    'current)
                                   (eqv? (get-acct-txf-info
                                                       'pns
                                                       (xaccAccountGetType
                                                                  prior-account)
                                                       (string->symbol
                                                                prior-tax-code))
                                                    'parent))
                               (if (string=? prior-tax-code current-tax-code)
                                   (if (> txf-l-count 0)
                                       txf-new-payer?
                                       #f)
                                   (if (= 3 (get-acct-txf-info 'format
                                              (xaccAccountGetType prior-account)
                                               (string->symbol prior-tax-code)))
                                       #t
                                       #f))
                          )
                          (begin
                            (if tax-mode?
                                ;; printed report processing
                                ;; print a sub-line subtotal
                                (if (and suppress-0? (gnc-numeric-zero-p
                                                   tax-code-sub-item-USD-total))
                                    #t ;; do nothing
                                    (let* ((print-info (gnc-account-print-info
                                                              prior-account #f))
                                           (tax-code-sub-item-total-amount
                                               (xaccPrintAmount
                                                     tax-code-sub-item-USD-total
                                                     print-info))
                                          )
                                          ;; print prior tax-code-sub-item
                                          ;; total and reset accum
                                          (render-total-row
                                             table
                                             tax-code-sub-item-total-amount
                                             (string-append
                                                (if (string=? ""
                                                          prior-form-sched-line)
                                                    "Line (Code): "
                                                    "")
                                                saved-tax-code-text
                                                ", Item "
                                                (number->string txf-l-count)
                                                ": "
                                                txf-last-payer
                                                " "
                                             )
                                             #f
                                             transaction-details?
                                             #f
                                             (if (gnc-numeric-negative-p
                                                    tax-code-sub-item-USD-total)
                                                 #t
                                                 #f)
                                              #f ;; format = 3, not 4
                                              #f ;; not applicable
                                              #f ;; not applicable
                                          )
                                    )
                                )
                                ;; txf output processing
                                (if (gnc-numeric-zero-p
                                              tax-code-sub-item-USD-total-as-dr)
                                    #t ;; do nothing
                                    (begin
                                      (set! output
                                            (list (render-txf-account
                                              prior-account
                                              tax-code-sub-item-USD-total-as-dr
                                              #f #f #f #f
                                              (xaccAccountGetType prior-account)
                                              (string->symbol prior-tax-code)
                                              prior-account-copy
                                              tax-entity-type #f)))
                                      (set! tax-code-USD-total (gnc-numeric-zero))
                                      (set! tax-code-USD-total-as-dr
                                                             (gnc-numeric-zero))
                                      (if (not (string=? prior-tax-code
                                                              current-tax-code))
                                          (begin
                                            (set! txf-new-payer? #t)
                                            (set! txf-l-count 0)
                                          ))
                                    )
                                )
                            )
                            (set! tax-code-sub-item-USD-total
                                                             (gnc-numeric-zero))
                            (set! tax-code-sub-item-USD-total-as-dr
                                                             (gnc-numeric-zero))
                          )
                          #f ;; else do nothing
                      )
                  )
                  ;; process prior tax code break, if appropriate, before
                  ;; processing current account
                  (if (string=? prior-tax-code "")
                      #t ;; do nothing
                      (if tax-mode?
                         ;; printed report processing
                         (if (and (string=? prior-tax-code current-tax-code)
                                  (string=? prior-form-sched-line
                                                       current-form-sched-line)
                                  (string=? prior-form-schedule
                                                         current-form-schedule))
                             #t ;; do nothing
                             (if (and suppress-0? (gnc-numeric-zero-p
                                                            tax-code-USD-total))
                                 #t ;; do nothing
                                 (let* ((print-info (gnc-account-print-info
                                                              prior-account #f))
                                        (tax-code-total-amount
                                               (xaccPrintAmount
                                                     tax-code-USD-total
                                                     print-info))
                                        (tax-code-cap-gain-sales-total-amount
                                               (xaccPrintAmount
                                                     tax-code-cap-gain-sales-USD-total
                                                     print-info))
                                        (tax-code-cap-gain-basis-total-amount
                                               (xaccPrintAmount
                                                     tax-code-cap-gain-basis-USD-total
                                                     print-info))
                                       )
                                       ;; print prior tax-code total and
                                       ;; reset accum
                                       (render-total-row
                                                 table
                                                 tax-code-total-amount
                                                 (string-append
                                                   (if (string=? ""
                                                          prior-form-sched-line)
                                                       "Line (Code): "
                                                       "")
                                                   saved-tax-code-text
                                                 )
                                                 #t
                                                 transaction-details?
                                                 #f
                                                 (if (gnc-numeric-negative-p
                                                             tax-code-USD-total)
                                                     #t
                                                     #f)
                                                 (if (= 4 (get-acct-txf-info
                                                             'format
                                                             (xaccAccountGetType
                                                                prior-account)
                                                             (string->symbol
                                                                prior-tax-code))
                                                     )
                                                     #t
                                                     #f)
                                                 tax-code-cap-gain-sales-total-amount
                                                 tax-code-cap-gain-basis-total-amount
                                       )
                                       (set! tax-code-USD-total
                                                             (gnc-numeric-zero))
                                       (set! tax-code-cap-gain-sales-USD-total
                                                             (gnc-numeric-zero))
                                       (set! tax-code-cap-gain-basis-USD-total
                                                             (gnc-numeric-zero))
                                       (set! tax-code-USD-total-as-dr
                                                             (gnc-numeric-zero))
                                       (set! tax-code-sub-item-USD-total
                                                             (gnc-numeric-zero))
                                       (set! tax-code-sub-item-USD-total-as-dr
                                                             (gnc-numeric-zero))
                                       (set! txf-l-count 0)
                                 )
                             )
                         )
                         ;; txf output processing
                         (if (gnc-numeric-zero-p tax-code-USD-total-as-dr)
                             #t ;; do nothing
                             (if (or ;; tax-code break
                                     (not (and (string=?
                                                prior-tax-code current-tax-code)
                                               (string=? prior-form-sched-line
                                                        current-form-sched-line)
                                               (string=? prior-form-schedule
                                                        current-form-schedule)))
                                     ;; not tax-code break, but tax-code allows
                                     ;; multiple lines and there is a new payer
                                     (and (or (eqv? (get-acct-txf-info
                                                       'pns
                                                       (xaccAccountGetType
                                                                  prior-account)
                                                       (string->symbol
                                                                prior-tax-code))
                                                       'current)
                                              (eqv? (get-acct-txf-info
                                                       'pns
                                                       (xaccAccountGetType
                                                                  prior-account)
                                                       (string->symbol
                                                                prior-tax-code))
                                                       'parent))
                                          (if (> txf-l-count 0)
                                              txf-new-payer?
                                              #f)
                                     )
                                 )
                                 (begin
                                    (set! output
                                          (list (render-txf-account
                                              prior-account
                                              (if (= 4 (get-acct-txf-info
                                                          'format
                                                          (xaccAccountGetType
                                                                  prior-account)
                                                          (string->symbol
                                                               prior-tax-code)))
                                                  (gnc-numeric-neg
                                                   tax-code-cap-gain-sales-USD-total)
                                                  tax-code-USD-total-as-dr)
                                              #f #f #f #f
                                              (xaccAccountGetType prior-account)
                                              (string->symbol prior-tax-code)
                                              prior-account-copy
                                              tax-entity-type #f)))
                                    (set! tax-code-USD-total (gnc-numeric-zero))
                                    (set! tax-code-cap-gain-sales-USD-total
                                                             (gnc-numeric-zero))
                                    (set! tax-code-cap-gain-basis-USD-total
                                                             (gnc-numeric-zero))
                                    (set! tax-code-USD-total-as-dr
                                                             (gnc-numeric-zero))
                                    (set! tax-code-sub-item-USD-total
                                                             (gnc-numeric-zero))
                                    (set! tax-code-sub-item-USD-total-as-dr
                                                             (gnc-numeric-zero))
                                    (if (not (string=? prior-tax-code
                                                              current-tax-code))
                                        (begin
                                          (set! txf-new-payer? #t)
                                          (set! txf-l-count 0)
                                        ))
                                 )
                                 #f ;; do nothing
                             )
                         )
                      )
                  )
                  ;; process prior form-schedule-line break, if appropriate,
                  ;; before processing current account
                  (if (string=? prior-form-sched-line "")
                      (set! form-sched-line-USD-total (gnc-numeric-zero))
                      (if tax-mode?
                         ;; printed report processing
                         (if (and (string=? prior-form-sched-line
                                                       current-form-sched-line)
                                  (string=? prior-form-schedule
                                                         current-form-schedule))
                             #t ;; do nothing
                             (if (and suppress-0? (gnc-numeric-zero-p
                                                     form-sched-line-USD-total))
                                 #t ;; do nothing
                                 (let* ((print-info (gnc-account-print-info
                                                              prior-account #f))
                                        (form-sched-line-total-amount
                                          (xaccPrintAmount
                                             form-sched-line-USD-total
                                             print-info))
                                        (form-sched-line-cap-gain-sales-total-amount
                                          (xaccPrintAmount
                                             form-sched-line-cap-gain-sales-USD-total
                                             print-info))
                                        (form-sched-line-cap-gain-basis-total-amount
                                          (xaccPrintAmount
                                             form-sched-line-cap-gain-sales-USD-total
                                             print-info))
                                       )
                                       ;; print prior form-schedule-line total
                                       ;; and reset accum
                                       (render-total-row
                                            table
                                            form-sched-line-total-amount
                                            (string-append
                                                prior-form-schedule
                                                " Line "
                                                prior-form-sched-line
                                            )
                                            #t
                                            transaction-details?
                                            #f
                                            (if (gnc-numeric-negative-p
                                                 form-sched-line-USD-total)
                                                #t
                                                #f)
                                            (if (= 4 (get-acct-txf-info
                                                             'format
                                                             (xaccAccountGetType
                                                                prior-account)
                                                             (string->symbol
                                                                prior-tax-code))
                                                )
                                                #t
                                                #f)
                                            form-sched-line-cap-gain-sales-total-amount
                                            form-sched-line-cap-gain-basis-total-amount
                                       )
                                       (set! form-sched-line-USD-total
                                                             (gnc-numeric-zero))
                                       (set! form-sched-line-cap-gain-sales-USD-total
                                                             (gnc-numeric-zero))
                                       (set! form-sched-line-cap-gain-basis-USD-total
                                                             (gnc-numeric-zero))
                                       (set! txf-l-count 0)
                                 )
                             )
                         )
                         #f
                      )
                  )
                  (if (string=? prior-form-schedule current-form-schedule)
                      (begin
                         (if form-line-acct-header-printed?
                             (set! need-form-line-acct-header? #f)
                             (set! need-form-line-acct-header? #t)
                         )
                         (if form-schedule-header-printed?
                             (set! need-form-schedule-header? #f)
                             (set! need-form-schedule-header? #t)
                         )
                      )
                      (begin ;; new form
                         (set! need-form-line-acct-header? #t)
                         (set! need-form-schedule-header? #t)
                         (set! need-tax-code-header? #t)
                         (set! form-line-acct-header-printed? #f)
                         (set! form-schedule-header-printed? #f)
                         (set! tax-code-header-printed? #f)
                         (set! prior-form-schedule current-form-schedule)
                      )
                  )
                  (if (and (string=? prior-tax-code current-tax-code)
                           (string=? prior-form-sched-line
                                                       current-form-sched-line)
                           (string=? prior-form-schedule current-form-schedule))
                      (if tax-code-header-printed?
                          (set! need-tax-code-header? #f)
                          (set! need-tax-code-header? #t)
                      )
                      (begin ;; if new tax-code
                         (let* ((description (get-acct-txf-info
                                                   'desc
                                                   type
                                                   tax-code))
                                (description (if description description ""))
                               )
                              (set! need-tax-code-header? #t)
                              (set! tax-code-header-printed? #f)
                              (set! tax-code-text
                                    (string-append
                                      (if (string=? current-form-sched-line "")
                                          ""
                                          (string-append "Line "
                                                  current-form-sched-line ": "))
                                      description " ("
                                      (substring current-tax-code 1
                                           (string-length current-tax-code))
                                      ")"))
                              (set! tax-code-heading-text
                                    (string-append
                                      (if (string=? current-form-sched-line "")
                                          ""
                                          (string-append "Line "
                                                  current-form-sched-line ": "))
                                      description " ("
                                      (substring current-tax-code 1
                                           (string-length current-tax-code))
                                      (if show-TXF-data?
                                          (string-append
                                            ": Payer Name Option "
                                            (if (or (eq? 'parent
                                                         (get-acct-txf-info
                                                              'pns
                                                              type
                                                              tax-code))
                                                    (eq? 'current
                                                         (get-acct-txf-info
                                                              'pns
                                                              type
                                                              tax-code)))
                                                "Y"
                                                "N")
                                            ", TXF Format "
                                            (number->string
                                                    (get-acct-txf-info
                                                         'format
                                                         type
                                                         tax-code))
                                            ", Multiple Copies "
                                            (if (get-acct-txf-info
                                                     'multiple
                                                     type
                                                     tax-code)
                                                "Y"
                                                "N")
                                            ", Special Dates "
                                            (if (txf-special-date? tax-code)
                                                "Y"
                                                "N")
                                            ", Special Splits "
                                            (if (txf-special-split? tax-code)
                                                "Y"
                                                "N")
                                          )
                                      "")
                                    ")"))
                         )
                         (set! saved-tax-code-text tax-code-text)
                      )
                  )
                  (set! txf-account-name txf-pyr)
                  (set! txf-l-count (if (and (= format 3)
                                             (or (eq? code-pns 'parent)
                                                 (eq? code-pns 'current)))
                                        (if (equal? txf-last-payer
                                                               txf-account-name)
                                            txf-l-count
                                            (if (equal? "" txf-last-payer)
                                                1
                                                (+ 1 txf-l-count)))
                                        1))
                  (set! txf-last-payer (if (and (= format 3)
                                                (or (eq? code-pns 'parent)
                                                    (eq? code-pns 'current)))
                                           txf-account-name
                                           ""))
                  (let* ((account-output (handle-account
                                                 account
                                                 table
                                                 need-form-line-acct-header?
                                                 need-form-schedule-header?
                                                 current-form-schedule
                                                 need-tax-code-header?
                                                 tax-code-heading-text
                                                 type
                                                 tax-code
                                                 acct-full-name
                                                 copy))
                         (account-USD-total-as-dr (caddr account-output))
                         (code-tfx-output (if (null? output)
                                              (if (null? (cadr account-output))
                                                  '()
                                                  (list (cadr account-output)))
                                              (if (null? (cadr account-output))
                                                  (list output)
                                                  (list output
                                                       (cadr account-output)))))
                        )
                        (set! tax-code-USD-total (gnc-numeric-add-fixed
                                                          tax-code-USD-total
                                                          (car account-output)))
                        (set! tax-code-cap-gain-sales-USD-total
                              (gnc-numeric-add-fixed
                                       tax-code-cap-gain-sales-USD-total
                                       (cadddr account-output)))
                        (set! tax-code-cap-gain-basis-USD-total
                              (gnc-numeric-add-fixed
                                       tax-code-cap-gain-basis-USD-total
                                       (car (cddddr account-output))))
                        (set! tax-code-USD-total-as-dr (gnc-numeric-add-fixed
                                                       tax-code-USD-total-as-dr
                                                       account-USD-total-as-dr))
                        (set! tax-code-sub-item-USD-total (gnc-numeric-add-fixed
                                                     tax-code-sub-item-USD-total
                                                          (car account-output)))
                        (set! tax-code-sub-item-USD-total-as-dr
                                         (gnc-numeric-add-fixed
                                             tax-code-sub-item-USD-total-as-dr
                                                       account-USD-total-as-dr))
                        (set! form-sched-line-USD-total (gnc-numeric-add-fixed
                                                       form-sched-line-USD-total
                                                          (car account-output)))
                        (set! form-sched-line-cap-gain-sales-USD-total
                              (gnc-numeric-add-fixed
                                       form-sched-line-cap-gain-sales-USD-total
                                       (cadddr account-output)))
                        (set! form-sched-line-cap-gain-basis-USD-total
                              (gnc-numeric-add-fixed
                                       form-sched-line-cap-gain-basis-USD-total
                                       (car (cddddr account-output))))
                        (set! need-form-line-acct-header? #f)
                        (set! need-form-schedule-header? #f)
                        (set! need-tax-code-header? #f)
                        (set! work-done (+ 1 work-done))
                            (gnc:report-percent-done
                                    (* 100 (if (> work-to-do 0)
                                               (/ work-done work-to-do)
                                               1)))
                        (set! prior-form-sched-line current-form-sched-line)
                        (set! prior-tax-code current-tax-code)
                        (set! prior-account account)
                        (set! prior-account-copy copy)
                        (if tax-mode?
                            '()
                            code-tfx-output)
                  ) ;; end of let
            ) ;; end of let*
         )

      ;; Now, the main body
      (set! selected-accounts-sorted-by-form-line-acct '())
      (set! txf-invalid-alist '())
      (if (gnc:txf-get-tax-entity-type (string->symbol tax-entity-type))
          (set! tax-entity-type-valid? #t)
          (set! tax-entity-type-valid? #f))
      (if tax-entity-type-valid?
          (begin
            (make-form-line-acct-list selected-accounts tax-year)
            (set! selected-accounts-sorted-by-form-line-acct
               (sort-list
                   selected-accounts-sorted-by-form-line-acct
                   form-line-acct-less
               ))
            (set! work-to-do (length selected-accounts-sorted-by-form-line-acct))
            (set! txf-l-count 0)
          ))

      (if (not tax-mode?) ; Do Txf mode
          (if tax-entity-type-valid?
              (if file-name		; cancel TXF if no file selected
                  (let ((port (catch #t ;;e.g., system-error
                                 (lambda () (open-output-file file-name))
                                 (lambda (key . args)
                                    (gnc-error-dialog
                                          '()
                                          (string-append
                                              "Could not open the file: "
                                              file-name
                                              ". The error is: "
                                              (symbol->string key)
                                              " - "
                                              (car (caddr args))
                                              "."
                                          ))
                                     #f)))
                       )
                       (if port ;; port opened successfully
                           (let* ((output (map (lambda (form-line-acct)
                                               (handle-tax-code form-line-acct))
                                    selected-accounts-sorted-by-form-line-acct))
                                  (output-txf
                                    (list
                                      "V041" crlf
                                      "AGnuCash " gnc:version crlf
                                      today-date crlf
                                      "^" crlf
                                      output
                                      (if (or
                                             (gnc-numeric-zero-p tax-code-USD-total)
                                             (not prior-account))
                                          '()
                                          (render-txf-account
                                              prior-account
                                              (if (= 4 (get-acct-txf-info
                                                          'format
                                                          (xaccAccountGetType
                                                                  prior-account)
                                                          (gnc:account-get-txf-code
                                                                prior-account)))
                                                  (gnc-numeric-neg
                                                   tax-code-cap-gain-sales-USD-total)
                                                  tax-code-USD-total-as-dr)
                                              #f #f #f #f
                                              (xaccAccountGetType prior-account)
                                              (gnc:account-get-txf-code
                                                                prior-account)
                                              prior-account-copy
                                              tax-entity-type #f))
                                    ))
                                 )
                                 ;; prior-account can be #f if selected accounts are
                                 ;; marked as 'tax-related' in the account edit
                                 ;; dialog but not actually assigned to a tax code
                                 ;; using the 'Tax Options' dialog (UI bug?).
                                 ;; An empty file is unfortunately put out with
                                 ;; no user warning other than message on report.
                                 (if prior-account
                                     (gnc:display-report-list-item output-txf port
                                                           "taxtxf.scm - ")
                                     #f)
                                 (close-output-port port)
                                 #t
                           ) ; end of let
                           ;; Could not open port successfully
                           #t ;; to prevent 2nd error dialog in
                              ;; gnc_plugin_page_report_export_cb
                       ) ;; end of if
                  ) ;; end of let*
              #f) ;;end of if
          #f) ;;end of if
          (begin  ; else do tax report
             (if (gnc-html-engine-supports-css)
                 (begin ;; this is for webkit
                  (gnc:html-document-set-style!
                   doc "header-just-top"
                   'tag "th"
                   'attribute (list "class" "column-heading-left")
                   'attribute (list "valign" "top"))

                  (gnc:html-document-set-style!
                   doc "header-just-bot"
                   'tag "th"
                   'attribute (list "class" "column-heading-left")
                   'attribute (list "valign" "bottom"))

                  (gnc:html-document-set-style!
                   doc "tran-detail"
                   'tag "tr"
                   'attribute (list "class" "normal-row")
                   'attribute (list "valign" "top"))

                  (gnc:html-document-set-style!
                   doc "tran-detail-shade"
                   'tag "tr"
                   'attribute (list "class" "alternate-row")
                   'attribute (list "valign" "top"))

                  (gnc:html-document-set-style!
                   doc "text-cell-center"
                   'tag "td"
                   'attribute (list "class" "text-cell")
                   'attribute (list "align" "center"))

                  (gnc:html-document-set-style!
                   doc "number-cell-bot"
                   'tag "td"
                   'attribute (list "class" "number-cell")
                   'attribute (list "valign" "bottom"))

                  (gnc:html-document-set-style!
                   doc "number-cell-bot-neg"
                   'tag "td"
                   'attribute (list "class" "number-cell neg")
                   'attribute (list "valign" "bottom"))
                 )
                 (begin ;; this is for gtkhtml
                  (gnc:html-document-set-style!
                   doc "header-just-top"
                   'tag "th"
                   'attribute (list "align" "left")
                   'attribute (list "valign" "top"))

                  (gnc:html-document-set-style!
                   doc "header-just-bot"
                   'tag "th"
                   'attribute (list "align" "left")
                   'attribute (list "valign" "bottom"))

                  (gnc:html-document-set-style!
                   doc "column-heading-center"
                   'tag "th"
                   'attribute (list "align" "center")
                   'attribute (list "valign" "bottom"))

                  (gnc:html-document-set-style!
                   doc "tran-detail"
                   'tag "tr"
                   'attribute (list "valign" "top"))

                  (gnc:html-document-set-style!
                   doc "tran-detail-shade"
                   'tag "tr"
                   'attribute (list "valign" "top")
                   'attribute (list "bgcolor" "grey"))

                  (gnc:html-document-set-style!
                   doc "column-heading-right"
                   'tag "th"
                   'attribute (list "align" "right"))

                  (gnc:html-document-set-style!
                   doc "text-cell-center"
                   'tag "td"
                   'attribute (list "align" "center"))

                  (gnc:html-document-set-style!
                   doc "number-cell-bot"
                   'tag "td"
                   'attribute (list "align" "right")
                   'attribute (list "nowrap" "nowrap")
                   'attribute (list "valign" "bottom"))

                  (gnc:html-document-set-style!
                   doc "number-cell-bot-neg"
                   'tag "td"
                   'attribute (list "align" "right")
                   'attribute (list "nowrap" "nowrap")
                   'attribute (list "valign" "bottom"))

                  (gnc:html-document-set-style!
                   doc "date-cell"
                   'tag "td"
                   'attribute (list "nowrap" "nowrap"))
                 ))

             (gnc:html-document-set-style!
              doc "just-bot"
              'tag "td"
              'attribute (list "valign" "bottom"))

             (gnc:html-document-set-title! doc report-name)

             (gnc:html-document-add-object!
              doc (gnc:make-html-text
                   (gnc:html-markup-p
                    (gnc:html-markup
                     "center"
                     (gnc:html-markup/format
                      (string-append (if (and (gnc-get-current-book-tax-name)
                                              (not (string=? ""
                                              (gnc-get-current-book-tax-name))))
                                         "Tax Name: %s<BR>"
                                         "%s")
                      "Period from %s to %s<BR>Tax Year %s<BR>Tax Entity Type: %s<BR>All amounts in USD unless otherwise noted")
                           (gnc-get-current-book-tax-name)
                           from-date
                           to-date
                           tax-year
                           (if (gnc:txf-get-tax-entity-type-description
                                       (string->symbol tax-entity-type))
                               (gnc:txf-get-tax-entity-type-description
                                       (string->symbol tax-entity-type))
                               "None specified"
                           )
                     )))))

             (if (not (null? txf-invalid-alist))
                 (begin
                   (gnc:html-document-add-object!
                    doc (gnc:make-html-text
                          (gnc:html-markup-p
                           (gnc:html-markup/format
                      "<BR>The following Account(s) have errors with their Income Tax code assignments (use 'Edit->Tax Report Options' to correct):"))))
                   (gnc:html-document-add-object! doc error-table)
                    (gnc:html-table-append-row!
                      error-table
                      (append (list (gnc:make-html-table-header-cell/markup
                                     "header-just-bot" "Account"))
                              (list (gnc:make-html-table-header-cell/markup
                                     "header-just-bot" "Error Description"))
                              (list (gnc:make-html-table-header-cell/markup
                                     "header-just-bot" "Code"))
                              (list (gnc:make-html-table-header-cell/markup
                                     "header-just-bot" "Form"))
                              (list (gnc:make-html-table-header-cell/markup
                                     "header-just-bot" "Description"))
                      )
                    )
                    (map (lambda (error)
                          (let* ((form (car (cdddr error)))
                                 (acct (cadr (cdddr error)))
                                 (num-code (if (string=? (car error) "")
                                               ""
                                               (if (string=? (car error) "None")
                                                   "None"
                                                   (substring (car error) 1
                                                    (string-length (car error)))
                                               )
                                           )
                                 )
                                 (form-desc (if form
                                                (let* ((tax-code
                                                 (xaccAccountGetTaxUSCode acct))
                                                       (tax-code-sym
                                                      (string->symbol tax-code))
                                                       (type
                                                      (xaccAccountGetType acct))
                                                      )
                                                  (get-acct-txf-info 'desc type
                                                                   tax-code-sym)
                                                )
                                                ""))
                                 (form (if form form "")))
                            (gnc:html-table-append-row/markup!
                               error-table
                               "tran-detail"
                               (append (list (gnc:make-html-table-cell
                                              (caddr error)))
                                       (list (gnc:make-html-table-cell
                                              (cadr error)))
                                       (list (gnc:make-html-table-cell
                                              num-code))
                                       (list (gnc:make-html-table-cell
                                              form))
                                       (list (gnc:make-html-table-cell
                                              form-desc))
                               )
                            )
                          )
                         )
                     txf-invalid-alist)
                   (gnc:html-document-add-object!
                    doc (gnc:make-html-text
                          (gnc:html-markup-p
                           (gnc:html-markup/format
                      " <BR> "))))
                 )
             )

             (gnc:html-document-add-object! doc table)

             (if tax-entity-type-valid?
                 (map (lambda (form-line-acct) (handle-tax-code form-line-acct))
                      selected-accounts-sorted-by-form-line-acct))

             ;; if tax-code allows multiple lines, print subline
             (if (or (and suppress-0? (gnc-numeric-zero-p
                                                   tax-code-sub-item-USD-total))
                     (null? selected-accounts)
                     (not prior-account))
                 #t ;; do nothing
                 (if (and (or (eqv? (get-acct-txf-info 'pns
                                            (xaccAccountGetType prior-account)
                                              (string->symbol prior-tax-code))
                                                                      'current)
                              (eqv? (get-acct-txf-info 'pns
                                            (xaccAccountGetType prior-account)
                                              (string->symbol prior-tax-code))
                                                                       'parent))
                          (if (> txf-l-count 0)
                              (if (= 3 (get-acct-txf-info 'format
                                             (xaccAccountGetType prior-account)
                                              (string->symbol prior-tax-code)))
                                  #t
                                  #f)
                          #f)
                     )
                     ;; print a sub-line subtotal
                     (if (and suppress-0? (gnc-numeric-zero-p
                                                   tax-code-sub-item-USD-total))
                         #t ;; do nothing
                         (let* ((print-info (gnc-account-print-info
                                                              prior-account #f))
                                (tax-code-sub-item-total-amount
                                   (xaccPrintAmount tax-code-sub-item-USD-total
                                                                    print-info))
                               )
                               (render-total-row
                                           table
                                           tax-code-sub-item-total-amount
                                           (string-append
                                              (if (string=? ""
                                                          prior-form-sched-line)
                                                  "Line (Code): "
                                                  "")
                                              saved-tax-code-text
                                              ", Item "
                                              (number->string txf-l-count)
                                              ": "
                                              txf-last-payer
                                              " "
                                           )
                                           #f
                                           transaction-details?
                                           #f
                                           (if (gnc-numeric-negative-p
                                                    tax-code-sub-item-USD-total)
                                               #t
                                               #f)
                                           #f ;; format = 3, not 4
                                           #f ;; not applicable
                                           #f ;; not applicable
                               )
                               (set! tax-code-sub-item-USD-total
                                                             (gnc-numeric-zero))
                               (set! tax-code-sub-item-USD-total-as-dr
                                                             (gnc-numeric-zero))
                         )
                     )
                     #f ;; else do nothing
                 )
             )
             ;; print final tax-code totals
             (if (or (and suppress-0? (gnc-numeric-zero-p tax-code-USD-total))
                     (null? selected-accounts)
                     (not prior-account))
                 #t ;; do nothing
                 (let* ((print-info (gnc-account-print-info prior-account #f))
                        (tax-code-total-amount (xaccPrintAmount
                                                           tax-code-USD-total
                                                           print-info))
                        (tax-code-cap-gain-sales-total-amount
                                   (xaccPrintAmount
                                            tax-code-cap-gain-sales-USD-total
                                                           print-info))
                        (tax-code-cap-gain-basis-total-amount
                                   (xaccPrintAmount
                                            tax-code-cap-gain-basis-USD-total
                                                           print-info))
                       )
                       (render-total-row table tax-code-total-amount
                                              (string-append "Line (Code): "
                                                            saved-tax-code-text)
                                              #t
                                              transaction-details?
                                              #f
                                              (if (gnc-numeric-negative-p
                                                             tax-code-USD-total)
                                                  #t
                                                  #f)
                                              (if (= 4 (get-acct-txf-info
                                                          'format
                                                          (xaccAccountGetType
                                                                  prior-account)
                                                          (string->symbol
                                                               prior-tax-code)))
                                                  #t
                                                  #f)
                                              tax-code-cap-gain-sales-total-amount
                                              tax-code-cap-gain-basis-total-amount
                       )
                 )
             )
             ;; print final Form line number totals
             (if (not (string=? prior-form-sched-line ""))
                 (if (or (and suppress-0?
                                 (gnc-numeric-zero-p form-sched-line-USD-total))
                         (null? selected-accounts)
                         (not prior-account)
                     )
                     #t ;; do nothing
                     (let* ((print-info (gnc-account-print-info prior-account
                                                                            #f))
                            (form-sched-line-total-amount
                                      (xaccPrintAmount
                                          form-sched-line-USD-total print-info))
                            (form-sched-line-cap-gain-sales-total-amount
                                      (xaccPrintAmount
                                        form-sched-line-cap-gain-sales-USD-total
                                                                    print-info))
                            (form-sched-line-cap-gain-basis-total-amount
                                      (xaccPrintAmount
                                        form-sched-line-cap-gain-basis-USD-total
                                                                    print-info))
                           )
                           ;; print prior form-schedule-line total; reset accum
                           (render-total-row
                                table
                                form-sched-line-total-amount
                                (string-append prior-form-schedule " Line "
                                               prior-form-sched-line)
                                #t
                                transaction-details?
                                #f
                                (if (gnc-numeric-negative-p
                                                      form-sched-line-USD-total)
                                    #t
                                    #f)
                                (if (= 4 (get-acct-txf-info
                                                          'format
                                                          (xaccAccountGetType
                                                                  prior-account)
                                                          (string->symbol
                                                               prior-tax-code)))
                                    #t
                                    #f)
                                form-sched-line-cap-gain-sales-total-amount
                                form-sched-line-cap-gain-basis-total-amount
                           )
                           (set! form-sched-line-USD-total (gnc-numeric-zero))
                     )
                 )
             )

             (if (or (null? selected-accounts)
                     (null? selected-accounts-sorted-by-form-line-acct))
                 ;; print message for no accounts; note: it's possible to flag
                 ;; an account as 'tax-related' in the account edit dialog but
                 ;; not to actually assign it to a tax code using 'Tax Options'
                 ;; which allows 'selected-accounts' to be not null while
                 ;; 'selected-accounts-sorted-by-form-line-acct' may be null
                 (gnc:html-document-add-object!
                  doc
                  (gnc:make-html-text
                   (gnc:html-markup-p
                     (if (or (null? (gnc-get-current-book-tax-type))
                             (string=? (gnc-get-current-book-tax-type) "")
                             (string=? (gnc-get-current-book-tax-type) "Other"))
                       "The Income Tax Report is only available for valid Income Tax Entity Types. Go to the Edit->Tax Report Options dialog to change your Income Tax Entity Type selection and set up tax-related accounts."
                       "No Tax Related accounts were found with your account selection. Change your selection or go to the Edit->Tax Report Options dialog to set up tax-related accounts."))))
                 ;; or print selected report options
                 (gnc:html-document-add-object!
                  doc (gnc:make-html-text
                        (gnc:html-markup-p
                         (gnc:html-markup/format
                          (string-append
                             "Selected Report Options:<BR>"
                             ;; selected accounts
                             "&nbsp; &nbsp; &nbsp; %s <BR>"
                             ;; suppress 0.00 values
                             "&nbsp; &nbsp; &nbsp; %s <BR>"
                             ;; full acct names
                             "&nbsp; &nbsp; &nbsp; %s <BR>"
                             ;; transfer detail
                             "&nbsp; &nbsp; &nbsp; %s <BR>"
                             ;; TXF detail
                             "&nbsp; &nbsp; &nbsp; %s <BR>"
                             ;; action:memo detail
                             "&nbsp; &nbsp; &nbsp; %s <BR>"
                             ;; transaction detail
                             "&nbsp; &nbsp; &nbsp; %s <BR>"
                             ;; special dates
                             "&nbsp; &nbsp; &nbsp; %s <BR>"
                             ;; currency conversion date
                             "&nbsp; &nbsp; &nbsp; %s <BR>"
                             ;; alternate transaction shading
                             (if (gnc-html-engine-supports-css)
                                 ""
                                 "&nbsp; &nbsp; &nbsp; %s <BR>"
                             ))
                             (if (not (null? user-sel-accnts))
                                 "Subset of accounts"
                                 "No accounts (none = all accounts)")
                             (if suppress-0?
                                 "Suppress $0.00 valued Tax Codes"
                                 "Do not suppress $0.00 valued Tax Codes")
                             (if full-names?
                                 "Display full account names"
                                 "Do not display full account names")
                             (if split-details?
                                 "Display all Transfer To/From Accounts"
                                 "Do not display all Transfer To/From Accounts")
                             (if show-TXF-data?
                                 "Print TXF export parameters"
                                 "Do not Print TXF export parameters")
                             (if suppress-action-memo?
                                 "Do not display Action:Memo data"
                                 "Display Action:Memo data")
                             (if transaction-details?
                                 "Display transactions for selected accounts"
                                 "Do not display transactions for selected accounts")
                             (if no-special-dates?
                                 "Do not include transactions outside of selected dates"
                                 "Include some transactions outside of selected dates")
                             (if (equal? currency-conversion-date
                                         'conv-to-tran-date)
                                 "PriceDB lookups nearest to transaction date"
                                 "PriceDB lookups nearest to report end date")
                             (if (not (gnc-html-engine-supports-css))
                                 (if shade-alternate-transactions?
                                     "Shade alternate transactions"
                                     "Do not shade alternate transactions")
                             )
                          )
                        ))))

             (gnc:report-finished)
             doc
          ) ;end begin
      ) ;end if
    ) ;end let
  )  ;end let*
) ;end define

(gnc:define-report
 'version 1
 'name reportname
 'report-guid "f8921f4e5c284d7caca81e239f468a68"
 'menu-name (N_ "Tax Schedule Report & TXF Export")
 ;;'menu-path (list gnc:menuname-taxes)
 'menu-tip (N_ "Taxable Income/Deductible Expenses with Transaction Detail/Export to .TXF file")
 'options-generator tax-options-generator
 'renderer (lambda (report-obj)
             (generate-tax-schedule
              (_ "Taxable Income/Deductible Expenses")
              (_ "This report shows transaction detail for your accounts \
related to Income Taxes.")
              report-obj
              #t
              #f))
 'export-types (list (cons "TXF" 'txf))
 'export-thunk (lambda (report-obj choice file-name)
                 (generate-tax-schedule
                  (_ "Taxable Income/Deductible Expenses")
                  (_ "This page shows transaction detail for relevant \
Income Tax accounts.")
                  report-obj
                  #f
                  file-name)))<|MERGE_RESOLUTION|>--- conflicted
+++ resolved
@@ -1498,13 +1498,8 @@
                             (gnc:make-html-table-cell/markup
                                          "date-cell"
                                          (strftime "%Y-%b-%d"
-<<<<<<< HEAD
-                                                 (localtime (car trans-date)))))
-                       (gnc:html-table-set-style! num-table "table"
-=======
                                                  (gnc-localtime (car trans-date)))))
                        (gnc:html-table-set-style! num-table "table" 
->>>>>>> 1ef17e6e
                                           'attribute (list "border" "0")
                                           'attribute (list "cellspacing" "0")
                                           'attribute (list "cellpadding" "0"))
@@ -2401,17 +2396,10 @@
           ) ;; end of let*
     )
 
-<<<<<<< HEAD
-    (let ((from-date  (strftime "%Y-%b-%d" (localtime (car from-value))))
-          (to-date    (strftime "%Y-%b-%d" (localtime (car to-value))))
-          (today-date (strftime "D%m/%d/%Y"
-                                (localtime
-=======
     (let ((from-date  (strftime "%Y-%b-%d" (gnc-localtime (car from-value))))
           (to-date    (strftime "%Y-%b-%d" (gnc-localtime (car to-value))))
-          (today-date (strftime "D%m/%d/%Y" 
-                                (gnc-localtime 
->>>>>>> 1ef17e6e
+          (today-date (strftime "D%m/%d/%Y"
+                                (gnc-localtime
                                  (car (timespecCanonicalDayTime
                                        (cons (current-time) 0))))))
           (tax-year   (strftime "%Y" (gnc-localtime (car from-value))))
