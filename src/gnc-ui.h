/********************************************************************\
 * gnc-ui.h - High level UI functions for GnuCash                   *
 * Copyright (C) 1997 Robin D. Clark                                *
 * Copyright (C) 1999, 2000 Rob Browning <rlb@cs.utexas.edu>        *
 *                                                                  *
 * This program is free software; you can redistribute it and/or    *
 * modify it under the terms of the GNU General Public License as   *
 * published by the Free Software Foundation; either version 2 of   *
 * the License, or (at your option) any later version.              *
 *                                                                  *
 * This program is distributed in the hope that it will be useful,  *
 * but WITHOUT ANY WARRANTY; without even the implied warranty of   *
 * MERCHANTABILITY or FITNESS FOR A PARTICULAR PURPOSE.  See the    *
 * GNU General Public License for more details.                     *
 *                                                                  *
 * You should have received a copy of the GNU General Public License*
 * along with this program; if not, write to the Free Software      *
 * Foundation, Inc., 675 Mass Ave, Cambridge, MA 02139, USA.        *
\********************************************************************/


/** @addtogroup GUI
    @{ */

/** @defgroup Dialogs Dialogs */
/** @defgroup Druids Druids */

/** @} */


#ifndef GNC_UI_H
#define GNC_UI_H

#include <glib.h>

#include "gnc-ui-common.h"
#include "Account.h"
#include "gnc-pricedb.h"


/** Help Files ******************************************************/
<<<<<<< HEAD
#define HF_GUIDE             "gnucash-guide.xml"
#define HF_HELP              "gnucash-help.xml"
=======
#ifdef G_OS_WIN32
#    define HF_GUIDE         "gnucash-guide.chm"
#    define HF_HELP          "gnucash-help.chm"
#else
#    define HF_GUIDE         "gnucash-guide.xml"
#    define HF_HELP          "gnucash-help.xml"
#endif
>>>>>>> 8c6e7b83

/** Links in the Help Files *****************************************/
#define HL_USAGE             "usage"
#define HL_ACC               "acct-create"
#define HL_ACCEDIT           "acct-edit"
#define HL_COMMODITY         "tool-commodity"
#define HL_FIND_TRANSACTIONS "tool-find"
#define HL_GLOBPREFS         "set-prefs"
#define HL_PRINTCHECK        "print-check"
#define HL_RECNWIN           "acct-reconcile"
#define HL_SXEDITOR          "tool-sched"
#define HL_GCONF             "gconf"

/* GTK Windows - Common Response Codes */

#define GNC_RESPONSE_NEW    1
#define GNC_RESPONSE_DELETE 2
#define GNC_RESPONSE_EDIT   3

/* Dialog windows ***************************************************/

extern gboolean
gnc_verify_dialog(gncUIWidget parent,
		  gboolean yes_is_default,
		  const char *format, ...) G_GNUC_PRINTF (3, 4);

extern gint
gnc_ok_cancel_dialog(gncUIWidget parent,
		     gint default_result,
		     const char *format, ...) G_GNUC_PRINTF (3,4);



extern void
gnc_warning_dialog(gncUIWidget parent,
		   const char *format, ...) G_GNUC_PRINTF (2, 3);



extern void
gnc_error_dialog(GtkWidget *parent,
		 const char *format, ...) G_GNUC_PRINTF (2, 3);


extern void
gnc_gnome_help (const char *file_name, const char *target_link);

int      gnc_choose_radio_option_dialog (gncUIWidget parent,
					 const char *title,
					 const char *msg,
					 const char *button_name,
					 int default_value,
					 GList *radio_list);

gboolean gnc_dup_trans_dialog (gncUIWidget parent, time_t *date_p,
                               const char *num, char **out_num);
void     gnc_tax_info_dialog (gncUIWidget parent);
void     gnc_stock_split_dialog (gncUIWidget parent, Account * initial);

typedef enum
{
  GNC_PRICE_EDIT,
  GNC_PRICE_NEW,
} GNCPriceEditType;

GNCPrice* gnc_price_edit_dialog (gncUIWidget parent, QofSession *session,
				 GNCPrice *price, GNCPriceEditType type);
GNCPrice* gnc_price_edit_by_guid (GtkWidget * parent, const GUID * guid);
void     gnc_prices_dialog (gncUIWidget parent);
void     gnc_commodities_dialog (gncUIWidget parent);

/* Open a dialog asking for username and password. The heading and
 * either 'initial_*' arguments may be NULL. If the dialog returns
 * TRUE, the user pressed OK and the entered strings are stored in the
 * output variables. They should be g_freed when no longer needed. If
 * the dialog returns FALSE, the user pressed CANCEL and NULL was
 * stored in username and password. */
gboolean gnc_get_username_password (gncUIWidget parent,
                                    const char *heading,
                                    const char *initial_username,
                                    const char *initial_password,
                                    char **username,
                                    char **password);

/* Managing the GUI Windows *****************************************/

gncUIWidget gnc_ui_get_toplevel (void);

/* Changing the GUI Cursor ******************************************/

void gnc_set_busy_cursor(gncUIWidget w, gboolean update_now);
void gnc_unset_busy_cursor(gncUIWidget w);

/* QIF Import Windows ***********************************************/

typedef struct _qifimportwindow QIFImportWindow;

QIFImportWindow * gnc_ui_qif_import_dialog_make(void);
void              gnc_ui_qif_import_dialog_destroy(QIFImportWindow * window);


#endif<|MERGE_RESOLUTION|>--- conflicted
+++ resolved
@@ -39,10 +39,6 @@
 
 
 /** Help Files ******************************************************/
-<<<<<<< HEAD
-#define HF_GUIDE             "gnucash-guide.xml"
-#define HF_HELP              "gnucash-help.xml"
-=======
 #ifdef G_OS_WIN32
 #    define HF_GUIDE         "gnucash-guide.chm"
 #    define HF_HELP          "gnucash-help.chm"
@@ -50,7 +46,6 @@
 #    define HF_GUIDE         "gnucash-guide.xml"
 #    define HF_HELP          "gnucash-help.xml"
 #endif
->>>>>>> 8c6e7b83
 
 /** Links in the Help Files *****************************************/
 #define HL_USAGE             "usage"
