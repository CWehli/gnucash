
SUBDIRS = gnumeric

gncscmdir = ${GNC_SCM_INSTALL_DIR}
gncscmmoddir = ${GNC_SCM_INSTALL_DIR}/gnucash

gncscmmod_DATA = main.scm price-quotes.scm printf.scm

gnc_regular_scm_files = \
  string.scm \
  fin.scm \
  substring-search.scm \
  xml-generator.scm

gncscm_DATA = \
  build-config.scm \
  ${gnc_regular_scm_files}

noinst_DATA = .scm-links

configdir = ${GNC_CONFIGDIR}
config_DATA = config

if GNUCASH_SEPARATE_BUILDDIR
SCM_FILE_LINKS = \
  ${gncscmmod_DATA} \
  ${gnc_regular_scm_files}
endif

.scm-links: 
	$(RM) -rf gnucash
	mkdir -p  gnucash
if GNUCASH_SEPARATE_BUILDDIR
	for X in ${SCM_FILE_LINKS} ; do \
	  $(LN_S) -f ${srcdir}/$$X . ; \
	done
endif
	( cd gnucash; for A in $(gncscmmod_DATA) ; do $(LN_S) -f ../$$A . ; done )
if ! OS_WIN32
# Windows knows no "ln -s" but uses "cp": must copy every time (see bug #566567).
	touch .scm-links
endif

if GNC_HAVE_GUILE_2
GUILE_COMPILE_ENV = \
  --guile-load-dir ${top_builddir}/src/core-utils \
  --guile-load-dir ${top_builddir}/src/gnc-module \
  --guile-load-dir ${top_builddir}/src/scm \
  --library-dir    ${top_builddir}/src/core-utils \
<<<<<<< HEAD
  --library-dir    ${top_builddir}/src/libqof/qof \
  --library-dir    ${top_builddir}/src/gnc-module
=======
  --library-dir    ${top_builddir}/src/gnc-module \
  --library-dir    ${top_builddir}/src/libqof/qof

>>>>>>> c85c4529

%.go : %.scm .scm-links
	$(shell ${top_builddir}/src/gnc-test-env --no-exports ${GUILE_COMPILE_ENV}) \
	$(GUILD) compile -o $@ $<

gncscmmodcachedir = ${GNC_SCM_INSTALL_DIR}/ccache/@GUILE_EFFECTIVE_VERSION@/gnucash
gncscmmodcache_DATA = $(gncscmmod_DATA:.scm=.go)

gncscmcachedir = ${GNC_SCM_INSTALL_DIR}/ccache/@GUILE_EFFECTIVE_VERSION@
gncscmcache_DATA = $(gncscm_DATA:.scm=.go)
endif

clean-local:
	$(RM) -rf gnucash

SCM_FILES = ${gncscm_DATA} ${gncscmmod_DATA}

EXTRA_DIST = \
  build-config.scm.in \
  config \
  ${SCM_FILES}

## We borrow guile's convention and use @-...-@ as the substitution
## brackets here, instead of the usual @...@.  This prevents autoconf
## from substituting the values directly into the left-hand sides of
## the sed substitutions.  *sigh*
build-config.scm: ${srcdir}/build-config.scm.in Makefile
	rm -f $@.tmp
	sed < $< > $@.tmp \
            -e 's#@-VERSION-@#${VERSION}#' \
            -e 's#@-GNC_HELPDIR-@#${GNC_HELPDIR}#'
	mv $@.tmp $@

CLEANFILES = .scm-links ${gncscmmodcache_DATA} ${gncscmcache_DATA}

DISTCLEANFILES = ${SCM_FILE_LINKS}
MAINTAINERCLEANFILES = build-config.scm<|MERGE_RESOLUTION|>--- conflicted
+++ resolved
@@ -47,14 +47,8 @@
   --guile-load-dir ${top_builddir}/src/gnc-module \
   --guile-load-dir ${top_builddir}/src/scm \
   --library-dir    ${top_builddir}/src/core-utils \
-<<<<<<< HEAD
-  --library-dir    ${top_builddir}/src/libqof/qof \
-  --library-dir    ${top_builddir}/src/gnc-module
-=======
   --library-dir    ${top_builddir}/src/gnc-module \
   --library-dir    ${top_builddir}/src/libqof/qof
-
->>>>>>> c85c4529
 
 %.go : %.scm .scm-links
 	$(shell ${top_builddir}/src/gnc-test-env --no-exports ${GUILE_COMPILE_ENV}) \
