--- conflicted
+++ resolved
@@ -143,325 +143,11 @@
                     <child>
                       <object class="GtkLabel" id="trans_rw">
                         <property name="visible">True</property>
-<<<<<<< HEAD
-                        <property name="n_rows">9</property>
-                        <property name="n_columns">2</property>
-                        <property name="column_spacing">12</property>
-                        <property name="row_spacing">6</property>
-                        <child>
-                          <object class="GtkLabel" id="label2">
-                            <property name="visible">True</property>
-                            <property name="xalign">0</property>
-                            <property name="label" translatable="yes">Account _name:</property>
-                            <property name="use_underline">True</property>
-                            <property name="mnemonic_widget">name_entry</property>
-                          </object>
-                          <packing>
-                            <property name="x_options">GTK_FILL</property>
-                            <property name="y_options"></property>
-                          </packing>
-                        </child>
-                        <child>
-                          <object class="GtkLabel" id="label3">
-                            <property name="visible">True</property>
-                            <property name="xalign">0</property>
-                            <property name="label" translatable="yes">_Account code:</property>
-                            <property name="use_underline">True</property>
-                            <property name="mnemonic_widget">code_entry</property>
-                          </object>
-                          <packing>
-                            <property name="top_attach">1</property>
-                            <property name="bottom_attach">2</property>
-                            <property name="x_options">GTK_FILL</property>
-                            <property name="y_options"></property>
-                          </packing>
-                        </child>
-                        <child>
-                          <object class="GtkLabel" id="label4">
-                            <property name="visible">True</property>
-                            <property name="xalign">0</property>
-                            <property name="label" translatable="yes">_Description:</property>
-                            <property name="use_underline">True</property>
-                            <property name="mnemonic_widget">description_entry</property>
-                          </object>
-                          <packing>
-                            <property name="top_attach">2</property>
-                            <property name="bottom_attach">3</property>
-                            <property name="x_options">GTK_FILL</property>
-                            <property name="y_options"></property>
-                          </packing>
-                        </child>
-                        <child>
-                          <object class="GtkLabel" id="security_label">
-                            <property name="visible">True</property>
-                            <property name="xalign">0</property>
-                            <property name="label" translatable="yes">_Security/currency:</property>
-                            <property name="use_underline">True</property>
-                          </object>
-                          <packing>
-                            <property name="top_attach">3</property>
-                            <property name="bottom_attach">4</property>
-                            <property name="x_options">GTK_FILL</property>
-                            <property name="y_options"></property>
-                          </packing>
-                        </child>
-                        <child>
-                          <object class="GtkHBox" id="commodity_hbox">
-                            <property name="visible">True</property>
-                            <child>
-                              <placeholder/>
-                            </child>
-                          </object>
-                          <packing>
-                            <property name="left_attach">1</property>
-                            <property name="right_attach">2</property>
-                            <property name="top_attach">3</property>
-                            <property name="bottom_attach">4</property>
-                            <property name="x_options">GTK_FILL</property>
-                            <property name="y_options">GTK_FILL</property>
-                          </packing>
-                        </child>
-                        <child>
-                          <object class="GtkLabel" id="label5">
-                            <property name="visible">True</property>
-                            <property name="xalign">0</property>
-                            <property name="label" translatable="yes">Smallest _fraction:</property>
-                            <property name="use_underline">True</property>
-                            <property name="mnemonic_widget">account_scu</property>
-                          </object>
-                          <packing>
-                            <property name="top_attach">4</property>
-                            <property name="bottom_attach">5</property>
-                            <property name="x_options">GTK_FILL</property>
-                            <property name="y_options"></property>
-                          </packing>
-                        </child>
-                        <child>
-                          <object class="GtkLabel" id="label6">
-                            <property name="visible">True</property>
-                            <property name="xalign">0</property>
-                            <property name="label" translatable="yes">Account _Color:</property>
-                            <property name="use_underline">True</property>
-                            <property name="mnemonic_widget">color_entry_button</property>
-                          </object>
-                          <packing>
-                            <property name="top_attach">5</property>
-                            <property name="bottom_attach">6</property>
-                            <property name="x_options">GTK_FILL</property>
-                            <property name="y_options"></property>
-                          </packing>
-                        </child>
-                        <child>
-                          <object class="GtkHBox" id="color_hbox">
-                            <property name="visible">True</property>
-                            <property name="spacing">3</property>
-                            <child>
-                              <object class="GtkColorButton" id="color_entry_button">
-                                <property name="visible">True</property>
-                                <property name="can_focus">True</property>
-                                <property name="receives_default">True</property>
-                                <property name="color">#ededececebeb</property>
-                              </object>
-                              <packing>
-                                <property name="position">0</property>
-                              </packing>
-                            </child>
-                            <child>
-                              <object class="GtkButton" id="color_default_button">
-                                <property name="label" translatable="yes">Default</property>
-                                <property name="visible">True</property>
-                                <property name="can_focus">True</property>
-                                <property name="receives_default">True</property>
-                                <signal name="clicked" handler="gnc_account_color_default_cb"/>
-                              </object>
-                              <packing>
-                                <property name="expand">False</property>
-                                <property name="position">1</property>
-                              </packing>
-                            </child>
-                          </object>
-                          <packing>
-                            <property name="left_attach">1</property>
-                            <property name="right_attach">2</property>
-                            <property name="top_attach">5</property>
-                            <property name="bottom_attach">6</property>
-                            <property name="x_options">GTK_FILL</property>
-                            <property name="y_options">GTK_FILL</property>
-                          </packing>
-                        </child>
-                        <child>
-                          <object class="GtkLabel" id="label7">
-                            <property name="visible">True</property>
-                            <property name="xalign">0</property>
-                            <property name="yalign">0</property>
-                            <property name="label" translatable="yes">No_tes:</property>
-                            <property name="use_underline">True</property>
-                            <property name="mnemonic_widget">notes_text</property>
-                          </object>
-                          <packing>
-                            <property name="top_attach">6</property>
-                            <property name="bottom_attach">7</property>
-                            <property name="x_options">GTK_FILL</property>
-                            <property name="y_options">GTK_FILL</property>
-                          </packing>
-                        </child>
-                        <child>
-                          <object class="GtkCheckButton" id="tax_related_button">
-                            <property name="label" translatable="yes">Ta_x related</property>
-                            <property name="visible">True</property>
-                            <property name="sensitive">False</property>
-                            <property name="can_focus">True</property>
-                            <property name="receives_default">False</property>
-                            <property name="tooltip_text" translatable="yes" comments="Translators: use the same words here as in 'Ta_x Report Options'.">Use Edit-&gt;Tax Report Options to set the tax-related flag and assign a tax code to this account.</property>
-                            <property name="use_underline">True</property>
-                            <property name="draw_indicator">True</property>
-                          </object>
-                          <packing>
-                            <property name="top_attach">7</property>
-                            <property name="bottom_attach">8</property>
-                            <property name="x_options">GTK_FILL</property>
-                            <property name="y_options"></property>
-                          </packing>
-                        </child>
-                        <child>
-                          <object class="GtkCheckButton" id="placeholder_button">
-                            <property name="label" translatable="yes">Placeholde_r</property>
-                            <property name="visible">True</property>
-                            <property name="can_focus">True</property>
-                            <property name="receives_default">False</property>
-                            <property name="tooltip_text" translatable="yes">This account is present solely as a placeholder in the hierarchy. Transactions may not be posted to this account, only to sub-accounts of this account.</property>
-                            <property name="use_underline">True</property>
-                            <property name="draw_indicator">True</property>
-                          </object>
-                          <packing>
-                            <property name="top_attach">8</property>
-                            <property name="bottom_attach">9</property>
-                            <property name="x_options">GTK_FILL</property>
-                            <property name="y_options"></property>
-                          </packing>
-                        </child>
-                        <child>
-                          <object class="GtkCheckButton" id="hidden_button">
-                            <property name="label" translatable="yes">H_idden</property>
-                            <property name="visible">True</property>
-                            <property name="can_focus">True</property>
-                            <property name="receives_default">False</property>
-                            <property name="tooltip_text" translatable="yes">This account (and any sub-accounts) will be hidden in the account tree and will not appear in the popup account list in the register. To reset this option, you will first need to open the "Filter By..." dialog for the account tree and check the "show hidden accounts" option. Doing so will allow you to select the account and reopen this dialog.</property>
-                            <property name="use_underline">True</property>
-                            <property name="draw_indicator">True</property>
-                          </object>
-                          <packing>
-                            <property name="left_attach">1</property>
-                            <property name="right_attach">2</property>
-                            <property name="top_attach">7</property>
-                            <property name="bottom_attach">8</property>
-                            <property name="x_options">GTK_FILL</property>
-                            <property name="y_options"></property>
-                          </packing>
-                        </child>
-                        <child>
-                          <object class="GtkEntry" id="name_entry">
-                            <property name="visible">True</property>
-                            <property name="can_focus">True</property>
-                            <property name="has_focus">True</property>
-                            <property name="activates_default">True</property>
-                            <signal name="changed" handler="gnc_account_name_changed_cb"/>
-                            <signal name="insert_text" handler="gnc_account_name_insert_text_cb"/>
-                          </object>
-                          <packing>
-                            <property name="left_attach">1</property>
-                            <property name="right_attach">2</property>
-                            <property name="y_options"></property>
-                          </packing>
-                        </child>
-                        <child>
-                          <object class="GtkEntry" id="code_entry">
-                            <property name="visible">True</property>
-                            <property name="can_focus">True</property>
-                            <property name="activates_default">True</property>
-                          </object>
-                          <packing>
-                            <property name="left_attach">1</property>
-                            <property name="right_attach">2</property>
-                            <property name="top_attach">1</property>
-                            <property name="bottom_attach">2</property>
-                            <property name="y_options"></property>
-                          </packing>
-                        </child>
-                        <child>
-                          <object class="GtkEntry" id="description_entry">
-                            <property name="visible">True</property>
-                            <property name="can_focus">True</property>
-                            <property name="activates_default">True</property>
-                          </object>
-                          <packing>
-                            <property name="left_attach">1</property>
-                            <property name="right_attach">2</property>
-                            <property name="top_attach">2</property>
-                            <property name="bottom_attach">3</property>
-                            <property name="y_options"></property>
-                          </packing>
-                        </child>
-                        <child>
-                          <object class="GtkScrolledWindow" id="scrolledwindow9">
-                            <property name="visible">True</property>
-                            <property name="can_focus">False</property>
-                            <property name="hscrollbar_policy">automatic</property>
-                            <property name="vscrollbar_policy">automatic</property>
-                            <property name="shadow_type">in</property>
-                            <child>
-                              <object class="GtkTextView" id="notes_text">
-                                <property name="visible">True</property>
-                                <property name="can_focus">True</property>
-                                <property name="wrap_mode">word</property>
-                              </object>
-                            </child>
-                          </object>
-                          <packing>
-                            <property name="left_attach">1</property>
-                            <property name="right_attach">2</property>
-                            <property name="top_attach">6</property>
-                            <property name="bottom_attach">7</property>
-                            <property name="x_options">GTK_FILL</property>
-                            <property name="y_options">GTK_FILL</property>
-                          </packing>
-                        </child>
-                        <child>
-                          <object class="GtkEventBox" id="eventbox1">
-                            <property name="visible">True</property>
-                            <property name="tooltip_text" translatable="yes">Smallest fraction of this commodity that can be referenced.</property>
-                            <child>
-                              <object class="GtkComboBox" id="account_scu">
-                                <property name="visible">True</property>
-                                <property name="model">fraction_liststore</property>
-                                <child>
-                                  <object class="GtkCellRendererText" id="acct_scu_renderer"/>
-                                  <attributes>
-                                    <attribute name="text">0</attribute>
-                                  </attributes>
-                                </child>
-                              </object>
-                            </child>
-                          </object>
-                          <packing>
-                            <property name="left_attach">1</property>
-                            <property name="right_attach">2</property>
-                            <property name="top_attach">4</property>
-                            <property name="bottom_attach">5</property>
-                            <property name="x_options">GTK_FILL</property>
-                            <property name="y_options">GTK_FILL</property>
-                          </packing>
-                        </child>
-                        <child>
-                          <placeholder/>
-                        </child>
-=======
                         <property name="can_focus">False</property>
                         <property name="halign">start</property>
                         <property name="margin_left">15</property>
                         <property name="label" translatable="yes">This account contains transactions. What would you like to do with these transactions?</property>
                         <property name="wrap">True</property>
->>>>>>> 078467e3
                       </object>
                       <packing>
                         <property name="left_attach">0</property>
@@ -573,32 +259,6 @@
                       </packing>
                     </child>
                     <child>
-<<<<<<< HEAD
-                      <object class="GtkVBox" id="type_vbox">
-                        <property name="visible">True</property>
-                        <property name="can_focus">False</property>
-                        <child>
-                          <object class="GtkScrolledWindow" id="scrolledwindow32">
-                            <property name="visible">True</property>
-                            <property name="can_focus">True</property>
-                            <property name="hscrollbar_policy">never</property>
-                            <property name="vscrollbar_policy">automatic</property>
-                            <property name="shadow_type">in</property>
-                            <child>
-                              <object class="GtkTreeView" id="type_view">
-                                <property name="visible">True</property>
-                                <property name="can_focus">True</property>
-                                <property name="headers_visible">False</property>
-                              </object>
-                            </child>
-                          </object>
-                          <packing>
-                            <property name="expand">True</property>
-                            <property name="fill">True</property>
-                            <property name="position">0</property>
-                          </packing>
-                        </child>
-=======
                       <object class="GtkRadioButton" id="sa_drb">
                         <property name="label" translatable="yes">Delete all _subaccounts</property>
                         <property name="visible">True</property>
@@ -610,7 +270,6 @@
                         <property name="draw_indicator">True</property>
                         <property name="group">sa_mrb</property>
                         <signal name="toggled" handler="gppat_set_insensitive_iff_rb_active" object="sa_mas_hbox" swapped="yes"/>
->>>>>>> 078467e3
                       </object>
                       <packing>
                         <property name="left_attach">0</property>
@@ -1343,7 +1002,7 @@
                             <property name="sensitive">False</property>
                             <property name="can_focus">True</property>
                             <property name="receives_default">False</property>
-                            <property name="tooltip_text" translatable="yes">Use Edit-&gt;Tax Report Options to set the tax-related flag and assign a tax code to this account.</property>
+                            <property name="tooltip_text" translatable="yes" comments="Translators: use the same words here as in 'Ta_x Report Options'.">Use Edit-&gt;Tax Report Options to set the tax-related flag and assign a tax code to this account.</property>
                             <property name="halign">start</property>
                             <property name="margin_left">12</property>
                             <property name="use_underline">True</property>
@@ -1529,31 +1188,6 @@
                       </packing>
                     </child>
                     <child>
-                      <object class="GtkScrolledWindow" id="scrolledwindow32">
-                        <property name="visible">True</property>
-                        <property name="can_focus">True</property>
-                        <property name="margin_left">12</property>
-                        <property name="hscrollbar_policy">never</property>
-                        <property name="shadow_type">in</property>
-                        <child>
-                          <object class="GtkTreeView" id="type_view">
-                            <property name="visible">True</property>
-                            <property name="can_focus">True</property>
-                            <property name="halign">start</property>
-                            <property name="vexpand">True</property>
-                            <property name="headers_visible">False</property>
-                            <child internal-child="selection">
-                              <object class="GtkTreeSelection" id="treeview-selection1"/>
-                            </child>
-                          </object>
-                        </child>
-                      </object>
-                      <packing>
-                        <property name="left_attach">0</property>
-                        <property name="top_attach">1</property>
-                      </packing>
-                    </child>
-                    <child>
                       <object class="GtkScrolledWindow" id="parent_scroll">
                         <property name="visible">True</property>
                         <property name="can_focus">False</property>
@@ -1567,6 +1201,43 @@
                       </object>
                       <packing>
                         <property name="left_attach">1</property>
+                        <property name="top_attach">1</property>
+                      </packing>
+                    </child>
+                    <child>
+                      <object class="GtkBox" id="type_vbox">
+                        <property name="visible">True</property>
+                        <property name="can_focus">False</property>
+                        <property name="orientation">vertical</property>
+                        <child>
+                          <object class="GtkScrolledWindow" id="scrolledwindow32">
+                            <property name="visible">True</property>
+                            <property name="can_focus">True</property>
+                            <property name="margin_left">12</property>
+                            <property name="hscrollbar_policy">never</property>
+                            <property name="shadow_type">in</property>
+                            <child>
+                              <object class="GtkTreeView" id="type_view">
+                                <property name="visible">True</property>
+                                <property name="can_focus">True</property>
+                                <property name="halign">start</property>
+                                <property name="vexpand">True</property>
+                                <property name="headers_visible">False</property>
+                                <child internal-child="selection">
+                                  <object class="GtkTreeSelection" id="treeview-selection1"/>
+                                </child>
+                              </object>
+                            </child>
+                          </object>
+                          <packing>
+                            <property name="expand">True</property>
+                            <property name="fill">True</property>
+                            <property name="position">0</property>
+                          </packing>
+                        </child>
+                      </object>
+                      <packing>
+                        <property name="left_attach">0</property>
                         <property name="top_attach">1</property>
                       </packing>
                     </child>
