--- conflicted
+++ resolved
@@ -1640,7 +1640,7 @@
 	    <widget class="GtkTable" id="table2">
 	      <property name="border_width">6</property>
 	      <property name="visible">True</property>
-	      <property name="n_rows">17</property>
+	      <property name="n_rows">18</property>
 	      <property name="n_columns">4</property>
 	      <property name="homogeneous">False</property>
 	      <property name="row_spacing">0</property>
@@ -1692,30 +1692,6 @@
 		  <property name="right_attach">4</property>
 		  <property name="top_attach">3</property>
 		  <property name="bottom_attach">4</property>
-		  <property name="x_padding">12</property>
-		  <property name="x_options">fill</property>
-		  <property name="y_options"></property>
-		</packing>
-	      </child>
-
-	      <child>
-		<widget class="GtkCheckButton" id="gconf/general/enable_euro">
-		  <property name="visible">True</property>
-		  <property name="tooltip" translatable="yes">Enables support for the European Union EURO currency.</property>
-		  <property name="can_focus">True</property>
-		  <property name="label" translatable="yes">_Enable euro support</property>
-		  <property name="use_underline">True</property>
-		  <property name="relief">GTK_RELIEF_NORMAL</property>
-		  <property name="focus_on_click">True</property>
-		  <property name="active">False</property>
-		  <property name="inconsistent">False</property>
-		  <property name="draw_indicator">True</property>
-		</widget>
-		<packing>
-		  <property name="left_attach">0</property>
-		  <property name="right_attach">4</property>
-		  <property name="top_attach">4</property>
-		  <property name="bottom_attach">5</property>
 		  <property name="x_padding">12</property>
 		  <property name="x_options">fill</property>
 		  <property name="y_options"></property>
@@ -1800,8 +1776,8 @@
 		<packing>
 		  <property name="left_attach">1</property>
 		  <property name="right_attach">3</property>
-		  <property name="top_attach">13</property>
-		  <property name="bottom_attach">14</property>
+		  <property name="top_attach">14</property>
+		  <property name="bottom_attach">15</property>
 		  <property name="x_options">fill</property>
 		  <property name="y_options">fill</property>
 		</packing>
@@ -1829,8 +1805,8 @@
 		<packing>
 		  <property name="left_attach">0</property>
 		  <property name="right_attach">1</property>
-		  <property name="top_attach">13</property>
-		  <property name="bottom_attach">14</property>
+		  <property name="top_attach">14</property>
+		  <property name="bottom_attach">15</property>
 		  <property name="x_padding">12</property>
 		  <property name="x_options">fill</property>
 		  <property name="y_options"></property>
@@ -1853,48 +1829,20 @@
 		<packing>
 		  <property name="left_attach">0</property>
 		  <property name="right_attach">4</property>
-		  <property name="top_attach">12</property>
-		  <property name="bottom_attach">13</property>
-		  <property name="x_padding">12</property>
-		  <property name="x_options">fill</property>
-		  <property name="y_options"></property>
-		</packing>
-	      </child>
-
-	      <child>
-		<widget class="GtkLabel" id="label48">
-		  <property name="visible">True</property>
-		  <property name="label" translatable="yes">&lt;b&gt;Files&lt;/b&gt;</property>
-		  <property name="use_underline">False</property>
-		  <property name="use_markup">True</property>
-		  <property name="justify">GTK_JUSTIFY_LEFT</property>
-		  <property name="wrap">False</property>
-		  <property name="selectable">False</property>
-		  <property name="xalign">0</property>
-		  <property name="yalign">0.5</property>
-		  <property name="xpad">0</property>
-		  <property name="ypad">0</property>
-		  <property name="ellipsize">PANGO_ELLIPSIZE_NONE</property>
-		  <property name="width_chars">-1</property>
-		  <property name="single_line_mode">False</property>
-		  <property name="angle">0</property>
-		</widget>
-		<packing>
-		  <property name="left_attach">0</property>
-		  <property name="right_attach">1</property>
 		  <property name="top_attach">11</property>
 		  <property name="bottom_attach">12</property>
-		  <property name="x_options">fill</property>
-		  <property name="y_options"></property>
-		</packing>
-	      </child>
-
-	      <child>
-		<widget class="GtkLabel" id="label60">
-		  <property name="visible">True</property>
-		  <property name="label" translatable="yes"></property>
-		  <property name="use_underline">False</property>
-		  <property name="use_markup">False</property>
+		  <property name="x_padding">12</property>
+		  <property name="x_options">fill</property>
+		  <property name="y_options"></property>
+		</packing>
+	      </child>
+
+	      <child>
+		<widget class="GtkLabel" id="label48">
+		  <property name="visible">True</property>
+		  <property name="label" translatable="yes">&lt;b&gt;Files&lt;/b&gt;</property>
+		  <property name="use_underline">False</property>
+		  <property name="use_markup">True</property>
 		  <property name="justify">GTK_JUSTIFY_LEFT</property>
 		  <property name="wrap">False</property>
 		  <property name="selectable">False</property>
@@ -1918,10 +1866,10 @@
 	      </child>
 
 	      <child>
-		<widget class="GtkLabel" id="label17">
-		  <property name="visible">True</property>
-		  <property name="label" translatable="yes">_Decimal places:</property>
-		  <property name="use_underline">True</property>
+		<widget class="GtkLabel" id="label60">
+		  <property name="visible">True</property>
+		  <property name="label" translatable="yes"></property>
+		  <property name="use_underline">False</property>
 		  <property name="use_markup">False</property>
 		  <property name="justify">GTK_JUSTIFY_LEFT</property>
 		  <property name="wrap">False</property>
@@ -1930,7 +1878,6 @@
 		  <property name="yalign">0.5</property>
 		  <property name="xpad">0</property>
 		  <property name="ypad">0</property>
-		  <property name="mnemonic_widget">gconf/general/auto_decimal_places</property>
 		  <property name="ellipsize">PANGO_ELLIPSIZE_NONE</property>
 		  <property name="width_chars">-1</property>
 		  <property name="single_line_mode">False</property>
@@ -1941,6 +1888,35 @@
 		  <property name="right_attach">1</property>
 		  <property name="top_attach">9</property>
 		  <property name="bottom_attach">10</property>
+		  <property name="x_options">fill</property>
+		  <property name="y_options"></property>
+		</packing>
+	      </child>
+
+	      <child>
+		<widget class="GtkLabel" id="label17">
+		  <property name="visible">True</property>
+		  <property name="label" translatable="yes">_Decimal places:</property>
+		  <property name="use_underline">True</property>
+		  <property name="use_markup">False</property>
+		  <property name="justify">GTK_JUSTIFY_LEFT</property>
+		  <property name="wrap">False</property>
+		  <property name="selectable">False</property>
+		  <property name="xalign">0</property>
+		  <property name="yalign">0.5</property>
+		  <property name="xpad">0</property>
+		  <property name="ypad">0</property>
+		  <property name="mnemonic_widget">gconf/general/auto_decimal_places</property>
+		  <property name="ellipsize">PANGO_ELLIPSIZE_NONE</property>
+		  <property name="width_chars">-1</property>
+		  <property name="single_line_mode">False</property>
+		  <property name="angle">0</property>
+		</widget>
+		<packing>
+		  <property name="left_attach">0</property>
+		  <property name="right_attach">1</property>
+		  <property name="top_attach">8</property>
+		  <property name="bottom_attach">9</property>
 		  <property name="x_padding">12</property>
 		  <property name="x_options">fill</property>
 		  <property name="y_options"></property>
@@ -1963,43 +1939,19 @@
 		<packing>
 		  <property name="left_attach">1</property>
 		  <property name="right_attach">2</property>
-		  <property name="top_attach">9</property>
-		  <property name="bottom_attach">10</property>
-		  <property name="x_options">fill</property>
-		  <property name="y_options"></property>
-		</packing>
-	      </child>
-
-	      <child>
-		<widget class="GtkCheckButton" id="gconf/general/auto_decimal_point">
-		  <property name="visible">True</property>
-		  <property name="tooltip" translatable="yes">Automatically insert a decimal point into values that are entered without one.</property>
-		  <property name="can_focus">True</property>
-		  <property name="label" translatable="yes">_Automatic decimal point</property>
-		  <property name="use_underline">True</property>
-		  <property name="relief">GTK_RELIEF_NORMAL</property>
-		  <property name="focus_on_click">True</property>
-		  <property name="active">False</property>
-		  <property name="inconsistent">False</property>
-		  <property name="draw_indicator">True</property>
-		</widget>
-		<packing>
-		  <property name="left_attach">0</property>
-		  <property name="right_attach">4</property>
 		  <property name="top_attach">8</property>
 		  <property name="bottom_attach">9</property>
-		  <property name="x_padding">12</property>
-		  <property name="x_options">fill</property>
-		  <property name="y_options"></property>
-		</packing>
-	      </child>
-
-	      <child>
-		<widget class="GtkCheckButton" id="gconf/general/negative_in_red">
-		  <property name="visible">True</property>
-		  <property name="tooltip" translatable="yes">Display negative amounts in red</property>
-		  <property name="can_focus">True</property>
-		  <property name="label" translatable="yes">Display ne_gative amounts in red</property>
+		  <property name="x_options">fill</property>
+		  <property name="y_options"></property>
+		</packing>
+	      </child>
+
+	      <child>
+		<widget class="GtkCheckButton" id="gconf/general/auto_decimal_point">
+		  <property name="visible">True</property>
+		  <property name="tooltip" translatable="yes">Automatically insert a decimal point into values that are entered without one.</property>
+		  <property name="can_focus">True</property>
+		  <property name="label" translatable="yes">_Automatic decimal point</property>
 		  <property name="use_underline">True</property>
 		  <property name="relief">GTK_RELIEF_NORMAL</property>
 		  <property name="focus_on_click">True</property>
@@ -2019,39 +1971,35 @@
 	      </child>
 
 	      <child>
-		<widget class="GtkLabel" id="label49">
-		  <property name="visible">True</property>
-		  <property name="label" translatable="yes">&lt;b&gt;Numbers&lt;/b&gt;</property>
-		  <property name="use_underline">False</property>
-		  <property name="use_markup">True</property>
-		  <property name="justify">GTK_JUSTIFY_LEFT</property>
-		  <property name="wrap">False</property>
-		  <property name="selectable">False</property>
-		  <property name="xalign">0</property>
-		  <property name="yalign">0.5</property>
-		  <property name="xpad">0</property>
-		  <property name="ypad">0</property>
-		  <property name="ellipsize">PANGO_ELLIPSIZE_NONE</property>
-		  <property name="width_chars">-1</property>
-		  <property name="single_line_mode">False</property>
-		  <property name="angle">0</property>
-		</widget>
-		<packing>
-		  <property name="left_attach">0</property>
-		  <property name="right_attach">1</property>
+		<widget class="GtkCheckButton" id="gconf/general/negative_in_red">
+		  <property name="visible">True</property>
+		  <property name="tooltip" translatable="yes">Display negative amounts in red</property>
+		  <property name="can_focus">True</property>
+		  <property name="label" translatable="yes">Display ne_gative amounts in red</property>
+		  <property name="use_underline">True</property>
+		  <property name="relief">GTK_RELIEF_NORMAL</property>
+		  <property name="focus_on_click">True</property>
+		  <property name="active">False</property>
+		  <property name="inconsistent">False</property>
+		  <property name="draw_indicator">True</property>
+		</widget>
+		<packing>
+		  <property name="left_attach">0</property>
+		  <property name="right_attach">4</property>
 		  <property name="top_attach">6</property>
 		  <property name="bottom_attach">7</property>
-		  <property name="x_options">fill</property>
-		  <property name="y_options"></property>
-		</packing>
-	      </child>
-
-	      <child>
-		<widget class="GtkLabel" id="label51">
-		  <property name="visible">True</property>
-		  <property name="label" translatable="yes"></property>
-		  <property name="use_underline">False</property>
-		  <property name="use_markup">False</property>
+		  <property name="x_padding">12</property>
+		  <property name="x_options">fill</property>
+		  <property name="y_options"></property>
+		</packing>
+	      </child>
+
+	      <child>
+		<widget class="GtkLabel" id="label49">
+		  <property name="visible">True</property>
+		  <property name="label" translatable="yes">&lt;b&gt;Numbers&lt;/b&gt;</property>
+		  <property name="use_underline">False</property>
+		  <property name="use_markup">True</property>
 		  <property name="justify">GTK_JUSTIFY_LEFT</property>
 		  <property name="wrap">False</property>
 		  <property name="selectable">False</property>
@@ -2075,39 +2023,39 @@
 	      </child>
 
 	      <child>
+		<widget class="GtkLabel" id="label51">
+		  <property name="visible">True</property>
+		  <property name="label" translatable="yes"></property>
+		  <property name="use_underline">False</property>
+		  <property name="use_markup">False</property>
+		  <property name="justify">GTK_JUSTIFY_LEFT</property>
+		  <property name="wrap">False</property>
+		  <property name="selectable">False</property>
+		  <property name="xalign">0</property>
+		  <property name="yalign">0.5</property>
+		  <property name="xpad">0</property>
+		  <property name="ypad">0</property>
+		  <property name="ellipsize">PANGO_ELLIPSIZE_NONE</property>
+		  <property name="width_chars">-1</property>
+		  <property name="single_line_mode">False</property>
+		  <property name="angle">0</property>
+		</widget>
+		<packing>
+		  <property name="left_attach">0</property>
+		  <property name="right_attach">1</property>
+		  <property name="top_attach">4</property>
+		  <property name="bottom_attach">5</property>
+		  <property name="x_options">fill</property>
+		  <property name="y_options"></property>
+		</packing>
+	      </child>
+
+	      <child>
 		<widget class="GtkLabel" id="label84">
 		  <property name="visible">True</property>
 		  <property name="label" translatable="yes"></property>
 		  <property name="use_underline">False</property>
 		  <property name="use_markup">False</property>
-		  <property name="justify">GTK_JUSTIFY_LEFT</property>
-		  <property name="wrap">False</property>
-		  <property name="selectable">False</property>
-		  <property name="xalign">0</property>
-		  <property name="yalign">0.5</property>
-		  <property name="xpad">0</property>
-		  <property name="ypad">0</property>
-		  <property name="ellipsize">PANGO_ELLIPSIZE_NONE</property>
-		  <property name="width_chars">-1</property>
-		  <property name="single_line_mode">False</property>
-		  <property name="angle">0</property>
-		</widget>
-		<packing>
-		  <property name="left_attach">0</property>
-		  <property name="right_attach">1</property>
-		  <property name="top_attach">14</property>
-		  <property name="bottom_attach">15</property>
-		  <property name="x_options">fill</property>
-		  <property name="y_options"></property>
-		</packing>
-	      </child>
-
-	      <child>
-		<widget class="GtkLabel" id="label78">
-		  <property name="visible">True</property>
-		  <property name="label" translatable="yes">&lt;b&gt;Search Dialog&lt;/b&gt;</property>
-		  <property name="use_underline">False</property>
-		  <property name="use_markup">True</property>
 		  <property name="justify">GTK_JUSTIFY_LEFT</property>
 		  <property name="wrap">False</property>
 		  <property name="selectable">False</property>
@@ -2131,19 +2079,18 @@
 	      </child>
 
 	      <child>
-		<widget class="GtkLabel" id="label44">
-		  <property name="visible">True</property>
-		  <property name="label" translatable="yes">New search _limit:</property>
-		  <property name="use_underline">True</property>
-		  <property name="use_markup">False</property>
-		  <property name="justify">GTK_JUSTIFY_LEFT</property>
-		  <property name="wrap">False</property>
-		  <property name="selectable">False</property>
-		  <property name="xalign">0</property>
-		  <property name="yalign">0.5</property>
-		  <property name="xpad">0</property>
-		  <property name="ypad">0</property>
-		  <property name="mnemonic_widget">gconf/dialogs/search/new_search_limit</property>
+		<widget class="GtkLabel" id="label78">
+		  <property name="visible">True</property>
+		  <property name="label" translatable="yes">&lt;b&gt;Search Dialog&lt;/b&gt;</property>
+		  <property name="use_underline">False</property>
+		  <property name="use_markup">True</property>
+		  <property name="justify">GTK_JUSTIFY_LEFT</property>
+		  <property name="wrap">False</property>
+		  <property name="selectable">False</property>
+		  <property name="xalign">0</property>
+		  <property name="yalign">0.5</property>
+		  <property name="xpad">0</property>
+		  <property name="ypad">0</property>
 		  <property name="ellipsize">PANGO_ELLIPSIZE_NONE</property>
 		  <property name="width_chars">-1</property>
 		  <property name="single_line_mode">False</property>
@@ -2154,6 +2101,35 @@
 		  <property name="right_attach">1</property>
 		  <property name="top_attach">16</property>
 		  <property name="bottom_attach">17</property>
+		  <property name="x_options">fill</property>
+		  <property name="y_options"></property>
+		</packing>
+	      </child>
+
+	      <child>
+		<widget class="GtkLabel" id="label44">
+		  <property name="visible">True</property>
+		  <property name="label" translatable="yes">New search _limit:</property>
+		  <property name="use_underline">True</property>
+		  <property name="use_markup">False</property>
+		  <property name="justify">GTK_JUSTIFY_LEFT</property>
+		  <property name="wrap">False</property>
+		  <property name="selectable">False</property>
+		  <property name="xalign">0</property>
+		  <property name="yalign">0.5</property>
+		  <property name="xpad">0</property>
+		  <property name="ypad">0</property>
+		  <property name="mnemonic_widget">gconf/dialogs/search/new_search_limit</property>
+		  <property name="ellipsize">PANGO_ELLIPSIZE_NONE</property>
+		  <property name="width_chars">-1</property>
+		  <property name="single_line_mode">False</property>
+		  <property name="angle">0</property>
+		</widget>
+		<packing>
+		  <property name="left_attach">0</property>
+		  <property name="right_attach">1</property>
+		  <property name="top_attach">17</property>
+		  <property name="bottom_attach">18</property>
 		  <property name="x_padding">12</property>
 		  <property name="x_options">fill</property>
 		  <property name="y_options"></property>
@@ -2176,8 +2152,8 @@
 		<packing>
 		  <property name="left_attach">1</property>
 		  <property name="right_attach">2</property>
-		  <property name="top_attach">16</property>
-		  <property name="bottom_attach">17</property>
+		  <property name="top_attach">17</property>
+		  <property name="bottom_attach">18</property>
 		  <property name="x_options">fill</property>
 		  <property name="y_options"></property>
 		</packing>
@@ -2201,6 +2177,121 @@
 		  <property name="right_attach">4</property>
 		  <property name="top_attach">2</property>
 		  <property name="bottom_attach">3</property>
+		  <property name="x_padding">12</property>
+		  <property name="x_options">fill</property>
+		  <property name="y_options"></property>
+		</packing>
+	      </child>
+
+	      <child>
+		<widget class="GtkLabel" id="label119">
+		  <property name="visible">True</property>
+		  <property name="label" translatable="yes">Auto-save time _interval:</property>
+		  <property name="use_underline">True</property>
+		  <property name="use_markup">False</property>
+		  <property name="justify">GTK_JUSTIFY_LEFT</property>
+		  <property name="wrap">False</property>
+		  <property name="selectable">False</property>
+		  <property name="xalign">0</property>
+		  <property name="yalign">0.5</property>
+		  <property name="xpad">0</property>
+		  <property name="ypad">0</property>
+		  <property name="mnemonic_widget">gconf/general/autosave_interval_minutes</property>
+		  <property name="ellipsize">PANGO_ELLIPSIZE_NONE</property>
+		  <property name="width_chars">-1</property>
+		  <property name="single_line_mode">False</property>
+		  <property name="angle">0</property>
+		</widget>
+		<packing>
+		  <property name="left_attach">0</property>
+		  <property name="right_attach">1</property>
+		  <property name="top_attach">13</property>
+		  <property name="bottom_attach">14</property>
+		  <property name="x_padding">12</property>
+		  <property name="x_options">fill</property>
+		  <property name="y_options"></property>
+		</packing>
+	      </child>
+
+	      <child>
+		<widget class="GtkHBox" id="hbox4">
+		  <property name="visible">True</property>
+		  <property name="homogeneous">False</property>
+		  <property name="spacing">6</property>
+
+		  <child>
+		    <widget class="GtkSpinButton" id="gconf/general/autosave_interval_minutes">
+		      <property name="visible">True</property>
+		      <property name="tooltip" translatable="yes">The number of minutes until saving of the data file to harddisk will be started automatically. If zero, no saving will be started automatically.</property>
+		      <property name="can_focus">True</property>
+		      <property name="climb_rate">1</property>
+		      <property name="digits">0</property>
+		      <property name="numeric">False</property>
+		      <property name="update_policy">GTK_UPDATE_ALWAYS</property>
+		      <property name="snap_to_ticks">False</property>
+		      <property name="wrap">False</property>
+		      <property name="adjustment">3 0 99999 1 10 10</property>
+		    </widget>
+		    <packing>
+		      <property name="padding">0</property>
+		      <property name="expand">False</property>
+		      <property name="fill">True</property>
+		    </packing>
+		  </child>
+
+		  <child>
+		    <widget class="GtkLabel" id="label120">
+		      <property name="visible">True</property>
+		      <property name="label" translatable="yes">minutes</property>
+		      <property name="use_underline">False</property>
+		      <property name="use_markup">False</property>
+		      <property name="justify">GTK_JUSTIFY_LEFT</property>
+		      <property name="wrap">False</property>
+		      <property name="selectable">False</property>
+		      <property name="xalign">0</property>
+		      <property name="yalign">0.5</property>
+		      <property name="xpad">0</property>
+		      <property name="ypad">0</property>
+		      <property name="ellipsize">PANGO_ELLIPSIZE_NONE</property>
+		      <property name="width_chars">-1</property>
+		      <property name="single_line_mode">False</property>
+		      <property name="angle">0</property>
+		    </widget>
+		    <packing>
+		      <property name="padding">0</property>
+		      <property name="expand">False</property>
+		      <property name="fill">False</property>
+		    </packing>
+		  </child>
+		</widget>
+		<packing>
+		  <property name="left_attach">1</property>
+		  <property name="right_attach">3</property>
+		  <property name="top_attach">13</property>
+		  <property name="bottom_attach">14</property>
+		  <property name="x_options">fill</property>
+		  <property name="y_options">fill</property>
+		</packing>
+	      </child>
+
+	      <child>
+		<widget class="GtkCheckButton" id="gconf/general/autosave_show_explanation">
+		  <property name="visible">True</property>
+		  <property name="tooltip" translatable="yes">If active, GnuCash shows a confirmation question each time the auto-save feature is started. Otherwise no extra explanation is shown.</property>
+		  <property name="can_focus">True</property>
+		  <property name="label" translatable="yes">Show auto-save confirmation _question</property>
+		  <property name="use_underline">True</property>
+		  <property name="relief">GTK_RELIEF_NORMAL</property>
+		  <property name="focus_on_click">True</property>
+		  <property name="active">False</property>
+		  <property name="inconsistent">False</property>
+		  <property name="draw_indicator">True</property>
+		</widget>
+		<packing>
+		  <property name="left_attach">0</property>
+		  <property name="right_attach">4</property>
+		  <property name="top_attach">12</property>
+		  <property name="bottom_attach">13</property>
 		  <property name="x_padding">12</property>
 		  <property name="x_options">fill</property>
 		  <property name="y_options"></property>
@@ -2230,8 +2321,6 @@
 	      <property name="width_chars">-1</property>
 	      <property name="single_line_mode">False</property>
 	      <property name="angle">0</property>
-<<<<<<< HEAD
-=======
 	    </widget>
 	    <packing>
 	      <property name="type">tab</property>
@@ -2240,6 +2329,7 @@
 
 	  <child>
 	    <widget class="GtkTable" id="table11">
+	      <property name="border_width">6</property>
 	      <property name="visible">True</property>
 	      <property name="n_rows">10</property>
 	      <property name="n_columns">4</property>
@@ -2435,7 +2525,6 @@
 	      <property name="width_chars">-1</property>
 	      <property name="single_line_mode">False</property>
 	      <property name="angle">0</property>
->>>>>>> 8c6e7b83
 	    </widget>
 	    <packing>
 	      <property name="type">tab</property>
@@ -3351,8 +3440,6 @@
 		<widget class="GtkLabel" id="label88">
 		  <property name="visible">True</property>
 		  <property name="label" translatable="yes"></property>
-<<<<<<< HEAD
-=======
 		  <property name="use_underline">False</property>
 		  <property name="use_markup">False</property>
 		  <property name="justify">GTK_JUSTIFY_LEFT</property>
@@ -3381,7 +3468,6 @@
 		<widget class="GtkLabel" id="label89">
 		  <property name="visible">True</property>
 		  <property name="label" translatable="yes">&lt;b&gt;Location&lt;/b&gt;</property>
->>>>>>> 8c6e7b83
 		  <property name="use_underline">False</property>
 		  <property name="use_markup">True</property>
 		  <property name="justify">GTK_JUSTIFY_LEFT</property>
@@ -3398,39 +3484,15 @@
 		</widget>
 		<packing>
 		  <property name="left_attach">0</property>
-<<<<<<< HEAD
-		  <property name="right_attach">1</property>
-		  <property name="top_attach">3</property>
-		  <property name="bottom_attach">4</property>
-=======
 		  <property name="right_attach">4</property>
 		  <property name="top_attach">4</property>
 		  <property name="bottom_attach">5</property>
->>>>>>> 8c6e7b83
-		  <property name="x_options">fill</property>
-		  <property name="y_options"></property>
-		</packing>
-	      </child>
-
-	      <child>
-<<<<<<< HEAD
-		<widget class="GtkLabel" id="label89">
-		  <property name="visible">True</property>
-		  <property name="label" translatable="yes">&lt;b&gt;Location&lt;/b&gt;</property>
-		  <property name="use_underline">False</property>
-		  <property name="use_markup">True</property>
-		  <property name="justify">GTK_JUSTIFY_LEFT</property>
-		  <property name="wrap">False</property>
-		  <property name="selectable">False</property>
-		  <property name="xalign">0</property>
-		  <property name="yalign">0.5</property>
-		  <property name="xpad">0</property>
-		  <property name="ypad">0</property>
-		  <property name="ellipsize">PANGO_ELLIPSIZE_NONE</property>
-		  <property name="width_chars">-1</property>
-		  <property name="single_line_mode">False</property>
-		  <property name="angle">0</property>
-=======
+		  <property name="x_options">fill</property>
+		  <property name="y_options"></property>
+		</packing>
+	      </child>
+
+	      <child>
 		<widget class="GtkCheckButton" id="gconf/general/report/use_new_window">
 		  <property name="visible">True</property>
 		  <property name="tooltip" translatable="yes">If checked, each report will be opened in its own top level window.  If clear, the report will be opened in the current window.</property>
@@ -3442,37 +3504,10 @@
 		  <property name="active">False</property>
 		  <property name="inconsistent">False</property>
 		  <property name="draw_indicator">True</property>
->>>>>>> 8c6e7b83
-		</widget>
-		<packing>
-		  <property name="left_attach">0</property>
-		  <property name="right_attach">4</property>
-<<<<<<< HEAD
-		  <property name="top_attach">4</property>
-		  <property name="bottom_attach">5</property>
-		  <property name="x_options">fill</property>
-		  <property name="y_options"></property>
-		</packing>
-	      </child>
-
-	      <child>
-		<widget class="GtkCheckButton" id="gconf/general/report/use_new_window">
-		  <property name="visible">True</property>
-		  <property name="tooltip" translatable="yes">If checked, each report will be opened in its own top level window.  If clear, the report will be opened in the current window.</property>
-		  <property name="can_focus">True</property>
-		  <property name="label" translatable="yes">Report opens in a new _window</property>
-		  <property name="use_underline">True</property>
-		  <property name="relief">GTK_RELIEF_NORMAL</property>
-		  <property name="focus_on_click">True</property>
-		  <property name="active">False</property>
-		  <property name="inconsistent">False</property>
-		  <property name="draw_indicator">True</property>
-		</widget>
-		<packing>
-		  <property name="left_attach">0</property>
-		  <property name="right_attach">4</property>
-=======
->>>>>>> 8c6e7b83
+		</widget>
+		<packing>
+		  <property name="left_attach">0</property>
+		  <property name="right_attach">4</property>
 		  <property name="top_attach">5</property>
 		  <property name="bottom_attach">6</property>
 		  <property name="x_padding">12</property>
@@ -3514,11 +3549,7 @@
 	    <widget class="GtkTable" id="table5">
 	      <property name="border_width">6</property>
 	      <property name="visible">True</property>
-<<<<<<< HEAD
-	      <property name="n_rows">18</property>
-=======
-	      <property name="n_rows">19</property>
->>>>>>> 8c6e7b83
+	      <property name="n_rows">20</property>
 	      <property name="n_columns">4</property>
 	      <property name="homogeneous">False</property>
 	      <property name="row_spacing">0</property>
@@ -3539,7 +3570,7 @@
 		</widget>
 		<packing>
 		  <property name="left_attach">0</property>
-		  <property name="right_attach">1</property>
+		  <property name="right_attach">4</property>
 		  <property name="top_attach">8</property>
 		  <property name="bottom_attach">9</property>
 		  <property name="x_padding">12</property>
@@ -3564,7 +3595,7 @@
 		</widget>
 		<packing>
 		  <property name="left_attach">0</property>
-		  <property name="right_attach">1</property>
+		  <property name="right_attach">4</property>
 		  <property name="top_attach">7</property>
 		  <property name="bottom_attach">8</property>
 		  <property name="x_padding">12</property>
@@ -3589,7 +3620,7 @@
 		</widget>
 		<packing>
 		  <property name="left_attach">0</property>
-		  <property name="right_attach">1</property>
+		  <property name="right_attach">4</property>
 		  <property name="top_attach">6</property>
 		  <property name="bottom_attach">7</property>
 		  <property name="x_padding">12</property>
@@ -3614,7 +3645,7 @@
 		</widget>
 		<packing>
 		  <property name="left_attach">0</property>
-		  <property name="right_attach">1</property>
+		  <property name="right_attach">4</property>
 		  <property name="top_attach">5</property>
 		  <property name="bottom_attach">6</property>
 		  <property name="x_padding">12</property>
@@ -3639,7 +3670,7 @@
 		</widget>
 		<packing>
 		  <property name="left_attach">0</property>
-		  <property name="right_attach">1</property>
+		  <property name="right_attach">4</property>
 		  <property name="top_attach">4</property>
 		  <property name="bottom_attach">5</property>
 		  <property name="x_padding">12</property>
@@ -3668,7 +3699,7 @@
 		</widget>
 		<packing>
 		  <property name="left_attach">0</property>
-		  <property name="right_attach">1</property>
+		  <property name="right_attach">4</property>
 		  <property name="top_attach">3</property>
 		  <property name="bottom_attach">4</property>
 		  <property name="x_options">fill</property>
@@ -3696,7 +3727,7 @@
 		</widget>
 		<packing>
 		  <property name="left_attach">0</property>
-		  <property name="right_attach">1</property>
+		  <property name="right_attach">4</property>
 		  <property name="top_attach">0</property>
 		  <property name="bottom_attach">1</property>
 		  <property name="x_options">fill</property>
@@ -3746,7 +3777,7 @@
 		</widget>
 		<packing>
 		  <property name="left_attach">0</property>
-		  <property name="right_attach">1</property>
+		  <property name="right_attach">4</property>
 		  <property name="top_attach">1</property>
 		  <property name="bottom_attach">2</property>
 		  <property name="x_padding">12</property>
@@ -3756,8 +3787,6 @@
 	      </child>
 
 	      <child>
-<<<<<<< HEAD
-=======
 		<widget class="GtkCheckButton" id="gconf/general/tab_next_recent">
 		  <property name="visible">True</property>
 		  <property name="can_focus">True</property>
@@ -3771,7 +3800,7 @@
 		</widget>
 		<packing>
 		  <property name="left_attach">0</property>
-		  <property name="right_attach">1</property>
+		  <property name="right_attach">4</property>
 		  <property name="top_attach">12</property>
 		  <property name="bottom_attach">13</property>
 		  <property name="x_padding">12</property>
@@ -3781,7 +3810,6 @@
 	      </child>
 
 	      <child>
->>>>>>> 8c6e7b83
 		<widget class="GtkLabel" id="label110">
 		  <property name="visible">True</property>
 		  <property name="label" translatable="yes"></property>
@@ -3802,247 +3830,319 @@
 		<packing>
 		  <property name="left_attach">0</property>
 		  <property name="right_attach">1</property>
-<<<<<<< HEAD
-		  <property name="top_attach">12</property>
-		  <property name="bottom_attach">13</property>
-=======
+		  <property name="top_attach">14</property>
+		  <property name="bottom_attach">15</property>
+		  <property name="x_options">fill</property>
+		  <property name="y_options"></property>
+		</packing>
+	      </child>
+
+	      <child>
+		<widget class="GtkLabel" id="label111">
+		  <property name="visible">True</property>
+		  <property name="label" translatable="yes">&lt;b&gt;Tab Position&lt;/b&gt;</property>
+		  <property name="use_underline">False</property>
+		  <property name="use_markup">True</property>
+		  <property name="justify">GTK_JUSTIFY_LEFT</property>
+		  <property name="wrap">False</property>
+		  <property name="selectable">False</property>
+		  <property name="xalign">0</property>
+		  <property name="yalign">0.5</property>
+		  <property name="xpad">0</property>
+		  <property name="ypad">0</property>
+		  <property name="ellipsize">PANGO_ELLIPSIZE_NONE</property>
+		  <property name="width_chars">-1</property>
+		  <property name="single_line_mode">False</property>
+		  <property name="angle">0</property>
+		</widget>
+		<packing>
+		  <property name="left_attach">0</property>
+		  <property name="right_attach">4</property>
+		  <property name="top_attach">15</property>
+		  <property name="bottom_attach">16</property>
+		  <property name="x_options">fill</property>
+		  <property name="y_options"></property>
+		</packing>
+	      </child>
+
+	      <child>
+		<widget class="GtkRadioButton" id="gconf/general/tab_position/top">
+		  <property name="visible">True</property>
+		  <property name="tooltip" translatable="yes">Display the notebook tabs at the top of the window.</property>
+		  <property name="can_focus">True</property>
+		  <property name="label" translatable="yes">To_p</property>
+		  <property name="use_underline">True</property>
+		  <property name="relief">GTK_RELIEF_NORMAL</property>
+		  <property name="focus_on_click">True</property>
+		  <property name="active">False</property>
+		  <property name="inconsistent">False</property>
+		  <property name="draw_indicator">True</property>
+		</widget>
+		<packing>
+		  <property name="left_attach">0</property>
+		  <property name="right_attach">4</property>
+		  <property name="top_attach">16</property>
+		  <property name="bottom_attach">17</property>
+		  <property name="x_padding">12</property>
+		  <property name="x_options">fill</property>
+		  <property name="y_options"></property>
+		</packing>
+	      </child>
+
+	      <child>
+		<widget class="GtkRadioButton" id="gconf/general/tab_position/bottom">
+		  <property name="visible">True</property>
+		  <property name="tooltip" translatable="yes">Display the notebook tabs at the bottom of the window.</property>
+		  <property name="can_focus">True</property>
+		  <property name="label" translatable="yes">B_ottom</property>
+		  <property name="use_underline">True</property>
+		  <property name="relief">GTK_RELIEF_NORMAL</property>
+		  <property name="focus_on_click">True</property>
+		  <property name="active">False</property>
+		  <property name="inconsistent">False</property>
+		  <property name="draw_indicator">True</property>
+		  <property name="group">gconf/general/tab_position/top</property>
+		</widget>
+		<packing>
+		  <property name="left_attach">0</property>
+		  <property name="right_attach">4</property>
+		  <property name="top_attach">17</property>
+		  <property name="bottom_attach">18</property>
+		  <property name="x_padding">12</property>
+		  <property name="x_options">fill</property>
+		  <property name="y_options"></property>
+		</packing>
+	      </child>
+
+	      <child>
+		<widget class="GtkRadioButton" id="gconf/general/tab_position/left">
+		  <property name="visible">True</property>
+		  <property name="tooltip" translatable="yes">Display the notebook tabs at the left of the window.</property>
+		  <property name="can_focus">True</property>
+		  <property name="label" translatable="yes">_Left</property>
+		  <property name="use_underline">True</property>
+		  <property name="relief">GTK_RELIEF_NORMAL</property>
+		  <property name="focus_on_click">True</property>
+		  <property name="active">False</property>
+		  <property name="inconsistent">False</property>
+		  <property name="draw_indicator">True</property>
+		  <property name="group">gconf/general/tab_position/top</property>
+		</widget>
+		<packing>
+		  <property name="left_attach">0</property>
+		  <property name="right_attach">4</property>
+		  <property name="top_attach">18</property>
+		  <property name="bottom_attach">19</property>
+		  <property name="x_padding">12</property>
+		  <property name="x_options">fill</property>
+		  <property name="y_options"></property>
+		</packing>
+	      </child>
+
+	      <child>
+		<widget class="GtkRadioButton" id="gconf/general/tab_position/right">
+		  <property name="visible">True</property>
+		  <property name="tooltip" translatable="yes">Display the notebook tabs at the right of the window.</property>
+		  <property name="can_focus">True</property>
+		  <property name="label" translatable="yes">_Right</property>
+		  <property name="use_underline">True</property>
+		  <property name="relief">GTK_RELIEF_NORMAL</property>
+		  <property name="focus_on_click">True</property>
+		  <property name="active">False</property>
+		  <property name="inconsistent">False</property>
+		  <property name="draw_indicator">True</property>
+		  <property name="group">gconf/general/tab_position/top</property>
+		</widget>
+		<packing>
+		  <property name="left_attach">0</property>
+		  <property name="right_attach">4</property>
+		  <property name="top_attach">19</property>
+		  <property name="bottom_attach">20</property>
+		  <property name="x_padding">12</property>
+		  <property name="x_options">fill</property>
+		  <property name="y_options"></property>
+		</packing>
+	      </child>
+
+	      <child>
+		<widget class="GtkLabel" id="label112">
+		  <property name="visible">True</property>
+		  <property name="label" translatable="yes"></property>
+		  <property name="use_underline">False</property>
+		  <property name="use_markup">False</property>
+		  <property name="justify">GTK_JUSTIFY_LEFT</property>
+		  <property name="wrap">False</property>
+		  <property name="selectable">False</property>
+		  <property name="xalign">0</property>
+		  <property name="yalign">0.5</property>
+		  <property name="xpad">0</property>
+		  <property name="ypad">0</property>
+		  <property name="ellipsize">PANGO_ELLIPSIZE_NONE</property>
+		  <property name="width_chars">-1</property>
+		  <property name="single_line_mode">False</property>
+		  <property name="angle">0</property>
+		</widget>
+		<packing>
+		  <property name="left_attach">0</property>
+		  <property name="right_attach">1</property>
+		  <property name="top_attach">9</property>
+		  <property name="bottom_attach">10</property>
+		  <property name="x_options">fill</property>
+		  <property name="y_options"></property>
+		</packing>
+	      </child>
+
+	      <child>
+		<widget class="GtkLabel" id="label113">
+		  <property name="visible">True</property>
+		  <property name="label" translatable="yes">&lt;b&gt;Tabs&lt;/b&gt;</property>
+		  <property name="use_underline">False</property>
+		  <property name="use_markup">True</property>
+		  <property name="justify">GTK_JUSTIFY_LEFT</property>
+		  <property name="wrap">False</property>
+		  <property name="selectable">False</property>
+		  <property name="xalign">0</property>
+		  <property name="yalign">0.5</property>
+		  <property name="xpad">0</property>
+		  <property name="ypad">0</property>
+		  <property name="ellipsize">PANGO_ELLIPSIZE_NONE</property>
+		  <property name="width_chars">-1</property>
+		  <property name="single_line_mode">False</property>
+		  <property name="angle">0</property>
+		</widget>
+		<packing>
+		  <property name="left_attach">0</property>
+		  <property name="right_attach">4</property>
+		  <property name="top_attach">10</property>
+		  <property name="bottom_attach">11</property>
+		  <property name="x_options">fill</property>
+		  <property name="y_options"></property>
+		</packing>
+	      </child>
+
+	      <child>
+		<widget class="GtkCheckButton" id="gconf/general/tab_close_buttons">
+		  <property name="visible">True</property>
+		  <property name="tooltip" translatable="yes">Show a close button on each notebook tab.  These function identically to the 'Close' menu item.</property>
+		  <property name="can_focus">True</property>
+		  <property name="label" translatable="yes">Show close button on _notebook tabs</property>
+		  <property name="use_underline">True</property>
+		  <property name="relief">GTK_RELIEF_NORMAL</property>
+		  <property name="focus_on_click">True</property>
+		  <property name="active">False</property>
+		  <property name="inconsistent">False</property>
+		  <property name="draw_indicator">True</property>
+		</widget>
+		<packing>
+		  <property name="left_attach">0</property>
+		  <property name="right_attach">4</property>
+		  <property name="top_attach">11</property>
+		  <property name="bottom_attach">12</property>
+		  <property name="x_padding">12</property>
+		  <property name="x_options">fill</property>
+		  <property name="y_options"></property>
+		</packing>
+	      </child>
+
+	      <child>
+		<widget class="GtkAlignment" id="alignment9">
+		  <property name="visible">True</property>
+		  <property name="xalign">0.5</property>
+		  <property name="yalign">0.5</property>
+		  <property name="xscale">1</property>
+		  <property name="yscale">1</property>
+		  <property name="top_padding">0</property>
+		  <property name="bottom_padding">0</property>
+		  <property name="left_padding">12</property>
+		  <property name="right_padding">0</property>
+
+		  <child>
+		    <widget class="GtkLabel" id="label117">
+		      <property name="visible">True</property>
+		      <property name="label" translatable="yes">_Width:</property>
+		      <property name="use_underline">True</property>
+		      <property name="use_markup">False</property>
+		      <property name="justify">GTK_JUSTIFY_LEFT</property>
+		      <property name="wrap">False</property>
+		      <property name="selectable">False</property>
+		      <property name="xalign">0.5</property>
+		      <property name="yalign">0.5</property>
+		      <property name="xpad">0</property>
+		      <property name="ypad">0</property>
+		      <property name="ellipsize">PANGO_ELLIPSIZE_NONE</property>
+		      <property name="width_chars">-1</property>
+		      <property name="single_line_mode">False</property>
+		      <property name="angle">0</property>
+		    </widget>
+		  </child>
+		</widget>
+		<packing>
+		  <property name="left_attach">0</property>
+		  <property name="right_attach">1</property>
 		  <property name="top_attach">13</property>
 		  <property name="bottom_attach">14</property>
->>>>>>> 8c6e7b83
-		  <property name="x_options">fill</property>
-		  <property name="y_options"></property>
-		</packing>
-	      </child>
-
-	      <child>
-		<widget class="GtkLabel" id="label111">
-		  <property name="visible">True</property>
-		  <property name="label" translatable="yes">&lt;b&gt;Tab Position&lt;/b&gt;</property>
-		  <property name="use_underline">False</property>
-		  <property name="use_markup">True</property>
-		  <property name="justify">GTK_JUSTIFY_LEFT</property>
-		  <property name="wrap">False</property>
-		  <property name="selectable">False</property>
-		  <property name="xalign">0</property>
-		  <property name="yalign">0.5</property>
-		  <property name="xpad">0</property>
-		  <property name="ypad">0</property>
-		  <property name="ellipsize">PANGO_ELLIPSIZE_NONE</property>
-		  <property name="width_chars">-1</property>
-		  <property name="single_line_mode">False</property>
-		  <property name="angle">0</property>
-		</widget>
-		<packing>
-		  <property name="left_attach">0</property>
-		  <property name="right_attach">1</property>
-<<<<<<< HEAD
+		  <property name="x_options">fill</property>
+		  <property name="y_options">fill</property>
+		</packing>
+	      </child>
+
+	      <child>
+		<widget class="GtkHBox" id="hbox3">
+		  <property name="visible">True</property>
+		  <property name="homogeneous">False</property>
+		  <property name="spacing">0</property>
+
+		  <child>
+		    <widget class="GtkSpinButton" id="gconf/general/tab_width">
+		      <property name="visible">True</property>
+		      <property name="can_focus">True</property>
+		      <property name="climb_rate">1</property>
+		      <property name="digits">0</property>
+		      <property name="numeric">True</property>
+		      <property name="update_policy">GTK_UPDATE_ALWAYS</property>
+		      <property name="snap_to_ticks">False</property>
+		      <property name="wrap">False</property>
+		      <property name="adjustment">30 1 100 1 10 10</property>
+		    </widget>
+		    <packing>
+		      <property name="padding">0</property>
+		      <property name="expand">False</property>
+		      <property name="fill">True</property>
+		    </packing>
+		  </child>
+
+		  <child>
+		    <widget class="GtkLabel" id="label118">
+		      <property name="visible">True</property>
+		      <property name="label" translatable="yes">characters</property>
+		      <property name="use_underline">False</property>
+		      <property name="use_markup">False</property>
+		      <property name="justify">GTK_JUSTIFY_LEFT</property>
+		      <property name="wrap">False</property>
+		      <property name="selectable">False</property>
+		      <property name="xalign">0.5</property>
+		      <property name="yalign">0.5</property>
+		      <property name="xpad">3</property>
+		      <property name="ypad">0</property>
+		      <property name="ellipsize">PANGO_ELLIPSIZE_NONE</property>
+		      <property name="width_chars">-1</property>
+		      <property name="single_line_mode">False</property>
+		      <property name="angle">0</property>
+		    </widget>
+		    <packing>
+		      <property name="padding">0</property>
+		      <property name="expand">False</property>
+		      <property name="fill">False</property>
+		    </packing>
+		  </child>
+		</widget>
+		<packing>
+		  <property name="left_attach">1</property>
+		  <property name="right_attach">2</property>
 		  <property name="top_attach">13</property>
 		  <property name="bottom_attach">14</property>
-=======
-		  <property name="top_attach">14</property>
-		  <property name="bottom_attach">15</property>
->>>>>>> 8c6e7b83
-		  <property name="x_options">fill</property>
-		  <property name="y_options"></property>
-		</packing>
-	      </child>
-
-	      <child>
-		<widget class="GtkRadioButton" id="gconf/general/tab_position/top">
-		  <property name="visible">True</property>
-		  <property name="tooltip" translatable="yes">Display the notebook tabs at the top of the window.</property>
-		  <property name="can_focus">True</property>
-		  <property name="label" translatable="yes">To_p</property>
-		  <property name="use_underline">True</property>
-		  <property name="relief">GTK_RELIEF_NORMAL</property>
-		  <property name="focus_on_click">True</property>
-		  <property name="active">False</property>
-		  <property name="inconsistent">False</property>
-		  <property name="draw_indicator">True</property>
-		</widget>
-		<packing>
-		  <property name="left_attach">0</property>
-		  <property name="right_attach">1</property>
-<<<<<<< HEAD
-		  <property name="top_attach">14</property>
-		  <property name="bottom_attach">15</property>
-=======
-		  <property name="top_attach">15</property>
-		  <property name="bottom_attach">16</property>
->>>>>>> 8c6e7b83
-		  <property name="x_padding">12</property>
-		  <property name="x_options">fill</property>
-		  <property name="y_options"></property>
-		</packing>
-	      </child>
-
-	      <child>
-		<widget class="GtkRadioButton" id="gconf/general/tab_position/bottom">
-		  <property name="visible">True</property>
-		  <property name="tooltip" translatable="yes">Display the notebook tabs at the bottom of the window.</property>
-		  <property name="can_focus">True</property>
-		  <property name="label" translatable="yes">B_ottom</property>
-		  <property name="use_underline">True</property>
-		  <property name="relief">GTK_RELIEF_NORMAL</property>
-		  <property name="focus_on_click">True</property>
-		  <property name="active">False</property>
-		  <property name="inconsistent">False</property>
-		  <property name="draw_indicator">True</property>
-		  <property name="group">gconf/general/tab_position/top</property>
-		</widget>
-		<packing>
-		  <property name="left_attach">0</property>
-		  <property name="right_attach">1</property>
-<<<<<<< HEAD
-		  <property name="top_attach">15</property>
-		  <property name="bottom_attach">16</property>
-=======
-		  <property name="top_attach">16</property>
-		  <property name="bottom_attach">17</property>
->>>>>>> 8c6e7b83
-		  <property name="x_padding">12</property>
-		  <property name="x_options">fill</property>
-		  <property name="y_options"></property>
-		</packing>
-	      </child>
-
-	      <child>
-		<widget class="GtkRadioButton" id="gconf/general/tab_position/left">
-		  <property name="visible">True</property>
-		  <property name="tooltip" translatable="yes">Display the notebook tabs at the left of the window.</property>
-		  <property name="can_focus">True</property>
-		  <property name="label" translatable="yes">_Left</property>
-		  <property name="use_underline">True</property>
-		  <property name="relief">GTK_RELIEF_NORMAL</property>
-		  <property name="focus_on_click">True</property>
-		  <property name="active">False</property>
-		  <property name="inconsistent">False</property>
-		  <property name="draw_indicator">True</property>
-		  <property name="group">gconf/general/tab_position/top</property>
-		</widget>
-		<packing>
-		  <property name="left_attach">0</property>
-		  <property name="right_attach">1</property>
-<<<<<<< HEAD
-		  <property name="top_attach">16</property>
-		  <property name="bottom_attach">17</property>
-=======
-		  <property name="top_attach">17</property>
-		  <property name="bottom_attach">18</property>
->>>>>>> 8c6e7b83
-		  <property name="x_padding">12</property>
-		  <property name="x_options">fill</property>
-		  <property name="y_options"></property>
-		</packing>
-	      </child>
-
-	      <child>
-		<widget class="GtkRadioButton" id="gconf/general/tab_position/right">
-		  <property name="visible">True</property>
-		  <property name="tooltip" translatable="yes">Display the notebook tabs at the right of the window.</property>
-		  <property name="can_focus">True</property>
-		  <property name="label" translatable="yes">_Right</property>
-		  <property name="use_underline">True</property>
-		  <property name="relief">GTK_RELIEF_NORMAL</property>
-		  <property name="focus_on_click">True</property>
-		  <property name="active">False</property>
-		  <property name="inconsistent">False</property>
-		  <property name="draw_indicator">True</property>
-		  <property name="group">gconf/general/tab_position/top</property>
-		</widget>
-		<packing>
-		  <property name="left_attach">0</property>
-		  <property name="right_attach">1</property>
-<<<<<<< HEAD
-		  <property name="top_attach">17</property>
-		  <property name="bottom_attach">18</property>
-=======
-		  <property name="top_attach">18</property>
-		  <property name="bottom_attach">19</property>
->>>>>>> 8c6e7b83
-		  <property name="x_padding">12</property>
-		  <property name="x_options">fill</property>
-		  <property name="y_options"></property>
-		</packing>
-	      </child>
-
-	      <child>
-		<widget class="GtkLabel" id="label112">
-		  <property name="visible">True</property>
-		  <property name="label" translatable="yes"></property>
-		  <property name="use_underline">False</property>
-		  <property name="use_markup">False</property>
-		  <property name="justify">GTK_JUSTIFY_LEFT</property>
-		  <property name="wrap">False</property>
-		  <property name="selectable">False</property>
-		  <property name="xalign">0</property>
-		  <property name="yalign">0.5</property>
-		  <property name="xpad">0</property>
-		  <property name="ypad">0</property>
-		  <property name="ellipsize">PANGO_ELLIPSIZE_NONE</property>
-		  <property name="width_chars">-1</property>
-		  <property name="single_line_mode">False</property>
-		  <property name="angle">0</property>
-		</widget>
-		<packing>
-		  <property name="left_attach">0</property>
-		  <property name="right_attach">1</property>
-		  <property name="top_attach">9</property>
-		  <property name="bottom_attach">10</property>
-		  <property name="x_options">fill</property>
-		  <property name="y_options"></property>
-		</packing>
-	      </child>
-
-	      <child>
-		<widget class="GtkLabel" id="label113">
-		  <property name="visible">True</property>
-		  <property name="label" translatable="yes">&lt;b&gt;Close Button&lt;/b&gt;</property>
-		  <property name="use_underline">False</property>
-		  <property name="use_markup">True</property>
-		  <property name="justify">GTK_JUSTIFY_LEFT</property>
-		  <property name="wrap">False</property>
-		  <property name="selectable">False</property>
-		  <property name="xalign">0</property>
-		  <property name="yalign">0.5</property>
-		  <property name="xpad">0</property>
-		  <property name="ypad">0</property>
-		  <property name="ellipsize">PANGO_ELLIPSIZE_NONE</property>
-		  <property name="width_chars">-1</property>
-		  <property name="single_line_mode">False</property>
-		  <property name="angle">0</property>
-		</widget>
-		<packing>
-		  <property name="left_attach">0</property>
-		  <property name="right_attach">1</property>
-		  <property name="top_attach">10</property>
-		  <property name="bottom_attach">11</property>
-		  <property name="x_options">fill</property>
-		  <property name="y_options"></property>
-		</packing>
-	      </child>
-
-	      <child>
-		<widget class="GtkCheckButton" id="gconf/general/tab_close_buttons">
-		  <property name="visible">True</property>
-		  <property name="tooltip" translatable="yes">Show a close button on each notebook tab.  These function identically to the 'Close' menu item.</property>
-		  <property name="can_focus">True</property>
-		  <property name="label" translatable="yes">Show close button on _notebook tabs</property>
-		  <property name="use_underline">True</property>
-		  <property name="relief">GTK_RELIEF_NORMAL</property>
-		  <property name="focus_on_click">True</property>
-		  <property name="active">False</property>
-		  <property name="inconsistent">False</property>
-		  <property name="draw_indicator">True</property>
-		</widget>
-		<packing>
-		  <property name="left_attach">0</property>
-		  <property name="right_attach">1</property>
-		  <property name="top_attach">11</property>
-		  <property name="bottom_attach">12</property>
-		  <property name="x_padding">12</property>
-		  <property name="x_options">fill</property>
-		  <property name="y_options"></property>
+		  <property name="x_options">fill</property>
+		  <property name="y_options">fill</property>
 		</packing>
 	      </child>
 	    </widget>
