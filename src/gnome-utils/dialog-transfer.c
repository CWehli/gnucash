--- conflicted
+++ resolved
@@ -1580,24 +1580,11 @@
         return;
     }
 
-<<<<<<< HEAD
-    value = gnc_amount_edit_get_amount(GNC_AMOUNT_EDIT(xferData->price_edit));
-
-/* Normally we want to store currency rates such that the rate > 1 and commodity
- * prices in terms of a currency regardless of value. However, if we already
- * have a price in either direction we want to continue using that direction for
- * the rest of the day so that we don't wind up with two prices if the rate
- * shifts to be < 1. */
-
-    price_request_from_xferData(&pr, xferData);
-    if (lookup_price(&pr, SAME_DAY))
-=======
     if (pr->reverse)
         value = swap_commodities(&from, &to, value);
     /* Test the rounded values for equality to minimize price-dithering. */
     rounded_value = round_price(from, to, value);
     if (gnc_numeric_equal(rounded_value, rounded_pr_value))
->>>>>>> 18e61004
     {
         PINFO("Same price for %s in %s",
               gnc_commodity_get_mnemonic(pr->from),
