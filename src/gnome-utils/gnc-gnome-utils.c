/********************************************************************\
 * gnc-gnome-utils.c -- utility functions for gnome for GnuCash     *
 * Copyright (C) 2001 Linux Developers Group                        *
 *                                                                  *
 * This program is free software; you can redistribute it and/or    *
 * modify it under the terms of the GNU General Public License as   *
 * published by the Free Software Foundation; either version 2 of   *
 * the License, or (at your option) any later version.              *
 *                                                                  *
 * This program is distributed in the hope that it will be useful,  *
 * but WITHOUT ANY WARRANTY; without even the implied warranty of   *
 * MERCHANTABILITY or FITNESS FOR A PARTICULAR PURPOSE.  See the    *
 * GNU General Public License for more details.                     *
 *                                                                  *
 * You should have received a copy of the GNU General Public License*
 * along with this program; if not, contact:                        *
 *                                                                  *
 * Free Software Foundation           Voice:  +1-617-542-5942       *
 * 51 Franklin Street, Fifth Floor    Fax:    +1-617-542-2652       *
 * Boston, MA  02110-1301,  USA       gnu@gnu.org                   *
 *                                                                  *
\********************************************************************/

#include "config.h"

#include <gnome.h>
#include <glib/gi18n.h>
#include <libguile.h>
#include <gconf/gconf.h>
#ifdef HAVE_X11_XLIB_H
# include <X11/Xlib.h>
#endif
#include <libxml/xmlIO.h>

#include "gnc-html-graph-gog.h"

#include "druid-gconf-setup.h"
#include "gnc-gconf-utils.h"
#include "gnc-gnome-utils.h"
#include "gnc-html.h"
#include "gnc-engine.h"
#include "gnc-path.h"
#include "gnc-ui.h"
#include "gnc-file.h"
#include "gnc-hooks.h"
#include "gnc-filepath-utils.h"
#include "gnc-menu-extensions.h"
#include "gnc-component-manager.h"
#include "gnc-splash.h"
#include "gnc-window.h"
#include "gnc-icons.h"
#include "dialog-options.h"
#include "dialog-commodity.h"
#include "dialog-totd.h"
#include "gnc-ui-util.h"
#include "gnc-session.h"
<<<<<<< HEAD
=======
#ifdef G_OS_WIN32
#    include "gnc-help-utils.h"
#endif
>>>>>>> 8c6e7b83

static QofLogModule log_module = GNC_MOD_GUI;
static GnomeProgram *gnucash_program = NULL;
static int gnome_is_running = FALSE;
static int gnome_is_terminating = FALSE;
static int gnome_is_initialized = FALSE;


#define ACCEL_MAP_NAME "accelerator-map"

static void
gnc_global_options_help_cb (GNCOptionWin *win, gpointer dat)
{
  gnc_gnome_help (HF_HELP, HL_GLOBPREFS);
}

static void
gnc_commodity_help_cb (void)
{
  gnc_gnome_help (HF_HELP, HL_COMMODITY);
}

/* gnc_configure_date_format
 *    sets dateFormat to the current value on the scheme side
 *
 * Args: Nothing
 * Returns: Nothing
 */
static void 
gnc_configure_date_format (void)
{
  char *format_code = gnc_gconf_get_string(GCONF_GENERAL, 
                                           KEY_DATE_FORMAT, NULL);

  QofDateFormat df;

  if (format_code == NULL)
    format_code = g_strdup("locale");
  if (*format_code == '\0') {
    g_free(format_code);
    format_code = g_strdup("locale");
  }

  if (gnc_date_string_to_dateformat(format_code, &df))
  {
    PERR("Incorrect date format code");
    if (format_code != NULL)
      free(format_code);
    return;
  }

  qof_date_format_set(df);

  if (format_code != NULL)
    free(format_code);
}

char *
gnc_gnome_locate_pixmap (const char *name)
{
  char *fullname;

  g_return_val_if_fail (name != NULL, NULL);

  fullname = gnome_program_locate_file (gnucash_program,
					GNOME_FILE_DOMAIN_APP_PIXMAP,
					name, TRUE, NULL);
  if (fullname == NULL) {
    PERR ("Could not locate pixmap/pixbuf file %s", name);
    return NULL;
  }

  return fullname;
}

char *
gnc_gnome_locate_file (GnomeFileDomain domain, const char *name)
{
  char *fullname;

  g_return_val_if_fail(name, NULL);
  fullname = gnome_program_locate_file(gnucash_program,
                                       domain, name, TRUE, NULL);
  if (!fullname)
      PERR ("Could not locate file %s", name);
  return fullname;
}

char *
gnc_gnome_locate_data_file (const char *name)
{
  char *fullname;

  g_return_val_if_fail (name != NULL, NULL);

  fullname = gnome_program_locate_file (gnucash_program,
					GNOME_FILE_DOMAIN_APP_DATADIR,
					name, TRUE, NULL);

  if (fullname == NULL) {
    PERR ("Could not locate file %s", name);
    return NULL;
  }

  return fullname;
}

char *
gnc_gnome_locate_ui_file (const char *name)
{
  char *partial;
  char *fullname;

  g_return_val_if_fail (name != NULL, NULL);

  partial = g_strdup_printf("ui/%s", name);
  fullname = gnc_gnome_locate_data_file(partial);
  g_free(partial);

  return fullname;
}

static void
gnc_gtk_add_rc_file (void)
{
  const gchar *var;
  gchar *str;

  var = g_get_home_dir ();
  if (var) {
    str = g_build_filename (var, ".gtkrc-2.0.gnucash", (char *)NULL);
    gtk_rc_add_default_file (str);
    g_free (str);
  }
}

void
gnc_gnome_init (int argc, char **argv, const char * version)
{
  char *fullname;
  GError *error = NULL;
  gchar *prefix = gnc_path_get_prefix ();
  gchar *pkgsysconfdir = gnc_path_get_pkgsysconfdir ();
  gchar *pkgdatadir = gnc_path_get_pkgdatadir ();
  gchar *pkglibdir = gnc_path_get_pkglibdir ();

  gnc_gtk_add_rc_file();
  gnucash_program = gnome_program_init(
      "gnucash", version, LIBGNOMEUI_MODULE,
      argc, argv,
      GNOME_PARAM_APP_PREFIX, prefix,
      GNOME_PARAM_APP_SYSCONFDIR, pkgsysconfdir,
      GNOME_PARAM_APP_DATADIR, pkgdatadir,
      GNOME_PARAM_APP_LIBDIR, pkglibdir,
      GNOME_PARAM_NONE);
  g_free (prefix);
  g_free (pkgsysconfdir);
  g_free (pkgdatadir);
  g_free (pkglibdir);
<<<<<<< HEAD
=======

#ifdef G_OS_WIN32
  /* workaround for bug #421792 */
  xmlCleanupInputCallbacks();
#endif
>>>>>>> 8c6e7b83

  /* initialization required for gtkhtml */
  gtk_widget_set_default_colormap (gdk_rgb_get_colormap ());

  /* use custom icon */
  fullname = gnc_gnome_locate_pixmap ("gnucash-icon.png");
  if (fullname) {
    gtk_window_set_default_icon_from_file (fullname, &error);
    g_free(fullname);
    if (error) {
      PERR ("Could not set default icon: %s", error->message);
      g_error_free (error);
    }
  }

  druid_gconf_install_check_schemas();

  return;
}

#ifndef G_OS_WIN32
void
gnc_gnome_help (const char *file_name, const char *anchor)
{
  GError *error = NULL;

  DEBUG ("Attempting to opening help file %s", file_name);
  if (gnome_help_display (file_name, anchor, &error))
    return;

  g_assert(error != NULL);
  {
    const gchar *message =
      _("GnuCash could not find the files for the help documentation.  "
	"This is likely because the 'gnucash-docs' package is not installed.");
    gnc_error_dialog(NULL, message);
  }
  PERR ("%s", error->message);
  g_error_free(error);
}

#else /* G_OS_WIN32 */
void
gnc_gnome_help (const char *file_name, const char *anchor)
{
  const gchar * const *lang;
  gchar *pkgdatadir, *fullpath, *found = NULL;
  
  pkgdatadir = gnc_path_get_pkgdatadir ();
  for (lang=g_get_language_names (); *lang; lang++) {
    fullpath = g_build_filename (pkgdatadir, "help", *lang, file_name,
                                 (gchar*) NULL);
    if (g_file_test (fullpath, G_FILE_TEST_IS_REGULAR)) {
      found = g_strdup (fullpath);
      g_free (fullpath);
      break;
    }
    g_free (fullpath);
  }
  g_free (pkgdatadir);

  if (!found) {
    const gchar *message =
      _("GnuCash could not find the files for the help documentation.");
    gnc_error_dialog (NULL, message);
  } else {
    gnc_show_htmlhelp (found, anchor);
  }
  g_free (found);
}
#endif

/********************************************************************\
 * gnc_gnome_get_pixmap                                             *
 *   returns a GtkWidget given a pixmap filename                    *
 *                                                                  *
 * Args: none                                                       *
 * Returns: GtkWidget or NULL if there was a problem                *
 \*******************************************************************/
GtkWidget *
gnc_gnome_get_pixmap (const char *name)
{
  GtkWidget *pixmap;
  char *fullname;

  g_return_val_if_fail (name != NULL, NULL);

  fullname = gnc_gnome_locate_pixmap (name);
  if (fullname == NULL)
    return NULL;

  DEBUG ("Loading pixmap file %s", fullname);

  pixmap = gtk_image_new_from_file (fullname);
  if (pixmap == NULL) {
    PERR ("Could not load pixmap");
  }
  g_free (fullname);

  return pixmap;
}

/********************************************************************\
 * gnc_gnome_get_gdkpixbuf                                          *
 *   returns a GdkImlibImage object given a pixmap filename         *
 *                                                                  *
 * Args: none                                                       *
 * Returns: GdkPixbuf or NULL if there was a problem                *
 \*******************************************************************/
GdkPixbuf *
gnc_gnome_get_gdkpixbuf (const char *name)
{
  GdkPixbuf *pixbuf;
  GError *error = NULL;
  char *fullname;

  g_return_val_if_fail (name != NULL, NULL);

  fullname = gnc_gnome_locate_pixmap (name);
  if (fullname == NULL)
    return NULL;

  DEBUG ("Loading pixbuf file %s", fullname);
  pixbuf = gdk_pixbuf_new_from_file (fullname, &error);
  if (error != NULL) {
    g_assert (pixbuf == NULL);
    PERR ("Could not load pixbuf: %s", error->message);
    g_error_free (error);
  }
  g_free (fullname);

  return pixbuf;
}

static gboolean
gnc_ui_check_events (gpointer not_used)
{
  QofSession *session;
  gboolean force;

  if (gtk_main_level() != 1)
    return TRUE;

  if (!gnc_current_session_exist())
    return TRUE;
  session = gnc_get_current_session ();

  if (gnc_gui_refresh_suspended ())
    return TRUE;

  if (!qof_session_events_pending (session))
    return TRUE;

  gnc_suspend_gui_refresh ();

  force = qof_session_process_events (session);

  gnc_resume_gui_refresh ();

  if (force)
    gnc_gui_refresh_all ();

  return TRUE;
}

#ifdef HAVE_X11_XLIB_H
static int
gnc_x_error (Display *display, XErrorEvent *error)
{
  if (error->error_code)
  {
    char buf[64];

    XGetErrorText (display, error->error_code, buf, 63);

    g_warning ("X-ERROR **: %s\n  serial %ld error_code %d "
               "request_code %d minor_code %d\n", 
               buf, 
               error->serial, 
               error->error_code, 
               error->request_code,
               error->minor_code);
  }

  return 0;
}
#endif

int
gnc_ui_start_event_loop (void)
{
  guint id;

  gnome_is_running = TRUE;

  id = g_timeout_add_full (G_PRIORITY_DEFAULT_IDLE, 10000, /* 10 secs */
                           gnc_ui_check_events, NULL, NULL);

#ifdef HAVE_X11_XLIB_H
  XSetErrorHandler (gnc_x_error);
#endif

  /* Enter gnome event loop */
  gtk_main ();

  g_source_remove (id);

  gnome_is_running = FALSE;
  gnome_is_terminating = FALSE;

  return 0;
}

GncMainWindow *
gnc_gui_init(void)
{
    static GncMainWindow *main_window;
    gchar *map;

    if (gnome_is_initialized) {
        return main_window;
    }

    if (gnc_gconf_get_bool(GCONF_GENERAL, "show_splash_screen", NULL))
        gnc_gui_init_splash();

    gnome_is_initialized = TRUE;

    gnc_ui_util_init();
    gnc_configure_date_format();

    gnc_gconf_general_register_cb(
        KEY_DATE_FORMAT, (GncGconfGeneralCb)gnc_configure_date_format, NULL);
    gnc_gconf_general_register_any_cb(
        (GncGconfGeneralAnyCb)gnc_gui_refresh_all, NULL);

    gnc_ui_commodity_set_help_callback (gnc_commodity_help_cb);
    gnc_file_set_shutdown_callback (gnc_shutdown);

    gnc_options_dialog_set_global_help_cb (gnc_global_options_help_cb, NULL);

    main_window = gnc_main_window_new ();
    gtk_widget_show (GTK_WIDGET (main_window));
    gnc_window_set_progressbar_window (GNC_WINDOW(main_window));

    map = gnc_build_dotgnucash_path(ACCEL_MAP_NAME);
    gtk_accel_map_load(map);
    g_free(map);

    gnc_load_stock_icons();
    gnc_totd_dialog(GTK_WINDOW(main_window), TRUE);

    return main_window;
}

gboolean
gnucash_ui_is_running(void)
{
  return gnome_is_running;
}

static void
gnc_gui_destroy (void)
{
  if (!gnome_is_initialized)
    return;

  gnc_extensions_shutdown ();
}

static void
gnc_gui_shutdown (void)
{
  gchar *map;

  if (gnome_is_running && !gnome_is_terminating)
  {
    gnome_is_terminating = TRUE;

    map = gnc_build_dotgnucash_path(ACCEL_MAP_NAME);
    gtk_accel_map_save(map);
    g_free(map);

    gtk_main_quit();
  }
}

/*  shutdown gnucash.  This function will initiate an orderly
 *  shutdown, and when that has finished it will exit the program.
 */
void
gnc_shutdown (int exit_status)
{
    if (gnucash_ui_is_running()) {
        if (!gnome_is_terminating) {
            if (gnc_file_query_save(FALSE)) {
                gnc_hook_run(HOOK_UI_SHUTDOWN, NULL);
                gnc_gui_shutdown();
            }
        }
    } else {
        gnc_gui_destroy();
        gnc_hook_run(HOOK_SHUTDOWN, NULL);
        gnc_engine_shutdown();
        exit(exit_status);
    }   
}
<|MERGE_RESOLUTION|>--- conflicted
+++ resolved
@@ -54,12 +54,9 @@
 #include "dialog-totd.h"
 #include "gnc-ui-util.h"
 #include "gnc-session.h"
-<<<<<<< HEAD
-=======
 #ifdef G_OS_WIN32
 #    include "gnc-help-utils.h"
 #endif
->>>>>>> 8c6e7b83
 
 static QofLogModule log_module = GNC_MOD_GUI;
 static GnomeProgram *gnucash_program = NULL;
@@ -199,7 +196,6 @@
 void
 gnc_gnome_init (int argc, char **argv, const char * version)
 {
-  char *fullname;
   GError *error = NULL;
   gchar *prefix = gnc_path_get_prefix ();
   gchar *pkgsysconfdir = gnc_path_get_pkgsysconfdir ();
@@ -219,27 +215,48 @@
   g_free (pkgsysconfdir);
   g_free (pkgdatadir);
   g_free (pkglibdir);
-<<<<<<< HEAD
-=======
 
 #ifdef G_OS_WIN32
   /* workaround for bug #421792 */
   xmlCleanupInputCallbacks();
 #endif
->>>>>>> 8c6e7b83
 
   /* initialization required for gtkhtml */
   gtk_widget_set_default_colormap (gdk_rgb_get_colormap ());
 
   /* use custom icon */
-  fullname = gnc_gnome_locate_pixmap ("gnucash-icon.png");
-  if (fullname) {
-    gtk_window_set_default_icon_from_file (fullname, &error);
-    g_free(fullname);
-    if (error) {
-      PERR ("Could not set default icon: %s", error->message);
-      g_error_free (error);
+  {
+    int idx;
+    char *icon_filenames[] = {"gnucash-icon-16x16.png",
+                              "gnucash-icon-32x32.png",
+                              "gnucash-icon-48x48.png",
+                              NULL};
+    GList *icons = NULL;
+    char *fullname, *name_iter;
+
+    for (idx = 0; icon_filenames[idx] != NULL; idx++) {
+      GdkPixbuf *buf = NULL;
+
+      fullname = gnc_gnome_locate_pixmap(icon_filenames[idx]);
+      if (fullname == NULL) {
+        g_warning("couldn't find icon file [%s]", icon_filenames[idx]);
+        continue;
+      }
+        
+      buf = gnc_gnome_get_gdkpixbuf(fullname);
+      if (buf == NULL)
+      {
+        g_warning("error loading image from [%s]", fullname);
+        g_free(fullname);
+        continue;
+      }
+      g_free(fullname);
+      icons = g_list_append(icons, buf);
     }
+
+    gtk_window_set_default_icon_list(icons);
+    g_list_foreach(icons, (GFunc)g_object_unref, NULL);
+    g_list_free(icons);
   }
 
   druid_gconf_install_check_schemas();
@@ -469,7 +486,8 @@
     gnc_options_dialog_set_global_help_cb (gnc_global_options_help_cb, NULL);
 
     main_window = gnc_main_window_new ();
-    gtk_widget_show (GTK_WIDGET (main_window));
+    // Bug#350993:
+    // gtk_widget_show (GTK_WIDGET (main_window));
     gnc_window_set_progressbar_window (GNC_WINDOW(main_window));
 
     map = gnc_build_dotgnucash_path(ACCEL_MAP_NAME);
