/********************************************************************
 * gnc-html-graph-gog.c -- GNC/HTML Graphing support via GOG        *
 *                                                                  *
 * Copyright (C) 2005 Joshua Sled <jsled@asynchronous.org>          *
 *                                                                  *
 * This program is free software; you can redistribute it and/or    *
 * modify it under the terms of the GNU General Public License as   *
 * published by the Free Software Foundation; either version 2 of   *
 * the License, or (at your option) any later version.              *
 *                                                                  *
 * This program is distributed in the hope that it will be useful,  *
 * but WITHOUT ANY WARRANTY; without even the implied warranty of   *
 * MERCHANTABILITY or FITNESS FOR A PARTICULAR PURPOSE.  See the    *
 * GNU General Public License for more details.                     *
 *                                                                  *
 * You should have received a copy of the GNU General Public License*
 * along with this program; if not, contact:                        *
 *                                                                  *
 * Free Software Foundation           Voice:  +1-617-542-5942       *
 * 51 Franklin Street, Fifth Floor    Fax:    +1-617-542-2652       *
 * Boston, MA  02110-1301,  USA       gnu@gnu.org                   *
 ********************************************************************/

#include "config.h"

#include <gtk/gtk.h>
#include <gtkhtml/gtkhtml.h>
#include <gtkhtml/gtkhtml-embedded.h>
#include <string.h>

#include "gnc-ui-util.h"
#include "gnc-html-graph-gog.h"
#include "gnc-html.h"
#include "gnc-engine.h"
#include <goffice/goffice.h>
#include <goffice/graph/gog-graph.h>
#include <goffice/graph/gog-object.h>
#ifdef GOFFICE_WITH_CAIRO
#    include <goffice/graph/gog-renderer-cairo.h>
#else
#    include <goffice/graph/gog-renderer-pixbuf.h>
#endif
#ifndef GTKHTML_USES_GTKPRINT
#    include <goffice/graph/gog-renderer-gnome-print.h>
#endif
#include <goffice/graph/gog-style.h>
#include <goffice/graph/gog-styled-object.h>
#include <goffice/graph/gog-plot.h>
#include <goffice/graph/gog-series.h>
#include <goffice/utils/go-color.h>
#include <goffice/graph/gog-data-set.h>
#include <goffice/data/go-data-simple.h>
#include <goffice/app/go-plugin.h>
#include <goffice/app/go-plugin-loader-module.h>

/**
 * TODO:
 * - scatter-plot marker selection
 * - series-color, piecharts (hard, not really supported by GOG)
 *   and scatters (or drop feature)
 * - title-string freeing (fixmes)
 * - general graph cleanup
 **/

<<<<<<< HEAD
#define LOG_MOD "gnc.gui.html.graph.gog"
static QofLogModule log_module = LOG_MOD;
#undef G_LOG_DOMAIN
#define G_LOG_DOMAIN LOG_MOD
=======
#undef G_LOG_DOMAIN
#define G_LOG_DOMAIN "gnc.gui.html.graph.gog"
>>>>>>> 8c6e7b83

static int handle_piechart(gnc_html * html, GtkHTMLEmbedded * eb, gpointer d);
static int handle_barchart(gnc_html * html, GtkHTMLEmbedded * eb, gpointer d);
static int handle_scatter(gnc_html * html, GtkHTMLEmbedded * eb, gpointer d);

#ifdef GTKHTML_USES_GTKPRINT
static void draw_print_cb(GtkHTMLEmbedded *eb, cairo_t *cr, gpointer graph);
#else
static void draw_print_cb(GtkHTMLEmbedded *eb, GnomePrintContext *context, gpointer graph);
#endif

static gboolean create_basic_plot_elements(const char *plot_type, GogObject **out_graph, GogObject **out_chart, GogPlot **out_plot);

static double * read_doubles(const char * string, int nvalues);

static void set_chart_titles_from_hash(GogObject *chart, GtkHTMLEmbedded * eb);
static void set_chart_titles(GogObject *chart, const char *title, const char* sub_title);
static void set_chart_axis_labels_from_hash(GogObject *chart, GtkHTMLEmbedded * eb);
static void set_chart_axis_labels(GogObject *chart, const char *x_axis_label, const char* y_axis_label);
static void gtkhtml_pre_3_10_1_bug_workaround(GtkHTMLEmbedded *eb);

void
gnc_html_graph_gog_init(void)
{

  g_debug( "init gog graphing" );
  
  libgoffice_init();
  
  /* Initialize plugins manager */
  go_plugins_init (NULL, NULL, NULL, NULL, TRUE, GO_PLUGIN_LOADER_MODULE_TYPE);

  gnc_html_register_object_handler( "gnc-guppi-pie", handle_piechart );
  gnc_html_register_object_handler( "gnc-guppi-bar", handle_barchart );
  gnc_html_register_object_handler( "gnc-guppi-scatter", handle_scatter );
}

static double * 
read_doubles(const char * string, int nvalues)
{
  int    n;
  gchar *next;
  double * retval = g_new0(double, nvalues);

  // guile is going to (puts ...) the elements of the double array
  // together. In non-POSIX locales, that will be in a format that
  // the locale-specific sscanf will not be able to parse.
  gnc_push_locale("C");
  {
    for (n=0; n<nvalues; n++) {
      retval[n] = strtod(string, &next);
      string = next;
     }
  }
  gnc_pop_locale();

  return retval;
}

static char ** 
read_strings(const char * string, int nvalues)
{
  int n;
  int choffset=0;
  int accum = 0;
  char ** retval = g_new0(char *, nvalues);
  char thischar;
  const char * inptr = string;
  int escaped = FALSE;

  for (n=0; n < nvalues; n++) {
    retval[n] = g_new0(char, strlen(string+accum)+1);
    retval[n][0] = 0;
    choffset = 0;
    while ((thischar = *inptr) != 0) {
      if (thischar == '\\') {
        escaped = TRUE;
        inptr++;
      }
      else if ((thischar != ' ') || escaped) {
        retval[n][choffset] = thischar;
        retval[n][choffset+1] = 0;    
        choffset++;
        escaped = FALSE;
        inptr++;
      }
      else {
        /* an unescaped space */
        escaped = FALSE;
        inptr++;
        break;
      }
    }
    accum += choffset;
    /* printf("retval[%d] = '%s'\n", n, retval[n]); */
  }
  
  return retval;  
}

static void
add_pixbuf_graph_widget( GtkHTMLEmbedded *eb, GogObject *graph )
{
  GtkWidget *widget;
#ifdef GOFFICE_WITH_CAIRO
  GogRendererCairo *cairo_renderer;
#else
  GogRendererPixbuf *pixbuf_renderer;
#endif
  GdkPixbuf *buf;
  gboolean update_status;

  // Note that this shouldn't be necessary as per discussion with Jody...
  // ... but it is because we don't embed in a control which passes the
  // update requests back to the graph widget, a-la the foo-canvas that
  // gnumeric uses.  We probably _should_ do something like that, though.
  gog_object_update (GOG_OBJECT (graph));

#ifdef GOFFICE_WITH_CAIRO
  cairo_renderer = GOG_RENDERER_CAIRO (g_object_new (GOG_RENDERER_CAIRO_TYPE,
						     "model", graph,
						     NULL));
  update_status = gog_renderer_cairo_update (cairo_renderer,
					     eb->width, eb->height, 1.0);
  buf = gog_renderer_cairo_get_pixbuf (cairo_renderer);
#else
  pixbuf_renderer = GOG_RENDERER_PIXBUF (g_object_new (GOG_RENDERER_PIXBUF_TYPE,
						       "model", graph,
						       NULL));
  update_status = gog_renderer_pixbuf_update (pixbuf_renderer,
					      eb->width, eb->height, 1.0);
  buf = gog_renderer_pixbuf_get (pixbuf_renderer);
#endif /* GOFFICE_WITH_CAIRO */

  widget = gtk_image_new_from_pixbuf (buf);
  gtk_widget_set_size_request (widget, eb->width, eb->height);
  gtk_widget_show_all (widget);
  gtk_container_add (GTK_CONTAINER (eb), widget);

  // blindly copied from gnc-html-guppi.c..
  gtk_widget_set_size_request (GTK_WIDGET (eb), eb->width, eb->height);

  g_object_set_data_full (G_OBJECT (eb), "graph", graph, g_object_unref);
  g_signal_connect (G_OBJECT (eb), "draw_print",
		    G_CALLBACK (draw_print_cb), NULL);
}

static gboolean
create_basic_plot_elements(const char *plot_type_name,
                           GogObject **out_graph,
                           GogObject **out_chart,
                           GogPlot **out_plot)
{
  *out_graph = g_object_new(GOG_GRAPH_TYPE, NULL);
  *out_chart = gog_object_add_by_name(*out_graph, "Chart", NULL);
  *out_plot = gog_plot_new_by_name(plot_type_name);
  if (!*out_plot)
  {
    // FIXME - log betterer; should probably use GError?
    g_warning("gog: unable to load %s plugin", plot_type_name);
    return FALSE;
  }
  gog_object_add_by_name(*out_chart, "Plot", GOG_OBJECT(*out_plot) );
  return TRUE;
}

static void
set_chart_titles_from_hash(GogObject *chart, GtkHTMLEmbedded * eb)
{
  set_chart_titles(chart,
                   (const char *)g_hash_table_lookup(eb->params, "title"), 
                   (const char *)g_hash_table_lookup(eb->params, "subtitle"));
}

static void
set_chart_titles(GogObject *chart, const char *title, const char* sub_title)
{
  gchar *my_sub_title, *total_title;
  GOData *title_scalar;
  GogObject *tmp;

  if (sub_title)
    my_sub_title = g_strdup_printf("%s(%s)", title ? " " : "", sub_title);
  else
    my_sub_title = g_strdup("");

  total_title = g_strdup_printf("%s%s", title ? title : "", my_sub_title);

  tmp = gog_object_add_by_name(chart, "Title", NULL);
  title_scalar = go_data_scalar_str_new(total_title, TRUE);
  gog_dataset_set_dim(GOG_DATASET(tmp), 0, title_scalar, NULL);

  g_free(my_sub_title);
}

static void
set_chart_axis_labels_from_hash(GogObject *chart, GtkHTMLEmbedded * eb)
{
  set_chart_axis_labels(chart,
                        (const char *)g_hash_table_lookup(eb->params, "x_axis_label"),
                        (const char *)g_hash_table_lookup(eb->params, "y_axis_label"));
}

static void
set_chart_axis_labels(GogObject *chart, const char *x_axis_label, const char* y_axis_label)
{
  if (x_axis_label != NULL)
  {
    GogObject *xaxis, *label;
    GOData *data;
    xaxis = gog_object_get_child_by_role(chart, gog_object_find_role_by_name(chart, "X-Axis"));
    label = gog_object_add_by_name(xaxis, "Label", NULL);
    data = go_data_scalar_str_new(x_axis_label, FALSE);
    gog_dataset_set_dim(GOG_DATASET(label), 0, data, NULL);
  }

  if (y_axis_label != NULL)
  {
    GogObject *yaxis, *label;
    GOData *data;
    yaxis = gog_object_get_child_by_role(chart, gog_object_find_role_by_name(chart, "Y-Axis"));
    label = gog_object_add_by_name(yaxis, "Label", NULL);
    data = go_data_scalar_str_new(y_axis_label, FALSE);
    gog_dataset_set_dim(GOG_DATASET(label), 0, data, NULL);
  }
}

static void
gtkhtml_pre_3_10_1_bug_workaround(GtkHTMLEmbedded *eb)
{
  /* HACK ALERT! Compensate for bug in gtkhtml < 3.10.1
     Gtkhtml set the width parameter twice (=width, =height), so both,
     width (==height) and height (<1) were incorrect. */
  if (eb->height < 1)
  {
      eb->height = eb->width;  /* only squares here :( */
  }
}

/*
 * Handle the following parameters:
 * title: text
 * subtitle: text
 * datasize: (length data), sscanf( .., %d, (int)&datasize )
 * data: (foreach (lambda (datum) (push datum) (push " ")) data)
 * colors: string; space-seperated?
 * labels: string; space-seperated?
 * slice_urls_[123]: ?
 * legend_urls_[123]: ?
 */
static gboolean
handle_piechart(gnc_html * html, GtkHTMLEmbedded * eb, gpointer unused)
{
  GogObject *graph, *chart;
  GogPlot *plot;
  GogSeries *series;
  GOData *labelData, *sliceData;
  int datasize;
  double *data = NULL;
  char **labels = NULL, **colors = NULL;

  gtkhtml_pre_3_10_1_bug_workaround(eb);

  // parse data from the text-ized params.
  {
    char *datasizeStr, *dataStr, *labelsStr, *colorStr;

    datasizeStr = g_hash_table_lookup(eb->params, "datasize");
    dataStr = g_hash_table_lookup(eb->params, "data" );
    labelsStr = g_hash_table_lookup(eb->params, "labels");
    colorStr = g_hash_table_lookup(eb->params, "colors");
    g_return_val_if_fail( datasizeStr != NULL
                          && dataStr != NULL
                          && labelsStr != NULL
                          && colorStr != NULL, FALSE );
    datasize = atoi( datasizeStr );
    data = read_doubles( dataStr, datasize );
    labels = read_strings( labelsStr, datasize );
    colors = read_strings( colorStr, datasize );
  }

  if (!create_basic_plot_elements("GogPiePlot", &graph, &chart, &plot))
  {
    return FALSE;
  }
  gog_object_add_by_name(chart, "Legend", NULL);

  GOG_STYLED_OBJECT(graph)->style->outline.width = 5;
  GOG_STYLED_OBJECT(graph)->style->outline.color = RGBA_BLACK;

  series = gog_plot_new_series(plot);
  labelData = go_data_vector_str_new((char const * const *)labels, datasize, NULL);
  gog_series_set_dim(series, 0, labelData, NULL);
  go_data_emit_changed(GO_DATA(labelData));

  sliceData = go_data_vector_val_new(data, datasize, NULL);
  gog_series_set_dim(series, 1, sliceData, NULL);
  go_data_emit_changed(GO_DATA(sliceData));

  // fixme: colors
  set_chart_titles_from_hash(chart, eb);

  add_pixbuf_graph_widget (eb, graph);

  return TRUE;
}

/**
 * data_rows:int
 * data_cols:int
 * data:doubles[], data_rows*data_cols
 * x_axis_label:string
 * y_axis_label:string
 * row_labels:string[]
 * col_labels:string[]
 * col_colors:string[]
 * rotate_row_labels:boolean
 * stacked:boolean
 **/
static gboolean
handle_barchart(gnc_html * html, GtkHTMLEmbedded * eb, gpointer unused)
{
  GogObject *graph, *chart;
  GogPlot *plot;
  GogSeries *series;
  GogStyle *style;
  GOData *label_data, *slice_data;
  int data_rows, data_cols;
  double *data = NULL;
  char **col_labels = NULL, **row_labels = NULL, **col_colors = NULL;
  gboolean rotate_row_labels = FALSE;
  gboolean stacked = FALSE;
  char *bar_type = "normal";
  int bar_overlap = 0 /*percent*/; // seperate bars; no overlap.

  gtkhtml_pre_3_10_1_bug_workaround (eb);

  // parse data from the text-ized params
  // series => bars [gnc:cols]
  // series-elements => segments [gnc:rows]
  {
    char *data_rows_str, *data_cols_str, *data_str, *col_labels_str, *row_labels_str;
    char *col_colors_str, *rotate_row_labels_str = NULL, *stacked_str = NULL;

    data_rows_str         = g_hash_table_lookup (eb->params, "data_rows");
    data_cols_str         = g_hash_table_lookup (eb->params, "data_cols");
    data_str              = g_hash_table_lookup (eb->params, "data" );
    row_labels_str        = g_hash_table_lookup (eb->params, "row_labels");
    col_labels_str        = g_hash_table_lookup (eb->params, "col_labels");
    col_colors_str        = g_hash_table_lookup (eb->params, "col_colors");
    rotate_row_labels_str = g_hash_table_lookup (eb->params, "rotate_row_labels");
    stacked_str           = g_hash_table_lookup (eb->params, "stacked");

    rotate_row_labels     = (gboolean) atoi (rotate_row_labels_str);
    stacked               = (gboolean) atoi (stacked_str);

#if 0 // too strong at the moment.
    g_return_val_if_fail (data_rows_str != NULL
                          && data_cols_str != NULL
                          && data_str != NULL
                          && col_labels_str != NULL
                          && row_labels_str != NULL
                          && col_colors_str != NULL, FALSE );
#endif // 0
    data_rows = atoi (data_rows_str);
    data_cols = atoi (data_cols_str);
    data = read_doubles (data_str, data_rows*data_cols);
    row_labels = read_strings (row_labels_str, data_rows);
    col_labels = read_strings (col_labels_str, data_cols);
    col_colors = read_strings (col_colors_str, data_cols);
  }

  if (!create_basic_plot_elements("GogBarColPlot", &graph, &chart, &plot)) {
    return FALSE;
  }
  gog_object_add_by_name(chart, "Legend", NULL);

  if ( stacked ) {
    // when stacked, we want the bars on _top_ of eachother.
    bar_type = "stacked";
    bar_overlap = 100 /*percent*/;
  }

  g_object_set (G_OBJECT (plot),
                //"vary_style_by_element",	TRUE,
                "type",                         bar_type,
                "overlap_percentage",           bar_overlap, 
                NULL);
  label_data = go_data_vector_str_new ((char const * const *)row_labels, data_rows, NULL);
  {
    // foreach row:
    //   series = row
    GdkColor color;
    int i;
    for (i = 0; i < data_cols; i++) {
      GError *err = NULL;

      series = gog_plot_new_series (plot);
      gog_object_set_name (GOG_OBJECT (series), col_labels[i], &err);
      if (err != NULL)
      {
           g_warning("error setting name [%s] on series [%d]: [%s]",
                     col_labels[i], i, err->message);
      }

      g_object_ref (label_data);
      gog_series_set_dim (series, 0, label_data, NULL);
      go_data_emit_changed (GO_DATA (label_data));

      slice_data = go_data_vector_val_new (data + (i*data_rows), data_rows, NULL);
      gog_series_set_dim (series, 1, slice_data, NULL);
      go_data_emit_changed (GO_DATA (slice_data));

      style = gog_styled_object_get_style (GOG_STYLED_OBJECT (series));
      style->fill.type = GOG_FILL_STYLE_PATTERN;
      if (gdk_color_parse (col_colors[i], &color)) {
           style->fill.auto_back = FALSE;
           go_pattern_set_solid (&style->fill.pattern, GDK_TO_UINT (color));
      } else {
           g_warning("cannot parse color [%s]", col_colors[i]);
      }
    }
  }

  if (rotate_row_labels) {
    GogObject *object = gog_object_get_child_by_role (
      chart, gog_object_find_role_by_name (chart, "X-Axis"));
    style = gog_styled_object_get_style (GOG_STYLED_OBJECT (object));
    gog_style_set_text_angle (style, 90.0);
  }

  set_chart_titles_from_hash (chart, eb);
  set_chart_axis_labels_from_hash (chart, eb);

  // we need to do this twice for the barchart... :p
  gog_object_update (GOG_OBJECT (graph));

  add_pixbuf_graph_widget (eb, graph);

  g_debug("barchart rendered.");
  return TRUE;
}

static gboolean
handle_scatter(gnc_html * html, GtkHTMLEmbedded * eb, gpointer unused)
{
  GogObject *graph, *chart;
  GogPlot *plot;
  GogSeries *series;
  GOData *sliceData;
  int datasize;
  double *xData, *yData;

  gtkhtml_pre_3_10_1_bug_workaround(eb);

  {
    char *datasizeStr, *xDataStr, *yDataStr;

    datasizeStr = g_hash_table_lookup( eb->params, "datasize" );
    datasize = atoi( datasizeStr );

    xDataStr = g_hash_table_lookup( eb->params, "x_data" );
    xData = read_doubles( xDataStr, datasize );

    yDataStr = g_hash_table_lookup( eb->params, "y_data" );
    yData = read_doubles( yDataStr, datasize );
  }

  if (!create_basic_plot_elements("GogXYPlot", &graph, &chart, &plot))
  {
    return FALSE;
  }

  series = gog_plot_new_series( plot );

  sliceData = go_data_vector_val_new( xData, datasize, NULL );
  gog_series_set_dim( series, 0, sliceData, NULL );
  go_data_emit_changed (GO_DATA (sliceData));

  sliceData = go_data_vector_val_new( yData, datasize, NULL );
  gog_series_set_dim( series, 1, sliceData, NULL );
  go_data_emit_changed (GO_DATA (sliceData));

  set_chart_titles_from_hash(chart, eb);
  set_chart_axis_labels_from_hash(chart, eb);

  // And twice for the scatter, too... :p
  gog_object_update(GOG_OBJECT(graph));

  add_pixbuf_graph_widget (eb, graph);

  return TRUE;
}

#ifdef GTKHTML_USES_GTKPRINT
static void
draw_print_cb(GtkHTMLEmbedded *eb, cairo_t *cr, gpointer unused)
{
  GogGraph *graph = GOG_GRAPH(g_object_get_data(G_OBJECT(eb), "graph"));
  GogRendererCairo *rend = g_object_new(GOG_RENDERER_CAIRO_TYPE, "model", graph,
                                        "cairo", cr, "is-vector", TRUE, NULL);

  /* assuming pixel size is 0.5, cf. gtkhtml/src/htmlprinter.c */
  cairo_scale(cr, 0.5, 0.5);

  cairo_translate(cr, 0, -eb->height);
  gog_renderer_cairo_update(rend, eb->width, eb->height, 1.0);
  g_object_unref(rend);
}

#else /* !GTKHTML_USES_GTKPRINT */
static void
draw_print_cb(GtkHTMLEmbedded *eb, GnomePrintContext *context, gpointer unused)
{
  GogGraph *graph = GOG_GRAPH (g_object_get_data (G_OBJECT (eb), "graph"));

  /* assuming pixel size is 0.5, cf. gtkhtml/src/htmlprinter.c */
  gnome_print_scale (context, 0.5, 0.5);

  gnome_print_translate (context, 0, eb->height);
  gog_graph_print_to_gnome_print (graph, context, eb->width, eb->height);
}
#endif /* GTKHTML_USES_GTKPRINT */<|MERGE_RESOLUTION|>--- conflicted
+++ resolved
@@ -33,6 +33,7 @@
 #include "gnc-html.h"
 #include "gnc-engine.h"
 #include <goffice/goffice.h>
+#include <goffice/graph/gog-chart.h>
 #include <goffice/graph/gog-graph.h>
 #include <goffice/graph/gog-object.h>
 #ifdef GOFFICE_WITH_CAIRO
@@ -48,6 +49,7 @@
 #include <goffice/graph/gog-plot.h>
 #include <goffice/graph/gog-series.h>
 #include <goffice/utils/go-color.h>
+#include <goffice/utils/go-marker.h>
 #include <goffice/graph/gog-data-set.h>
 #include <goffice/data/go-data-simple.h>
 #include <goffice/app/go-plugin.h>
@@ -62,15 +64,8 @@
  * - general graph cleanup
  **/
 
-<<<<<<< HEAD
-#define LOG_MOD "gnc.gui.html.graph.gog"
-static QofLogModule log_module = LOG_MOD;
-#undef G_LOG_DOMAIN
-#define G_LOG_DOMAIN LOG_MOD
-=======
 #undef G_LOG_DOMAIN
 #define G_LOG_DOMAIN "gnc.gui.html.graph.gog"
->>>>>>> 8c6e7b83
 
 static int handle_piechart(gnc_html * html, GtkHTMLEmbedded * eb, gpointer d);
 static int handle_barchart(gnc_html * html, GtkHTMLEmbedded * eb, gpointer d);
@@ -521,8 +516,11 @@
   GogPlot *plot;
   GogSeries *series;
   GOData *sliceData;
+  GogStyle *style;
   int datasize;
   double *xData, *yData;
+  gchar *marker_str, *color_str;
+  gboolean fill = FALSE;
 
   gtkhtml_pre_3_10_1_bug_workaround(eb);
 
@@ -537,6 +535,9 @@
 
     yDataStr = g_hash_table_lookup( eb->params, "y_data" );
     yData = read_doubles( yDataStr, datasize );
+
+    marker_str = g_hash_table_lookup(eb->params, "marker");
+    color_str = g_hash_table_lookup(eb->params, "color");
   }
 
   if (!create_basic_plot_elements("GogXYPlot", &graph, &chart, &plot))
@@ -545,6 +546,7 @@
   }
 
   series = gog_plot_new_series( plot );
+  style = gog_styled_object_get_style(GOG_STYLED_OBJECT(series));
 
   sliceData = go_data_vector_val_new( xData, datasize, NULL );
   gog_series_set_dim( series, 0, sliceData, NULL );
@@ -554,6 +556,62 @@
   gog_series_set_dim( series, 1, sliceData, NULL );
   go_data_emit_changed (GO_DATA (sliceData));
 
+  /* set marker shape */
+  if (marker_str) {
+    GOMarkerShape shape;
+
+    if (g_str_has_prefix(marker_str, "filled ")) {
+      fill = TRUE;
+      marker_str += 7;
+    }
+    shape = go_marker_shape_from_str(marker_str);
+    if (shape != GO_MARKER_NONE) {
+      style->marker.auto_shape = FALSE;
+      go_marker_set_shape(style->marker.mark, shape);
+    } else {
+      g_warning("cannot parse marker shape [%s]", marker_str);
+    }
+  }
+
+  /* set marker and line colors */
+  if (color_str) {
+    GdkColor color;
+    if (gdk_color_parse(color_str, &color)) {
+      style->marker.auto_outline_color = FALSE;
+      go_marker_set_outline_color(style->marker.mark, GDK_TO_UINT(color));
+      style->line.auto_color = FALSE;
+      style->line.color = GDK_TO_UINT(color);
+    } else {
+      g_warning("cannot parse color [%s]", color_str);
+    }
+  }
+
+  /* set marker fill colors */
+  if (fill) {
+    style->marker.auto_fill_color = style->marker.auto_outline_color;
+    go_marker_set_fill_color(style->marker.mark,
+                             go_marker_get_outline_color(style->marker.mark));
+  } else {
+    GogStyle *chart_style =
+      gog_styled_object_get_style(GOG_STYLED_OBJECT(chart));
+
+    if (chart_style->fill.type == GOG_FILL_STYLE_PATTERN
+        && chart_style->fill.pattern.pattern == GO_PATTERN_SOLID) {
+      style->marker.auto_fill_color = FALSE;
+      go_marker_set_fill_color(style->marker.mark,
+                               chart_style->fill.pattern.back);
+    } else if (chart_style->fill.type == GOG_FILL_STYLE_PATTERN
+               && chart_style->fill.pattern.pattern
+               == GO_PATTERN_FOREGROUND_SOLID) {
+      style->marker.auto_fill_color = FALSE;
+      go_marker_set_fill_color(style->marker.mark,
+                               chart_style->fill.pattern.fore);
+    } else {
+      g_warning("fill color of markers can only be set like a solid fill "
+                "pattern of the chart");
+    }
+  }
+
   set_chart_titles_from_hash(chart, eb);
   set_chart_axis_labels_from_hash(chart, eb);
 
