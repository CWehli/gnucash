--- conflicted
+++ resolved
@@ -1364,8 +1364,12 @@
   /* Create the menu if we don't have one already */
   if (!priv->column_menu) {
     priv->column_menu = gtk_menu_new();
+#ifdef HAVE_GTK_2_10
+    g_object_ref_sink(priv->column_menu);
+#else
     g_object_ref(priv->column_menu);
     gtk_object_sink(GTK_OBJECT(priv->column_menu));
+#endif
   }
 
   /* Create the check menu item */
@@ -1919,7 +1923,6 @@
   return column;
 }
 
-<<<<<<< HEAD
 //#include "gtkcellrenderercalendar.h"
 #include "planner-cell-renderer-date.h"
 #include <libplanner/mrp-application.h>
@@ -1997,8 +2000,6 @@
   return column;
 }
 
-=======
->>>>>>> 8c6e7b83
 GtkTreeViewColumn *
 gnc_tree_view_add_combo_column (GncTreeView *view,
                                 const gchar *column_title,
