# A template Makefile.am for GLib g_test-based test directories.
# Copyright 2011 John Ralls <jralls@ceridwen.us>

include $(top_srcdir)/test-templates/Makefile.decl


#You will only need one of these: It points to the module directory
#after $(top_srcdir) or $(top_builddir):
MODULEPATH = src/optional/gtkmm

#The test program. You'll need to add to this if you have more than one module above.

check_PROGRAMS = test-gtkmm

TESTS = ${check_PROGRAMS}

test_gtkmmdir = ${top_srcdir}/${MODULEPATH}/test

#Program files for tests go here. It's probably best to have one for
#each file in the parent directory. Include
#test_foo_support.c if you have one and aren't building the
#support library.
test_gtkmm_SOURCES = \
	test-gtkmm.cpp \
	test-book.cpp

test_gtkmm_HEADERS = \
	$(top_srcdir)/${MODULEPATH}/gncmm/Book.hpp

<<<<<<< HEAD
check_PROGRAMS = test-gtkmm

TESTS = ${check_PROGRAMS}

=======
>>>>>>> 06c37959
#The tests might require more libraries, but try to keep them
#as independent as possible.
test_gtkmm_LDADD = ${top_builddir}/${MODULEPATH}/libgncmod-gtkmm.la \
  ${top_builddir}/src/libqof/qof/libgnc-qof.la \
  ${GTKMM_LIBS} \
  ${GLIB_LIBS}

AM_CPPFLAGS = \
	${DEFAULT_INCLUDES} \
	-DTESTPROG=test_gtkmm \
  -I${top_srcdir}/src \
  -I${top_srcdir}/src/test-core \
  -I${top_srcdir}/src/libqof/qof \
  -I${top_srcdir}/src/gnc-module \
  -I${top_srcdir}/src/core-utils \
  -I${top_srcdir}/src/engine \
  -I${top_srcdir}/src/optional/gtkmm \
  ${GTKMM_CFLAGS} \
  ${GLIB_CFLAGS}<|MERGE_RESOLUTION|>--- conflicted
+++ resolved
@@ -27,13 +27,6 @@
 test_gtkmm_HEADERS = \
 	$(top_srcdir)/${MODULEPATH}/gncmm/Book.hpp
 
-<<<<<<< HEAD
-check_PROGRAMS = test-gtkmm
-
-TESTS = ${check_PROGRAMS}
-
-=======
->>>>>>> 06c37959
 #The tests might require more libraries, but try to keep them
 #as independent as possible.
 test_gtkmm_LDADD = ${top_builddir}/${MODULEPATH}/libgncmod-gtkmm.la \
