--- conflicted
+++ resolved
@@ -304,11 +304,7 @@
       acc = xaccSplitGetAccount (s);
 
       split = xaccMallocSplit ();
-<<<<<<< HEAD
-      xaccTransBeginEdit (trans, 1);
-=======
       xaccTransBeginEdit (trans, 0);   
->>>>>>> 3c14ea72
       xaccTransAppendSplit (trans, split);
       xaccAccountInsertSplit (acc, split);
 
@@ -317,11 +313,7 @@
 
    } else {
       trans = xaccSplitGetParent (split);
-<<<<<<< HEAD
-      xaccTransBeginEdit (trans, 1);
-=======
       xaccTransBeginEdit (trans, 0);
->>>>>>> 3c14ea72
    }
 
    /* copy the contents from the cursor to the split */
@@ -968,11 +960,7 @@
 static void 
 LoadXferCell (ComboCell *cell,  
               AccountGroup *grp,
-<<<<<<< HEAD
-              char *base_currency)
-=======
               char *base_currency, char *base_security)
->>>>>>> 3c14ea72
 {
    Account * acc;
    char * curr;
@@ -988,16 +976,6 @@
    n = 0;
    acc = xaccGroupGetAccount (grp, n);
    while (acc) {
-<<<<<<< HEAD
-      curr = xaccAccountGetCurrency (acc);
-      if ((!curr) && (!base_currency)) {
-         xaccAddComboCellMenuItem (cell, xaccAccountGetName (acc));
-      }
-      if (curr && base_currency && !strcmp (curr, base_currency)) {
-         xaccAddComboCellMenuItem (cell, xaccAccountGetName (acc));
-      }
-      LoadXferCell (cell, xaccAccountGetChildren (acc), base_currency);
-=======
       char *curr, *secu;
 
       curr = xaccAccountGetCurrency (acc);
@@ -1012,7 +990,6 @@
       }
       LoadXferCell (cell, xaccAccountGetChildren (acc), 
                    base_currency, base_security);
->>>>>>> 3c14ea72
       n++;
       acc = xaccGroupGetAccount (grp, n);
    }
@@ -1022,11 +999,7 @@
 
 void xaccLoadXferCell (ComboCell *cell,  
                        AccountGroup *grp, 
-<<<<<<< HEAD
-                       char *base_currency)
-=======
                        Account *base_account)
->>>>>>> 3c14ea72
 {
    char *curr, *secu;
 
@@ -1034,11 +1007,7 @@
    secu = xaccAccountGetSecurity (base_account);
 
    xaccAddComboCellMenuItem (cell, "");
-<<<<<<< HEAD
-   LoadXferCell (cell, grp, base_currency);
-=======
    LoadXferCell (cell, grp, curr, secu);
->>>>>>> 3c14ea72
 }
 
 /* =======================  end of file =================== */