--- conflicted
+++ resolved
@@ -61,12 +61,7 @@
   ${GLADE_LIBS} \
   ${GLIB_LIBS} \
   ${REGEX_LIBS} \
-<<<<<<< HEAD
-  ${QOF_LIBS} \
-  ${GNOME_PRINT_LIBS}
-=======
   ${QOF_LIBS}
->>>>>>> 8c6e7b83
 
 gladedir = $(GNC_GLADE_DIR)
 glade_DATA = \
