--- conflicted
+++ resolved
@@ -1,11 +1,7 @@
 /********************************************************************\
  * druid-loan.c : A Gnome Druid for setting up loan-repayment       *
  *     scheduled transactions.                                      *
-<<<<<<< HEAD
- * Copyright (C) 2002 Joshua Sled <jsled@asynchronous.org>          *
-=======
  * Copyright (C) 2002,2007 Joshua Sled <jsled@asynchronous.org>     *
->>>>>>> 8c6e7b83
  * Copyright (C) 2006 David Hampton <hampton@employees.org>         *
  *                                                                  *
  * This program is free software; you can redistribute it and/or    *
@@ -931,8 +927,9 @@
 {
         g_assert( ldd != NULL );
         g_assert( gstr != NULL );
-        g_string_append_printf( gstr, "pmt( %.5f / 12 : %0.2f : %0.2f : 0 : 0 )",
+        g_string_append_printf( gstr, "pmt( %.5f / %0.2f : %0.2f : %0.2f : 0 : 0 )",
                                 (ldd->ld.interestRate / 100),
+                                12.0,
                                 ( ldd->ld.numPer
                                   * ( ldd->ld.perSize == GNC_MONTHS ? 1 : 12 ) ) * 1.,
                                 gnc_numeric_to_double(ldd->ld.principal) );
@@ -944,8 +941,9 @@
 {
         g_assert( ldd != NULL );
         g_assert( gstr != NULL );
-        g_string_printf( gstr, "ppmt( %.5f / 12 : i : %0.2f : %0.2f : 0 : 0 )",
+        g_string_printf( gstr, "ppmt( %.5f / %0.2f : i : %0.2f : %0.2f : 0 : 0 )",
                          (ldd->ld.interestRate / 100),
+                         12.0,
                          ( ldd->ld.numPer
                            * ( ldd->ld.perSize == GNC_MONTHS ? 1 : 12 ) ) * 1.,
                          gnc_numeric_to_double(ldd->ld.principal));
@@ -957,8 +955,9 @@
 {
         g_assert( ldd != NULL );
         g_assert( gstr != NULL );
-        g_string_printf( gstr, "ipmt( %.5f / 12 : i : %0.2f : %0.2f : 0 : 0 )",
+        g_string_printf( gstr, "ipmt( %.5f / %0.2f : i : %0.2f : %0.2f : 0 : 0 )",
                          (ldd->ld.interestRate / 100),
+                         12.0,
                          ( ldd->ld.numPer
                            * ( ldd->ld.perSize == GNC_MONTHS ? 1 : 12 ) ) * 1.,
                          gnc_numeric_to_double( ldd->ld.principal ) );
@@ -1171,16 +1170,10 @@
         ldd->ld.interestRate = gtk_spin_button_get_value( ldd->prmIrateSpin );
         ldd->ld.type = gtk_combo_box_get_active( ldd->prmType );
         if ( ldd->ld.type != GNC_FIXED ) {
-<<<<<<< HEAD
-                gnc_frequency_save_state( ldd->prmVarGncFreq,
-                                          ldd->ld.loanFreq,
-                                          ldd->ld.varStartDate );
-=======
                 recurrenceListFree(&ldd->ld.loan_schedule);
                 gnc_frequency_save_to_recurrence(ldd->prmVarGncFreq,
                                                  &ldd->ld.loan_schedule,
                                                  ldd->ld.varStartDate);
->>>>>>> 8c6e7b83
         }
 
         /* start date */
@@ -1220,15 +1213,9 @@
         gtk_spin_button_set_value( ldd->prmIrateSpin, ldd->ld.interestRate );
         gtk_combo_box_set_active( ldd->prmType, ldd->ld.type );
         if ( ldd->ld.type != GNC_FIXED ) {
-<<<<<<< HEAD
-                gnc_frequency_setup( ldd->prmVarGncFreq,
-                                     ldd->ld.loanFreq,
-                                     ldd->ld.varStartDate );
-=======
                 gnc_frequency_setup_recurrence(ldd->prmVarGncFreq,
                                                ldd->ld.loan_schedule,
                                                ldd->ld.varStartDate);
->>>>>>> 8c6e7b83
         }
 
         /* start date */
@@ -1560,11 +1547,11 @@
         }
         
         /* if ( rb toggled )
-         *   ensure freqspec/startdate setup
+         *   ensure schedule/startdate setup
          *   save
          * else
          *   if (freqspec setup)
-         *     remove freqspec/startdate
+         *     remove schedule/startdate
          */
 
         /* neither of these should happen. */
@@ -2647,7 +2634,7 @@
          * row-of-gnc_numeric[N] data, where N is the number of columns as
          * determined by the _prep function, and stored in
          * LoanData::revNumPmts. */
-        repayment_schedule = g_hash_table_new( g_date_hash, g_date_equals );
+        repayment_schedule = g_hash_table_new(gnc_gdate_hash, gnc_gdate_equal);
 
         /* Do the master repayment */
         {
