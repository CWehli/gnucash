--- conflicted
+++ resolved
@@ -38,10 +38,7 @@
 #include "gnc-ui-util.h"
 #include "gnc-ui.h"
 #include "qof.h"
-<<<<<<< HEAD
-=======
 #include "Recurrence.h"
->>>>>>> 8c6e7b83
 #include "SchedXaction.h"
 #include "SX-book.h"
 #include "SX-ttinfo.h"
@@ -75,17 +72,10 @@
 #define SXFTD_RESPONSE_ADVANCED 100 /* 'Advanced' button response code */
 
 static QofLogModule log_module = GNC_MOD_GUI_SX;
-<<<<<<< HEAD
 
 #undef G_LOG_DOMAIN
 #define G_LOG_DOMAIN GNC_MOD_GUI_SX
 
-=======
-
-#undef G_LOG_DOMAIN
-#define G_LOG_DOMAIN GNC_MOD_GUI_SX
-
->>>>>>> 8c6e7b83
 static void sxftd_freq_combo_changed( GtkWidget *w, gpointer user_data );
 static void gnc_sx_trans_window_response_cb(GtkDialog *dialog, gint response, gpointer data);
 
@@ -373,9 +363,12 @@
     w = GTK_WIDGET(glade_xml_get_widget( sxfti->gxml, SXFTD_EX_CAL_FRAME ));
     sxfti->dense_cal_model = gnc_dense_cal_store_new(num_marks);
     sxfti->example_cal = GNC_DENSE_CAL(gnc_dense_cal_new_with_model(GNC_DENSE_CAL_MODEL(sxfti->dense_cal_model)));
-    // gobject-2.10: g_object_ref_sink(sxfti->example_cal);
+#ifdef HAVE_GTK_2_10
+    g_object_ref_sink(sxfti->example_cal);
+#else
     g_object_ref(G_OBJECT(sxfti->example_cal));
     gtk_object_sink(GTK_OBJECT(sxfti->example_cal));
+#endif
 
     g_assert(sxfti->example_cal);
     gnc_dense_cal_set_num_months( sxfti->example_cal, SXFTD_EXCAL_NUM_MONTHS );
@@ -428,15 +421,9 @@
   g_signal_connect( w, "changed",
                     G_CALLBACK(sxftd_freq_combo_changed),
                     sxfti );
-<<<<<<< HEAD
-  fs = xaccFreqSpecMalloc( gnc_get_current_book() );
-  sxftd_update_fs( sxfti, &date, fs );
-  xaccFreqSpecGetNextInstance( fs, &date, &nextDate );
-=======
   sxftd_update_schedule( sxfti, &date, &schedule);
   recurrenceListNextInstance(schedule, &date, &nextDate);
   recurrenceListFree(&schedule);
->>>>>>> 8c6e7b83
 
   tmpTm = g_new0( struct tm, 1 );
   g_date_to_struct_tm( &nextDate, tmpTm );
@@ -688,13 +675,8 @@
 {
   struct tm *tmpTm;
   time_t tmp_tt;
-<<<<<<< HEAD
-  GDate date, startDate;
-  FreqSpec *fs;
-=======
   GDate date, startDate, nextDate;
   GList *schedule = NULL;
->>>>>>> 8c6e7b83
   getEndTuple get;
 
   get = sxftd_get_end_info( sxfti );
@@ -717,30 +699,6 @@
   recurrenceListNextInstance(schedule, &date, &nextDate);
   startDate = date;
 
-<<<<<<< HEAD
-  switch (get.type)
-  {
-  case NEVER_END:
-    gnc_dense_cal_store_update_no_end(sxfti->dense_cal_model, &startDate, fs);
-    break;
-  case END_ON_DATE:
-    gnc_dense_cal_store_update_date_end(sxfti->dense_cal_model, &startDate, fs, &get.end_date);
-    break;
-  case END_AFTER_N_OCCS:
-    gnc_dense_cal_store_update_count_end(sxfti->dense_cal_model, &startDate, fs, get.n_occurrences);
-    break;
-  default:
-    g_warning("unknown get.type [%d]\n", get.type);
-    break;
-  }
-
-  gnc_dense_cal_set_month( sxfti->example_cal,
-                           g_date_get_month( &startDate ) );
-  gnc_dense_cal_set_year( sxfti->example_cal,
-                          g_date_get_year( &startDate ) );
-
-  xaccFreqSpecFree( fs );
-=======
   {
       GtkWidget *w;
       gchar *name;
@@ -778,7 +736,6 @@
   gnc_dense_cal_set_year( sxfti->example_cal, g_date_get_year( &startDate ) );
   
   recurrenceListFree(&schedule);
->>>>>>> 8c6e7b83
 }
 
 /**
