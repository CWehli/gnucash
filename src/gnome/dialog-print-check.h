--- conflicted
+++ resolved
@@ -31,16 +31,8 @@
 
 typedef struct _print_check_dialog PrintCheckDialog;
 
-<<<<<<< HEAD
 void gnc_ui_print_check_dialog_create(GncPluginPage *plugin_page,
-				      const char    *payee,
-				      gnc_numeric    amount,
-				      time_t         date,
-				      const char    *memo);
-=======
-void gnc_ui_print_check_dialog_create(GncPluginPageRegister *plugin_page,
                                       Split *split);
->>>>>>> 8c6e7b83
 void gnc_ui_print_check_dialog_destroy(PrintCheckDialog * pcd);
 
 #endif