/********************************************************************\
 * MainWindow.c -- the main window, and associated helper functions * 
 *                 and callback functions for xacc (X-Accountant)   *
 * Copyright (C) 1998 Jeremy Collins				    *
 *                                                                  *
 * This program is free software; you can redistribute it and/or    *
 * modify it under the terms of the GNU General Public License as   *
 * published by the Free Software Foundation; either version 2 of   *
 * the License, or (at your option) any later version.              *
 *                                                                  *
 * This program is distributed in the hope that it will be useful,  *
 * but WITHOUT ANY WARRANTY; without even the implied warranty of   *
 * MERCHANTABILITY or FITNESS FOR A PARTICULAR PURPOSE.  See the    *
 * GNU General Public License for more details.                     *
 *                                                                  *
 * You should have received a copy of the GNU General Public License*
 * along with this program; if not, write to the Free Software      *
 * Foundation, Inc., 675 Mass Ave, Cambridge, MA 02139, USA.        *
\********************************************************************/

#include <nana.h>
#include <gnome.h>

#include "config.h"

#include "gnucash.h"
#include "options-dialog.h"
<<<<<<< HEAD
#include "Add_Dialog.h"
#include "MenuBar.h"
=======
#include "AccWindow.h"
>>>>>>> c937bf62
#include "MenuCommands.h"
#include "messages.h"
#include "RegWindow.h"
#include "top-level.h"
#include "version.h"
#include "MainWindow.h"
#include "MainWindowP.h"

/** STRUCTURES ******************************************************/
struct _main_window {
  GtkTree *maintree;
  GtkTree *root_item;
};

typedef struct _main_window main_window;

/** GLOBALS **********************************************************/
main_window    *mwindow;
char		*HELP_ROOT = "";

gchar *clist_titles[] =
{
  ACC_NAME_STR,
  ACC_TYPE_STR,
  BALN_STR 
};

static void
acct_tree_open_selected(GtkWidget *child) {  
  Account *acct = gtk_object_get_user_data(GTK_OBJECT(child));
  fprintf(stderr, "calling regWindowSimple(%p)\n", acct);
  regWindowSimple(acct);
}

static gint
acct_tree_select(GtkWidget *widget, GdkEventButton *event, GtkWidget *child) 
{
  /* Catch a double or single click */
  if (GTK_IS_TREE_ITEM(widget) &&
     (event->type==GDK_2BUTTON_PRESS ||
      event->type==GDK_3BUTTON_PRESS) ) 
  {
    acct_tree_open_selected(child);         
  }

  return FALSE;

}

void
refreshMainWindow()
{
<<<<<<< HEAD

=======
  gnc_ui_refresh_tree();
>>>>>>> c937bf62
}


/********************************************************************\
 * acct_tree_fill                                                   *
 *   fills the tree with accounts, name ($balance)                  *
 *                                                                  *
 * Args:   item      - top level of tree                            *
 *         accts     - the account group to use in filling tree     *
 *         subtree   - whether this is the toplevel, or a subtree   *
 * Returns: nothing                                                 *
\********************************************************************/
void
gnc_ui_acct_tree_fill(GtkTree *item, AccountGroup *accts, int subtree) 
{
  int accounts_in_group = xaccGroupGetNumAccounts(accts);
  int current_account;
  GtkTree* item_subtree;
  GtkTreeItem* tree_item;
  int no_root_item;

  if ( subtree == -1 ) {
    item_subtree = item;
    no_root_item = 1;
  } else {
    item_subtree = GTK_TREE(gtk_tree_new());
    no_root_item = 0;
  }
  
  for( current_account=0; 
       current_account < accounts_in_group; 
       current_account++ )
  {
    Account *acc = xaccGroupGetAccount(accts, current_account);
    AccountGroup *acc_children;
    char buffer[255]; 
    gchar *rowstrs[3];
    
    rowstrs[0] = xaccAccountGetName (acc);
    rowstrs[1] = xaccAccountGetDescription (acc);
    rowstrs[2] = xaccAccountGetNotes (acc);

    sprintf (buffer, "%s ($%.2f)", rowstrs[0], xaccAccountGetBalance(acc));

    tree_item = GTK_TREE_ITEM(gtk_tree_item_new_with_label( buffer ));
    /* Set the tree item to point to the actual account so we can reach it
       trivially when the user selects the row.  (Should we use
       gtk_*_data_full and have a destroy notify?) */
    gtk_object_set_user_data(GTK_OBJECT(tree_item), acc); 

    gtk_tree_append(GTK_TREE(item_subtree), GTK_WIDGET(tree_item)); 

    gtk_signal_connect (GTK_OBJECT (tree_item), 
                        "button_press_event",
                        (GtkSignalFunc) acct_tree_select, 
                        GTK_WIDGET(tree_item));

    acc_children = xaccAccountGetChildren(acc);
    if ( acc_children )
    {
      gnc_ui_acct_tree_fill ( GTK_TREE(tree_item), acc_children, 1 );
    }
  
    gtk_widget_show(GTK_WIDGET(tree_item));

  }
  
  if(!no_root_item) {
    gtk_tree_item_set_subtree(GTK_TREE_ITEM(item), GTK_WIDGET(item_subtree));
  }
  
}

/********************************************************************\
 * refresh_tree                                                     *
 *   refreshes the main window                                      *
 *                                                                  *
 * Args:    tree - the tree that will get destroyed..               *
 * Returns: nothing                                                 *
\********************************************************************/
void
gnc_ui_refresh_tree() {

  /** This is ugly... how do we do this nicer? */
  GList *items;
  
  mwindow->maintree = GTK_TREE_ROOT_TREE ( mwindow->maintree );
  
  items = GTK_TREE_SELECTION ( mwindow->maintree );
  
  gtk_tree_clear_items ( mwindow->maintree, 0, g_list_length(items) );  
  
  mwindow->root_item = mwindow->maintree;  
    
  gnc_ui_acct_tree_fill(mwindow->root_item,
                        xaccSessionGetGroup(current_session),
                        -1); 

}

/* Standard Gnome About Dialog, need I say more? */
/* hack alert -- should display about.html documentation page instead */
static void
gnc_ui_about_cb (GtkWidget *widget, gpointer data)
{
  GtkWidget *about;
  const gchar *authors[] = {
  /* Here should be your names */
          "Rob Clark",
          "Linas Vepstas",
          "Jeremy Collins",
          "Rob Browning",
          "For more see http://www.gnucash.org/developers.html",
          NULL
          };

  about = gnome_about_new ( "GnuCash", VERSION,
                            "(C) 1998 The GnuCash Project",
                            authors,
                            "GnuCash: The GNU way to manage your money!",
                            NULL);
  gtk_widget_show (about);

}                          

/* Help system callback */
static void
gnc_ui_help_cb ( GtkWidget *widget, gpointer data )
{
  /* hack alert --  We need some config menus to setup were the docs are located */
  
  gchar *docs_path = HELP_ROOT;
  
  docs_path = gnome_util_prepend_user_home( docs_path );

  gnome_help_goto( NULL, docs_path );

  g_free( docs_path );

}

#if 0

/* Some dialog stubs to be worked on */
/* We might want to move these to there own file =\ */

static void
gnc_ui_file_new_cb ( GtkWidget *widget, gpointer data )
{

}

#endif

static void
gnc_ui_add_account ( GtkWidget *widget, gpointer data )
{
  GtkWidget *tree = data;
  GList *selection;
  
  selection = GTK_TREE_SELECTION ( tree );
  if ( selection )
  {
    if ( selection->data != NULL )
    {
      Account *acc = gtk_object_get_user_data(GTK_OBJECT(selection->data));
<<<<<<< HEAD
      create_add_account_dialog(acc);  
=======
      accWindow( (AccountGroup *) acc);
>>>>>>> c937bf62
    }
   
  }
  else
  {
    accWindow(NULL);
  }
  
}

static void
gnc_ui_delete_account_finish_cb ( GtkWidget *widget, gpointer data )
{
  Account *account = data;
  
  /* Did I delete this correctly? */
  xaccRemoveAccount ( account );
  xaccFreeAccount ( account );

  gnc_ui_refresh_tree ();  
  
}

static void
gnc_ui_delete_account_cb ( GtkWidget *widget, gpointer data )
{
  GtkWidget *tree = data;
  GList *selection;
  
  selection = GTK_TREE_SELECTION ( tree );
  if ( selection )
  {
    if ( selection->data != NULL )
    {
      Account *acc = gtk_object_get_user_data(GTK_OBJECT(selection->data));
      GtkWidget *msgbox;
      
      msgbox = gnome_message_box_new ( " Are you sure you want to delete this account. ",
                                       GNOME_MESSAGE_BOX_WARNING, 
                                       GNOME_STOCK_BUTTON_OK,
                                       GNOME_STOCK_BUTTON_CANCEL, NULL );
      gnome_dialog_button_connect (GNOME_DIALOG (msgbox), 0,
                                   GTK_SIGNAL_FUNC (gnc_ui_delete_account_finish_cb), 
                                   acc);
      gtk_widget_show ( msgbox );
    }
  }
  else
  {
    GtkWidget *msgbox;
    msgbox = gnome_message_box_new ( " You must select an account to delete. ",
                                     GNOME_MESSAGE_BOX_ERROR, "Ok", NULL );
    gtk_widget_show ( msgbox );    
  }
}

static void
gnc_ui_mainWindow_toolbar_open ( GtkWidget *widget, gpointer data )
{
  GtkWidget *tree = data;
  GList *selection;
  
  selection = GTK_TREE_SELECTION ( tree );
  if ( selection )
  {
    if ( selection->data != NULL )
    {
      Account *acc = gtk_object_get_user_data(GTK_OBJECT(selection->data));
      fprintf(stderr, "calling regWindowSimple(%p)\n", acct);
      regWindowSimple ( acc );
    }
  }
  else
  {
    GtkWidget *msgbox;
    msgbox = gnome_message_box_new ( " You must select an account to open first. ",
                                     GNOME_MESSAGE_BOX_ERROR, "Ok", NULL );
    gtk_widget_show ( msgbox );    
  }  
}

<<<<<<< HEAD
static void
quit_menu_item_helper() {
  gnc_shutdown(0);
}
=======
//static void
//quit_menu_item_helper() {
//  gnc_shutdown(0);
//}
>>>>>>> c937bf62

static void
gnc_ui_options_cb ( GtkWidget *widget, gpointer data ) {
  gnc_show_options_dialog();
}

<<<<<<< HEAD
=======
/* Menus */

static GnomeUIInfo filemenu[] = {
       {GNOME_APP_UI_ITEM, 
       N_("New"), N_("Create New File."),
       NULL, NULL, NULL, 
       GNOME_APP_PIXMAP_STOCK, GNOME_STOCK_MENU_ABOUT,
       0, 0, NULL},
       {GNOME_APP_UI_ITEM,
       N_("Open"), N_("Open File."),
       file_cmd_open, NULL, NULL,
       GNOME_APP_PIXMAP_STOCK, GNOME_STOCK_MENU_OPEN,
       0,0, NULL},
       {GNOME_APP_UI_ITEM,
       N_("Import"), N_("Import QIF File."),
       file_cmd_import, NULL, NULL,
       GNOME_APP_PIXMAP_NONE, NULL,
       0, 0, NULL},
       GNOMEUIINFO_END             
};

static GnomeUIInfo optionsmenu[] = {
	{GNOME_APP_UI_ITEM,
	 N_("Preferences"), N_("Preferences"),
	 gnc_ui_options_cb, NULL, NULL,
	 GNOME_APP_PIXMAP_NONE, NULL,
	 0, 0, NULL},
	 GNOMEUIINFO_END
};
  
static GnomeUIInfo helpmenu[] = {
    {GNOME_APP_UI_ITEM, 
     N_("About"), N_("About Gnucash."),
     gnc_ui_about_cb, NULL, NULL, 
     GNOME_APP_PIXMAP_STOCK, GNOME_STOCK_MENU_ABOUT, 0, 0, NULL},
     GNOMEUIINFO_SEPARATOR,
    {GNOME_APP_UI_ITEM,
     N_("Help"), N_("Gnucash Help."),
     gnc_ui_help_cb, NULL, NULL,
     GNOME_APP_PIXMAP_NONE, NULL,
     0, 0, NULL},
     GNOMEUIINFO_END
};

 /*GNOMEUIINFO_SUBTREE(N_("Options"), optionsmenu),*/

static GnomeUIInfo mainmenu[] = {
    GNOMEUIINFO_SUBTREE(N_("File"), filemenu),
    GNOMEUIINFO_SUBTREE(N_("Options"), optionsmenu),
    GNOMEUIINFO_SUBTREE(N_("Help"), helpmenu),
    GNOMEUIINFO_END
};

>>>>>>> c937bf62
void
mainWindow() {

  GtkWidget 	*scrolled_win;
  GtkWidget 	*main_vbox;
  GtkWidget 	*clist_vbox;
  GtkWidget 	*clist;
  GtkWidget 	*notebook;
  AccountGroup *accts = xaccSessionGetGroup(current_session);
<<<<<<< HEAD
  int nmenu_items;
  /*GtkAcceleratorTable *accel;*/


  /* this is the GtkMenuEntry structure used to create new menus.  The
     first member is the menu definition string.  The second, the default
     accelerator key used to access this menu function with the keyboard.
     The third is the callback function to call when this menu item is
     selected (by the accelerator key, or with the mouse.) The last
     member is the data to pass to your callback function.  */
  
  GtkMenuEntry menu_items[] =
  {
    {"<Main>/File/New", "<control>N", NULL, NULL},
    {"<Main>/File/Open", "<control>O", file_cmd_open, NULL},
    {"<Main>/File/Import", NULL, file_cmd_import, NULL},
    {"<Main>/File/Save", "<control>S", file_cmd_save, NULL},
    {"<Main>/File/Save as", NULL, NULL, NULL},
    {"<Main>/File/<separator>", NULL, NULL, NULL},
    {"<Main>/File/Quit", "<control>Q", quit_menu_item_helper, NULL },
    {"<Main>/Options/Preferences..", "<control>A", gnc_ui_options_cb, NULL},
    {"<Main>/Help/Help", NULL, gnc_ui_help_cb, NULL},
    {"<Main>/Help/<separator>", NULL, NULL, NULL},
    {"<Main>/Help/About..", NULL, gnc_ui_about_cb, NULL}
  };

  MenuBar *main_menu_bar;
=======
>>>>>>> c937bf62

  mwindow = g_malloc ( sizeof ( main_window ) );
  mwindow->maintree = GTK_TREE(gtk_tree_new());

  mwindow->root_item = mwindow->maintree;

  /* Create the toolbar, and hook up the buttons to the tree widget */
  {
    GnomeUIInfo toolbar[] = 
    {
      GNOMEUIINFO_ITEM_DATA(N_("Open"), 
                       N_("Open selected account."),
                       gnc_ui_mainWindow_toolbar_open, 
                       mwindow->root_item,
                       GNOME_APP_PIXMAP_NONE),
      GNOMEUIINFO_ITEM_DATA(N_("New"),
                       N_("Create a new account."),
                       gnc_ui_add_account, mwindow->root_item, GNOME_APP_PIXMAP_NONE),
      GNOMEUIINFO_ITEM_DATA(N_("Edit"), 
                       N_("Edit account information."), 
                       NULL, NULL, GNOME_APP_PIXMAP_NONE),
      GNOMEUIINFO_ITEM_DATA(N_("Delete"), N_("Delete selected account."), 
                       gnc_ui_delete_account_cb, mwindow->root_item, GNOME_APP_PIXMAP_NONE),
      GNOMEUIINFO_ITEM(N_("Exit"), N_("Exit GnuCash."),
                       gnc_shutdown, GNOME_APP_PIXMAP_NONE),
      GNOMEUIINFO_END
     };


    gnome_app_create_toolbar(GNOME_APP(app), toolbar);
    gnome_app_create_menus(GNOME_APP(app), mainmenu);

  }

  /* Cram accounts into the tree widget */
  gnc_ui_acct_tree_fill(GTK_TREE(mwindow->root_item), accts, -1);

  /* Create the notebook */
  notebook = gtk_notebook_new ();
  gtk_notebook_set_tab_pos ( GTK_NOTEBOOK( notebook ), GTK_POS_TOP );
  gtk_widget_show ( notebook );
  
  /* Create main vbox */
  main_vbox = gtk_vbox_new( FALSE, 1 );
  gtk_container_border_width( GTK_CONTAINER( main_vbox ), 2 );
  gnome_app_set_contents ( GNOME_APP ( app ), main_vbox );

  /* Create main hbox which will hold the clist widget */
  clist_vbox = gtk_vbox_new( FALSE, 1 );

  /* Now create clist, and pack it in the hbox we just created */
  clist = gtk_clist_new_with_titles ( 3, clist_titles );
  gtk_box_pack_start ( GTK_BOX( clist_vbox ), clist, TRUE, TRUE, 1 );
  
  /* Fix the column widths */
  gtk_clist_set_column_width ( GTK_CLIST(clist), 1, 85 );
  gtk_clist_set_column_width ( GTK_CLIST(clist), 0, 85 );
  
  gtk_widget_show ( clist );
      
  /* create scrolled window */
  scrolled_win = gtk_scrolled_window_new (NULL, NULL);
  gtk_scrolled_window_set_policy (GTK_SCROLLED_WINDOW (scrolled_win),
				  GTK_POLICY_AUTOMATIC, GTK_POLICY_AUTOMATIC);
  gtk_widget_show (scrolled_win);

  gtk_container_add( GTK_CONTAINER( main_vbox ), notebook );
<<<<<<< HEAD
  gtk_scrolled_window_add_with_viewport(GTK_SCROLLED_WINDOW(scrolled_win),
                                        GTK_WIDGET(mwindow->maintree));
=======
  gtk_scrolled_window_add_with_viewport(GTK_SCROLLED_WINDOW(scrolled_win), GTK_WIDGET(mwindow->maintree));
>>>>>>> c937bf62

  /* Append some pages to notebook */
  {
    GtkWidget *label;
    
    label = gtk_label_new ( " Bank Accounts " );
    gtk_notebook_append_page (GTK_NOTEBOOK(notebook), scrolled_win, label);
  }
  
<<<<<<< HEAD
  //gtk_widget_show(clist_vbox);
  gtk_widget_show(menubar);
=======
>>>>>>> c937bf62
  gtk_widget_show(GTK_WIDGET(mwindow->maintree));

  /* Setup some callbacks */
	
  //gtk_signal_connect (GTK_OBJECT(window), "destroy",
  //                    GTK_SIGNAL_FUNC (gnucash_shutdown), NULL);
  //gtk_signal_connect (GTK_OBJECT (window), "delete_event",
  //                    GTK_SIGNAL_FUNC (gnucash_shutdown), NULL);		       

  gtk_widget_set_usize ( GTK_WIDGET(app), 400, 400 );		      
		      
  /* Show everything now that it is created */

  gtk_widget_show(main_vbox);
  gtk_widget_show ( app );

} 



/* OLD_GNOME_CODE */

void
gnc_ui_shutdown (GtkWidget *widget, gpointer *data) {
  gtk_main_quit ();
}
    
#if 0

/* FIXME: This was the old shutdown code.  It probably needs to be
   migrated to whatever function is being called by gncFileQuerySave() */

  GtkWidget *msgbox;
  msgbox = gnome_message_box_new ( FMB_SAVE_MSG,
                                   GNOME_MESSAGE_BOX_ERROR, 
                                   GNOME_STOCK_BUTTON_OK,
                                   GNOME_STOCK_BUTTON_CANCEL, NULL );
  gnome_dialog_button_connect (GNOME_DIALOG (msgbox), 0,
                               GTK_SIGNAL_FUNC (file_cmd_save), 
                               NULL);
  gnome_dialog_button_connect (GNOME_DIALOG (msgbox), 0,
                               GTK_SIGNAL_FUNC (file_cmd_quit), 
                               NULL);                                 
  gnome_dialog_button_connect (GNOME_DIALOG (msgbox), 1,
                               GTK_SIGNAL_FUNC (file_cmd_quit), 
                               NULL);                                                    
    gtk_widget_show ( msgbox );   

#endif



/********************* END OF FILE **********************************/

/*
  Local Variables:
  tab-width: 2
  indent-tabs-mode: nil
  mode: c-mode
  c-indentation-style: gnu
  eval: (c-set-offset 'block-open '-)
  End:
*/<|MERGE_RESOLUTION|>--- conflicted
+++ resolved
@@ -25,12 +25,7 @@
 
 #include "gnucash.h"
 #include "options-dialog.h"
-<<<<<<< HEAD
-#include "Add_Dialog.h"
-#include "MenuBar.h"
-=======
 #include "AccWindow.h"
->>>>>>> c937bf62
 #include "MenuCommands.h"
 #include "messages.h"
 #include "RegWindow.h"
@@ -83,11 +78,7 @@
 void
 refreshMainWindow()
 {
-<<<<<<< HEAD
-
-=======
   gnc_ui_refresh_tree();
->>>>>>> c937bf62
 }
 
 
@@ -254,11 +245,7 @@
     if ( selection->data != NULL )
     {
       Account *acc = gtk_object_get_user_data(GTK_OBJECT(selection->data));
-<<<<<<< HEAD
-      create_add_account_dialog(acc);  
-=======
       accWindow( (AccountGroup *) acc);
->>>>>>> c937bf62
     }
    
   }
@@ -340,25 +327,16 @@
   }  
 }
 
-<<<<<<< HEAD
-static void
-quit_menu_item_helper() {
-  gnc_shutdown(0);
-}
-=======
 //static void
 //quit_menu_item_helper() {
 //  gnc_shutdown(0);
 //}
->>>>>>> c937bf62
 
 static void
 gnc_ui_options_cb ( GtkWidget *widget, gpointer data ) {
   gnc_show_options_dialog();
 }
 
-<<<<<<< HEAD
-=======
 /* Menus */
 
 static GnomeUIInfo filemenu[] = {
@@ -412,7 +390,6 @@
     GNOMEUIINFO_END
 };
 
->>>>>>> c937bf62
 void
 mainWindow() {
 
@@ -422,36 +399,6 @@
   GtkWidget 	*clist;
   GtkWidget 	*notebook;
   AccountGroup *accts = xaccSessionGetGroup(current_session);
-<<<<<<< HEAD
-  int nmenu_items;
-  /*GtkAcceleratorTable *accel;*/
-
-
-  /* this is the GtkMenuEntry structure used to create new menus.  The
-     first member is the menu definition string.  The second, the default
-     accelerator key used to access this menu function with the keyboard.
-     The third is the callback function to call when this menu item is
-     selected (by the accelerator key, or with the mouse.) The last
-     member is the data to pass to your callback function.  */
-  
-  GtkMenuEntry menu_items[] =
-  {
-    {"<Main>/File/New", "<control>N", NULL, NULL},
-    {"<Main>/File/Open", "<control>O", file_cmd_open, NULL},
-    {"<Main>/File/Import", NULL, file_cmd_import, NULL},
-    {"<Main>/File/Save", "<control>S", file_cmd_save, NULL},
-    {"<Main>/File/Save as", NULL, NULL, NULL},
-    {"<Main>/File/<separator>", NULL, NULL, NULL},
-    {"<Main>/File/Quit", "<control>Q", quit_menu_item_helper, NULL },
-    {"<Main>/Options/Preferences..", "<control>A", gnc_ui_options_cb, NULL},
-    {"<Main>/Help/Help", NULL, gnc_ui_help_cb, NULL},
-    {"<Main>/Help/<separator>", NULL, NULL, NULL},
-    {"<Main>/Help/About..", NULL, gnc_ui_about_cb, NULL}
-  };
-
-  MenuBar *main_menu_bar;
-=======
->>>>>>> c937bf62
 
   mwindow = g_malloc ( sizeof ( main_window ) );
   mwindow->maintree = GTK_TREE(gtk_tree_new());
@@ -519,12 +466,7 @@
   gtk_widget_show (scrolled_win);
 
   gtk_container_add( GTK_CONTAINER( main_vbox ), notebook );
-<<<<<<< HEAD
-  gtk_scrolled_window_add_with_viewport(GTK_SCROLLED_WINDOW(scrolled_win),
-                                        GTK_WIDGET(mwindow->maintree));
-=======
   gtk_scrolled_window_add_with_viewport(GTK_SCROLLED_WINDOW(scrolled_win), GTK_WIDGET(mwindow->maintree));
->>>>>>> c937bf62
 
   /* Append some pages to notebook */
   {
@@ -534,11 +476,6 @@
     gtk_notebook_append_page (GTK_NOTEBOOK(notebook), scrolled_win, label);
   }
   
-<<<<<<< HEAD
-  //gtk_widget_show(clist_vbox);
-  gtk_widget_show(menubar);
-=======
->>>>>>> c937bf62
   gtk_widget_show(GTK_WIDGET(mwindow->maintree));
 
   /* Setup some callbacks */
