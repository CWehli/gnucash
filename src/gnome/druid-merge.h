--- conflicted
+++ resolved
@@ -82,11 +82,7 @@
 void currency_transfer_cb ( QofInstance* ent, gpointer user_data);
 
 /** \brief workaround for AccountGroup not being fully QOF enabled. Eh? */
-<<<<<<< HEAD
-void reference_parent_cb ( QofEntity* ent, gpointer user_data);
-=======
 void reference_parent_cb ( QofInstance* ent, gpointer user_data);
->>>>>>> 8c6e7b83
 
 /** @} */
 /** @} */
