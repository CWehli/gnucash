--- conflicted
+++ resolved
@@ -638,11 +638,12 @@
 {
     gnc_commodity *split_cmdty = NULL;
     gnc_numeric split_amount = gnc_numeric_zero ();
-    Account *acct;
-    KvpFrame *f = xaccSplitGetSlots (s);
-    KvpValue *v = kvp_frame_get_slot_path(f, GNC_SX_ID, GNC_SX_ACCOUNT, NULL);
-    GncGUID *acct_guid = kvp_value_get_guid (v);
-    acct = xaccAccountLookup( acct_guid, gnc_get_current_book ());
+    Account *acct = NULL;
+    GncGUID *acct_guid = NULL;
+    qof_instance_get (QOF_INSTANCE (s),
+                      "sx-account", &acct_guid,
+                      NULL);
+    acct = xaccAccountLookup (acct_guid, gnc_get_current_book ());
     split_cmdty = xaccAccountGetCommodity(acct);
     split_amount = xaccSplitGetAmount(s);
     if (!gnc_numeric_zero_p(split_amount) && base_cmdty == NULL)
@@ -659,13 +660,12 @@
                                   GHashTable *vars, const char *key,
                                   txnCreditDebitSums *tcds)
 {
-    KvpFrame *f = xaccSplitGetSlots (s);
-    KvpValue *v = kvp_frame_get_slot_path (f, GNC_SX_ID, key, NULL);
     gnc_numeric tmp = gnc_numeric_zero ();
     char *str = NULL;
-
-    if (v == NULL || (str = kvp_value_get_string(v)) == NULL ||
-        strlen(str) == 0)
+    qof_instance_get (QOF_INSTANCE (s),
+                      key, &str,
+                      NULL);
+    if (str == NULL || strlen(str) == 0)
         return TRUE; /* No formula no foul */
     if (gnc_sx_parse_vars_from_formula (str, vars, &tmp) < 0)
     {
@@ -676,7 +676,7 @@
 
         return FALSE;
     }
-    if (g_strcmp0 (key, GNC_SX_CREDIT_FORMULA) == 0)
+    if (g_strcmp0 (key, "sx-credit-formula") == 0)
         tcds->creditSum = gnc_numeric_add(tcds->creditSum, tmp, 100,
                                           GNC_DENOM_AUTO | GNC_HOW_DENOM_LCD);
     else
@@ -742,36 +742,8 @@
     ttVarCount = g_hash_table_size (vars);
     if (ttVarCount != 0)
     {
-<<<<<<< HEAD
-        static const int NUM_ITERS_WITH_VARS = 5;
-        static const int NUM_ITERS_NO_VARS = 1;
-        int numIters, i;
-        GHashTable *vars, *txns;
-        GList *splitList = NULL;
-        gchar *credit_formula = NULL, *debit_formula = NULL;
-        Split *s;
-        Transaction *t;
-        gnc_numeric tmp;
-        gboolean unbalanceable;
-        gpointer unusedKey, unusedValue;
-
-        unbalanceable = FALSE; /* innocent until proven guilty */
-        vars = g_hash_table_new_full(g_str_hash, g_str_equal, g_free,
-				     (GDestroyNotify)gnc_sx_variable_free);
-        txns = g_hash_table_new_full(g_direct_hash, g_direct_equal, NULL,
-				     g_free);
-        numIters = NUM_ITERS_NO_VARS;
-        /**
-         * Plan:
-         * . Do a first pass to get the variables.
-         * . Set each variable to random values.
-         * . see if we balance after that
-         *   . true: all good
-         *   . false: indicate to user, allow decision.
-=======
         /* balance with random variable bindings some number of times in an
          * attempt to ferret out un-balanceable transactions.
->>>>>>> 2f6c7a17
          */
         numIters = NUM_ITERS_WITH_VARS;
     }
@@ -794,102 +766,20 @@
             tcds = (txnCreditDebitSums*)g_hash_table_lookup (txns, (gpointer)t);
             if (tcds == NULL)
             {
-<<<<<<< HEAD
-                GncGUID *acct_guid = NULL;
-                Account *acct = NULL;
-                gnc_commodity *split_cmdty = NULL;
-                txnCreditDebitSums *tcds = NULL;
-                gnc_numeric split_amount;
-
-                s = (Split*)splitList->data;
-                t = xaccSplitGetParent( s );
-
-                if ( !(tcds =
-                            (txnCreditDebitSums*)g_hash_table_lookup( txns,
-                                    (gpointer)t )) )
-                {
-                    tcds = g_new0( txnCreditDebitSums, 1 );
-                    tcds->creditSum = gnc_numeric_zero();
-                    tcds->debitSum  = gnc_numeric_zero();
-                    g_hash_table_insert( txns, (gpointer)t, (gpointer)tcds );
-                }
-
-		qof_instance_get (QOF_INSTANCE (s),
-				  "sx-account", &acct_guid,
-				  "sx-credit-formula", &credit_formula,
-				  "sx-debit-formula", &debit_formula,
-				  NULL);
-                acct = xaccAccountLookup( acct_guid, gnc_get_current_book ());
-                split_cmdty = xaccAccountGetCommodity(acct);
-                split_amount = xaccSplitGetAmount(s);
-                if (!gnc_numeric_zero_p(split_amount) && base_cmdty == NULL)
-                {
-                    base_cmdty = split_cmdty;
-                }
-                multi_commodity |= (!gnc_numeric_zero_p(split_amount) &&
-                                    !gnc_commodity_equal(split_cmdty,
-                                                         base_cmdty));
-
-		if ( credit_formula &&
-		     g_strcmp0 (credit_formula, "") != 0 &&
-		     gnc_sx_parse_vars_from_formula(credit_formula, vars,
-						    &tmp ) < 0 )
-		{
-		    GString *errStr;
-
-		    errStr = g_string_sized_new( 32 );
-		    g_string_printf( errStr,
-				     _( "Couldn't parse credit formula for "
-					"split \"%s\"." ),
-				     xaccSplitGetMemo( s ) );
-		    gnc_error_dialog( GTK_WIDGET(sxed->dialog), "%s",
-				      errStr->str );
-		    g_string_free( errStr, TRUE );
-
-		    return FALSE;
-		}
-		tcds->creditSum =
-		    gnc_numeric_add( tcds->creditSum, tmp, 100,
-				     (GNC_DENOM_AUTO | GNC_HOW_DENOM_LCD) );
-		tmp = gnc_numeric_zero();
-		if ( debit_formula &&
-		     g_strcmp0 (debit_formula, "") != 0 &&
-		     gnc_sx_parse_vars_from_formula( debit_formula, vars,
-						     &tmp ) < 0 )
-		{
-		    GString *errStr;
-
-		    errStr = g_string_sized_new( 32 );
-		    g_string_printf( errStr,
-				     _( "Couldn't parse debit formula for "
-					"split \"%s\"." ),
-				     xaccSplitGetMemo( s ) );
-		    gnc_error_dialog( GTK_WIDGET(sxed->dialog), "%s",
-				      (gchar*)errStr->str );
-		    g_string_free( errStr, TRUE );
-
-		    return FALSE;
-		}
-		tcds->debitSum = gnc_numeric_add( tcds->debitSum, tmp, 100,
-						  (GNC_DENOM_AUTO | GNC_HOW_DENOM_LCD) );
-		tmp = gnc_numeric_zero();
-	    }
-=======
                 tcds = tcds_new ();
                 g_hash_table_insert (txns, (gpointer)t, (gpointer)tcds);
             }
->>>>>>> 2f6c7a17
 
             if (!gnc_sxed_split_check_account (sxed, s, base_cmdty,
                                                &multi_commodity))
                 return FALSE;
 
             if (!gnc_sxed_split_calculate_formula (sxed, s, vars,
-                                                   GNC_SX_CREDIT_FORMULA,
+                                                   "sx-credit-formula",
                                                    tcds))
                 return FALSE;
             if (!gnc_sxed_split_calculate_formula (sxed, s, vars,
-                                                   GNC_SX_DEBIT_FORMULA,
+                                                   "sx-debit-formula",
                                                    tcds))
                 return FALSE;
         }
