/* 
 * gnc-plugin-page-register.c -- 
 *
 * Copyright (C) 2003 Jan Arne Petersen <jpetersen@uni-bonn.de>
 * Copyright (C) 2003,2005,2006 David Hampton <hampton@employees.org>
 *
 * This program is free software; you can redistribute it and/or
 * modify it under the terms of the GNU General Public License as
 * published by the Free Software Foundation; either version 2 of
 * the License, or (at your option) any later version.
 *
 * This program is distributed in the hope that it will be useful,
 * but WITHOUT ANY WARRANTY; without even the implied warranty of
 * MERCHANTABILITY or FITNESS FOR A PARTICULAR PURPOSE.  See the
 * GNU General Public License for more details.
 *
 * You should have received a copy of the GNU General Public License
 * along with this program; if not, contact:
 *
 * Free Software Foundation           Voice:  +1-617-542-5942
 * 51 Franklin Street, Fifth Floor    Fax:    +1-617-542-2652
 * Boston, MA  02110-1301,  USA       gnu@gnu.org
 */

/** @addtogroup ContentPlugins
    @{ */
/** @addtogroup RegisterPlugin Register Page
    @{ */
/** @file gnc-plugin-page-register.c
    @brief  Functions providing a register page for the GnuCash UI
    @author Copyright (C) 2003 Jan Arne Petersen <jpetersen@uni-bonn.de>
    @author Copyright (C) 2003,2005 David Hampton <hampton@employees.org>
*/

#include "config.h"

#include <libguile.h>
#include "guile-mappings.h"
#include <gtk/gtk.h>
#include <glib/gi18n.h>
#include "swig-runtime.h"

#include "gnc-plugin-page-register.h"
#include "gnc-plugin-register.h"
#include "gnc-plugin-menu-additions.h"
#include "gnc-plugin-page-report.h"

#include "dialog-account.h"
#include "dialog-print-check.h"
#include "dialog-transfer.h"
#include "dialog-utils.h"
#include "druid-stock-split.h"
#include "gnc-book.h"
#include "gnc-gconf-utils.h"
#include "gnc-component-manager.h"
#include "gnc-date.h"
#include "gnc-date-edit.h"
#include "gnc-engine.h"
#include "gnc-event.h"
#include "gnc-gnome-utils.h"
#include "gnc-gobject-utils.h"
#include "gnc-gui-query.h"
#include "gnc-icons.h"
#include "gnc-split-reg.h"
#include "gnc-ui-util.h"
#include "gnc-window.h"
#include "gnc-main-window.h"
#include "gnc-session.h"
#include "gnucash-sheet.h"
#include "lot-viewer.h"
#include "Scrub.h"
#include "QueryNew.h"
#include "window-reconcile.h"
#include "window-report.h"

/* This static indicates the debugging module that this .o belongs to.  */
static QofLogModule log_module = GNC_MOD_GUI;

#define DEFAULT_LINES_OPTION_SECTION GCONF_GENERAL_REGISTER
#define DEFAULT_LINES_OPTION_NAME    KEY_NUMBER_OF_ROWS
#define DEFAULT_LINES_AMOUNT         20

static void gnc_plugin_page_register_class_init (GncPluginPageRegisterClass *klass);
static void gnc_plugin_page_register_init (GncPluginPageRegister *plugin_page);
static void gnc_plugin_page_register_finalize (GObject *object);

/* static Account *gnc_plugin_page_register_get_current_account (GncPluginPageRegister *page); */

static GtkWidget *gnc_plugin_page_register_create_widget (GncPluginPage *plugin_page);
static void gnc_plugin_page_register_destroy_widget (GncPluginPage *plugin_page);
static void gnc_plugin_page_register_window_changed (GncPluginPage *plugin_page, GtkWidget *window);
static void gnc_plugin_page_register_save_page (GncPluginPage *plugin_page, GKeyFile *file, const gchar *group);
static GncPluginPage *gnc_plugin_page_register_recreate_page (GtkWidget *window, GKeyFile *file, const gchar *group);
static void gnc_plugin_page_register_update_edit_menu (GncPluginPage *page, gboolean hide);
static gboolean gnc_plugin_page_register_finish_pending (GncPluginPage *page);

static gchar *gnc_plugin_page_register_get_tab_name (GncPluginPage *plugin_page);

/* Callbacks for the "Sort By" dialog */
void gnc_plugin_page_register_sort_button_cb(GtkToggleButton *button, GncPluginPageRegister *page);
void gnc_plugin_page_register_sort_response_cb(GtkDialog *dialog, gint response, GncPluginPageRegister *plugin_page);

/* Callbacks for the "Filter By" dialog */
void gnc_plugin_page_register_filter_select_range_cb(GtkRadioButton *button, GncPluginPageRegister *page);
void gnc_plugin_page_register_filter_start_cb(GtkWidget *radio, GncPluginPageRegister *page);
void gnc_plugin_page_register_filter_end_cb(GtkWidget *radio, GncPluginPageRegister *page);
void gnc_plugin_page_register_filter_response_cb(GtkDialog *dialog, gint response, GncPluginPageRegister *plugin_page);
void gnc_plugin_page_register_filter_status_all_cb(GtkButton *button, GncPluginPageRegister *plugin_page);
void gnc_plugin_page_register_filter_status_one_cb(GtkToggleButton *button, GncPluginPageRegister *page);

/* Command callbacks */
static void gnc_plugin_page_register_cmd_print_check (GtkAction *action, GncPluginPageRegister *plugin_page);
static void gnc_plugin_page_register_cmd_cut (GtkAction *action, GncPluginPageRegister *plugin_page);
static void gnc_plugin_page_register_cmd_copy (GtkAction *action, GncPluginPageRegister *plugin_page);
static void gnc_plugin_page_register_cmd_paste (GtkAction *action, GncPluginPageRegister *plugin_page);
static void gnc_plugin_page_register_cmd_edit_account (GtkAction *action, GncPluginPageRegister *plugin_page);
static void gnc_plugin_page_register_cmd_cut_transaction (GtkAction *action, GncPluginPageRegister *plugin_page);
static void gnc_plugin_page_register_cmd_copy_transaction (GtkAction *action, GncPluginPageRegister *plugin_page);
static void gnc_plugin_page_register_cmd_paste_transaction (GtkAction *action, GncPluginPageRegister *plugin_page);
static void gnc_plugin_page_register_cmd_void_transaction (GtkAction *action, GncPluginPageRegister *plugin_page);
static void gnc_plugin_page_register_cmd_unvoid_transaction (GtkAction *action, GncPluginPageRegister *plugin_page);
static void gnc_plugin_page_register_cmd_reverse_transaction (GtkAction *action, GncPluginPageRegister *plugin_page);
static void gnc_plugin_page_register_cmd_view_sort_by (GtkAction *action, GncPluginPageRegister *plugin_page);
static void gnc_plugin_page_register_cmd_view_filter_by (GtkAction *action, GncPluginPageRegister *plugin_page);
static void gnc_plugin_page_register_cmd_style_changed (GtkAction *action, GtkRadioAction *current, GncPluginPageRegister *plugin_page);
static void gnc_plugin_page_register_cmd_style_double_line (GtkToggleAction *action, GncPluginPageRegister *plugin_page);

static void gnc_plugin_page_register_cmd_reconcile (GtkAction *action, GncPluginPageRegister *plugin_page);
static void gnc_plugin_page_register_cmd_transfer (GtkAction *action, GncPluginPageRegister *plugin_page);
static void gnc_plugin_page_register_cmd_stock_split (GtkAction *action, GncPluginPageRegister *plugin_page);
static void gnc_plugin_page_register_cmd_lots (GtkAction *action, GncPluginPageRegister *plugin_page);
static void gnc_plugin_page_register_cmd_enter_transaction (GtkAction *action, GncPluginPageRegister *plugin_page);
static void gnc_plugin_page_register_cmd_cancel_transaction (GtkAction *action, GncPluginPageRegister *plugin_page);
static void gnc_plugin_page_register_cmd_delete_transaction (GtkAction *action, GncPluginPageRegister *plugin_page);
static void gnc_plugin_page_register_cmd_blank_transaction (GtkAction *action, GncPluginPageRegister *plugin_page);
static void gnc_plugin_page_register_cmd_duplicate_transaction (GtkAction *action, GncPluginPageRegister *plugin_page);
static void gnc_plugin_page_register_cmd_reinitialize_transaction (GtkAction *action, GncPluginPageRegister *plugin_page);
static void gnc_plugin_page_register_cmd_expand_transaction (GtkToggleAction *action, GncPluginPageRegister *plugin_page);
static void gnc_plugin_page_register_cmd_exchange_rate (GtkAction *action, GncPluginPageRegister *plugin_page);
static void gnc_plugin_page_register_cmd_jump (GtkAction *action, GncPluginPageRegister *plugin_page);
static void gnc_plugin_page_register_cmd_schedule (GtkAction *action, GncPluginPageRegister *plugin_page);
static void gnc_plugin_page_register_cmd_scrub_all (GtkAction *action, GncPluginPageRegister *plugin_page);
static void gnc_plugin_page_register_cmd_scrub_current (GtkAction *action, GncPluginPageRegister *plugin_page);
static void gnc_plugin_page_register_cmd_account_report (GtkAction *action, GncPluginPageRegister *plugin_page);
static void gnc_plugin_page_register_cmd_transaction_report (GtkAction *action, GncPluginPageRegister *plugin_page);

static void gnc_plugin_page_help_changed_cb( GNCSplitReg *gsr, GncPluginPageRegister *register_page );
static void gnc_plugin_page_register_refresh_cb (GHashTable *changes, gpointer user_data);

static void gnc_plugin_page_register_ui_update (gpointer various, GncPluginPageRegister *page);
static void gppr_account_destroy_cb (Account *account);
static void gnc_plugin_page_register_event_handler (QofInstance *entity,
						    QofEventId event_type,
						    GncPluginPageRegister *page,
						    GncEventData *ed);

/************************************************************/
/*                          Actions                         */
/************************************************************/

static GtkActionEntry gnc_plugin_page_register_actions [] =
{
	/* File menu */

	{ "FilePrintAction", GTK_STOCK_PRINT, N_("_Print Check..."), "<control>p", NULL,
	  G_CALLBACK (gnc_plugin_page_register_cmd_print_check) },

	/* Edit menu */

	{ "EditCutAction", GTK_STOCK_CUT, N_("Cu_t"), NULL,
	  N_("Cut the current selection and copy it to clipboard"),
	  G_CALLBACK (gnc_plugin_page_register_cmd_cut) },
	{ "EditCopyAction", GTK_STOCK_COPY, N_("_Copy"), NULL,
	  N_("Copy the current selection to clipboard"),
	  G_CALLBACK (gnc_plugin_page_register_cmd_copy) },
	{ "EditPasteAction", GTK_STOCK_PASTE, N_("_Paste"), NULL,
	  N_("Paste the clipboard content at the cursor position"),
	  G_CALLBACK (gnc_plugin_page_register_cmd_paste) },
	{ "EditEditAccountAction", GNC_STOCK_EDIT_ACCOUNT, N_("Edit _Account"), "<control>e",
	  N_("Edit the selected account"),
	  G_CALLBACK (gnc_plugin_page_register_cmd_edit_account) },

	/* Transaction menu */

	{ "CutTransactionAction", GTK_STOCK_CUT, N_("Cu_t Transaction"), "",
	  N_("Cut the selected transaction into clipboard"),
	  G_CALLBACK (gnc_plugin_page_register_cmd_cut_transaction) },
	{ "CopyTransactionAction", GTK_STOCK_COPY, N_("_Copy Transaction"), "",
	  N_("Copy the selected transaction into clipboard"),
	  G_CALLBACK (gnc_plugin_page_register_cmd_copy_transaction) },
	{ "PasteTransactionAction", GTK_STOCK_PASTE, N_("_Paste Transaction"), "",
	  N_("Paste the transaction from the clipboard"),
	  G_CALLBACK (gnc_plugin_page_register_cmd_paste_transaction) },
	{ "DuplicateTransactionAction", GTK_STOCK_COPY, N_("Dup_licate Transaction"), "",
	  N_("Make a copy of the current transaction"),
	  G_CALLBACK (gnc_plugin_page_register_cmd_duplicate_transaction) },
	{ "DeleteTransactionAction", GTK_STOCK_DELETE, N_("_Delete Transaction"), NULL,
	  N_("Delete the current transaction"),
	  G_CALLBACK (gnc_plugin_page_register_cmd_delete_transaction) },
	{ "RemoveTransactionSplitsAction", GTK_STOCK_CLEAR, N_("Remo_ve Transaction Splits"), NULL,
	  N_("Remove all splits in the current transaction"),
	  G_CALLBACK (gnc_plugin_page_register_cmd_reinitialize_transaction) },
	{ "RecordTransactionAction", GTK_STOCK_ADD, N_("_Enter Transaction"), NULL,
	  N_("Record the current transaction"),
	  G_CALLBACK (gnc_plugin_page_register_cmd_enter_transaction) },
	{ "CancelTransactionAction", GTK_STOCK_CANCEL, N_("Ca_ncel Transaction"), NULL,
	  N_("Cancel the current transaction"),
	  G_CALLBACK (gnc_plugin_page_register_cmd_cancel_transaction) },
	{ "VoidTransactionAction", NULL, N_("_Void Transaction"), NULL, NULL,
	  G_CALLBACK (gnc_plugin_page_register_cmd_void_transaction) },
	{ "UnvoidTransactionAction", NULL, N_("_Unvoid Transaction"), NULL, NULL,
	  G_CALLBACK (gnc_plugin_page_register_cmd_unvoid_transaction) },
	{ "ReverseTransactionAction", NULL, N_("Add _Reversing Transaction"), NULL, NULL,
	  G_CALLBACK (gnc_plugin_page_register_cmd_reverse_transaction) },

	/* View menu */

	{ "ViewSortByAction", NULL, N_("_Sort By..."), NULL, NULL,
	  G_CALLBACK (gnc_plugin_page_register_cmd_view_sort_by) },
	{ "ViewFilterByAction", NULL, N_("_Filter By..."), NULL, NULL,
	  G_CALLBACK (gnc_plugin_page_register_cmd_view_filter_by) },

	/* Actions menu */

	{ "ActionsTransferAction", GNC_STOCK_TRANSFER, N_("_Transfer..."), "<control>t",
	  N_("Transfer funds from one account to another"),
	  G_CALLBACK (gnc_plugin_page_register_cmd_transfer) },
	{ "ActionsReconcileAction", GTK_STOCK_INDEX, N_("_Reconcile..."), NULL,
	  N_("Reconcile the selected account"),
	  G_CALLBACK (gnc_plugin_page_register_cmd_reconcile) },
	{ "ActionsStockSplitAction", NULL, N_("Stoc_k Split..."), NULL,
	  N_("Record a stock split or a stock merger"),
	  G_CALLBACK (gnc_plugin_page_register_cmd_stock_split) },
	{ "ActionsLotsAction", NULL, N_("_Lot Viewer..."), NULL,
	  N_("Bring up the lot viewer/editor window"),
	  G_CALLBACK (gnc_plugin_page_register_cmd_lots) },
	{ "BlankTransactionAction", GTK_STOCK_GOTO_BOTTOM, N_("_Blank Transaction"), NULL,
	  N_("Move to the blank transaction at the bottom of the register"),
	  G_CALLBACK (gnc_plugin_page_register_cmd_blank_transaction) },
	{ "EditExchangeRateAction", NULL, N_("Edit E_xchange Rate"), NULL,
	  N_("Edit the exchange rate for the current transaction"),
	  G_CALLBACK (gnc_plugin_page_register_cmd_exchange_rate) },
	{ "JumpTransactionAction", GNC_STOCK_JUMP_TO, N_("_Jump"), NULL,
	  N_("Jump to the corresponding transaction in the other account"),
	  G_CALLBACK (gnc_plugin_page_register_cmd_jump) },
	{ "ScheduleTransactionAction", GNC_STOCK_SCHEDULE, N_("Sche_dule..."), NULL,
	  N_("Create a Scheduled Transaction with the current transaction as a template"),
	  G_CALLBACK (gnc_plugin_page_register_cmd_schedule) },
	{ "ScrubAllAction", NULL, N_("_All transactions"), NULL,
	  NULL,
	  G_CALLBACK (gnc_plugin_page_register_cmd_scrub_all) },
	{ "ScrubCurrentAction", NULL, N_("_This transaction"), NULL,
	  NULL,
	  G_CALLBACK (gnc_plugin_page_register_cmd_scrub_current) },

	/* Reports menu */

	{ "ReportsAccountReportAction", NULL, N_("Account Report"), NULL,
	  N_("Open a register report window for this transaction"),
	  G_CALLBACK (gnc_plugin_page_register_cmd_account_report) },
	{ "ReportsAcctTransReportAction", NULL, N_("Account Transaction Report"), NULL,
	  N_("Open a register report window for this transaction"),
	  G_CALLBACK (gnc_plugin_page_register_cmd_transaction_report) },
};

static guint gnc_plugin_page_register_n_actions = G_N_ELEMENTS (gnc_plugin_page_register_actions);

static GtkToggleActionEntry toggle_entries[] = {
	{ "ViewStyleDoubleLineAction", NULL, N_("_Double Line"), NULL,
	  N_("Show two lines of information for each transaction"),
	  G_CALLBACK (gnc_plugin_page_register_cmd_style_double_line), FALSE },

	{ "SplitTransactionAction", GNC_STOCK_SPLIT_TRANS, N_("S_plit Transaction"), NULL,
	  N_("Show all splits in the current transaction"),
	  G_CALLBACK (gnc_plugin_page_register_cmd_expand_transaction), FALSE },
};
static guint n_toggle_entries = G_N_ELEMENTS (toggle_entries);

static GtkRadioActionEntry radio_entries_2 [] =
{
	/* Translators: This is a menu item in the View menu */
	{ "ViewStyleBasicAction", NULL, N_("_Basic Ledger"), NULL,
	  N_("Show transactions on one or two lines"), REG_STYLE_LEDGER },
	/* Translators: This is a menu item in the View menu */
	{ "ViewStyleAutoSplitAction", NULL, N_("_Auto-Split Ledger"), NULL,
	  N_("Show transactions on one or two lines and expand the current transaction"), REG_STYLE_AUTO_LEDGER },
	/* Translators: This is a menu item in the View menu */
	{ "ViewStyleJournalAction", NULL, N_("Transaction _Journal"), NULL,
	  N_("Show expanded transactions with all splits"), REG_STYLE_JOURNAL }
};
static guint n_radio_entries_2 = G_N_ELEMENTS (radio_entries_2);


/** These are the "important" actions provided by the register page.
 *  Their labels will appear when the toolbar is set to "Icons and
 *  important text" (e.g. GTK_TOOLBAR_BOTH_HORIZ) mode. */
static const gchar *important_actions[] = {
	"SplitTransactionAction",
	NULL,
};


/** Actions that require an account to be selected before they are
 *  enabled. */
static const gchar *actions_requiring_account[] = {
	"EditEditAccountAction",
	"ActionsReconcileAction",
	"ActionsLotsAction",
	NULL
};


/** View Style actions */
static const gchar *view_style_actions[] = {
	"ViewStyleBasicAction",
	"ViewStyleAutoSplitAction",
	"ViewStyleJournalAction",
	NULL
};


/** Short labels for use on the toolbar buttons. */
static action_toolbar_labels toolbar_labels[] = {
  { "ActionsTransferAction", 	  N_("Transfer") },
  { "RecordTransactionAction", 	  N_("Enter") },
  { "CancelTransactionAction", 	  N_("Cancel") },
  { "DeleteTransactionAction", 	  N_("Delete") },
  { "DuplicateTransactionAction", N_("Duplicate") },
  { "SplitTransactionAction",     N_("Split") },
  { "ScheduleTransactionAction",  N_("Schedule") },
  { "BlankTransactionAction",     N_("Blank") },
  { "ActionsReconcileAction",     N_("Reconcile") },
  { NULL, NULL },
};


struct status_action {
  const char *action_name;
  int value;
};
static struct status_action status_actions[] = {
  { "filter_status_reconciled",   CLEARED_RECONCILED },
  { "filter_status_cleared",      CLEARED_CLEARED },
  { "filter_status_voided",       CLEARED_VOIDED },
  { "filter_status_frozen",       CLEARED_FROZEN },
  { "filter_status_unreconciled", CLEARED_NO },
  { NULL, 0 },
};
#define CLEARED_VALUE "cleared_value"


/************************************************************/
/*                      Data Structures                     */
/************************************************************/

typedef struct GncPluginPageRegisterPrivate
{
	GNCLedgerDisplay *ledger;
	GNCSplitReg *gsr;

	GtkWidget *widget;

	gint event_handler_id;
	gint component_manager_id;
	GUID key;  /* The guid of the Account we're watching */

	const char *lines_opt_section;
	const char *lines_opt_name;
	gint lines_default;
        gboolean read_only;

	struct {
	  GtkWidget *dialog;
	  SortType original_sort_type;
	} sd;

	struct {
	  GtkWidget *dialog;
	  cleared_match_t original_cleared_match;
	  cleared_match_t cleared_match;
	  time_t original_start_time;
	  time_t original_end_time;
	  time_t start_time;
	  time_t end_time;
	} fd;
} GncPluginPageRegisterPrivate;

#define GNC_PLUGIN_PAGE_REGISTER_GET_PRIVATE(o)  \
   (G_TYPE_INSTANCE_GET_PRIVATE ((o), GNC_TYPE_PLUGIN_PAGE_REGISTER, GncPluginPageRegisterPrivate))

static GObjectClass *parent_class = NULL;

/************************************************************/
/*                      Implementation                      */
/************************************************************/

GType
gnc_plugin_page_register_get_type (void)
{
	static GType gnc_plugin_page_register_type = 0;

	if (gnc_plugin_page_register_type == 0) {
		static const GTypeInfo our_info = {
			sizeof (GncPluginPageRegisterClass),
			NULL,
			NULL,
			(GClassInitFunc) gnc_plugin_page_register_class_init,
			NULL,
			NULL,
			sizeof (GncPluginPageRegister),
			0,
			(GInstanceInitFunc) gnc_plugin_page_register_init
		};
		
		gnc_plugin_page_register_type = g_type_register_static (GNC_TYPE_PLUGIN_PAGE,
									GNC_PLUGIN_PAGE_REGISTER_NAME,
									&our_info, 0);
	}

	return gnc_plugin_page_register_type;
}

static GncPluginPage *
gnc_plugin_page_register_new_common (GNCLedgerDisplay *ledger)
{
	GncPluginPageRegister *register_page;
	GncPluginPageRegisterPrivate *priv;
	GncPluginPage *plugin_page;
	GNCSplitReg *gsr;
	const GList *item;
	GList *book_list;
	gchar *label;
	QofQuery *q;

	/* Is there an existing page? */
	gsr = gnc_ledger_display_get_user_data (ledger);
	if (gsr) {
	  item = gnc_gobject_tracking_get_list(GNC_PLUGIN_PAGE_REGISTER_NAME);
	  for ( ; item; item = g_list_next(item)) {
	    register_page = (GncPluginPageRegister *)item->data;
	    priv = GNC_PLUGIN_PAGE_REGISTER_GET_PRIVATE(register_page);
	    if (priv->gsr == gsr)
	      return GNC_PLUGIN_PAGE(register_page);
	  }
	}

	register_page = g_object_new (GNC_TYPE_PLUGIN_PAGE_REGISTER, NULL);
	priv = GNC_PLUGIN_PAGE_REGISTER_GET_PRIVATE(register_page);
	priv->ledger = ledger;
	priv->key = *guid_null();

	plugin_page = GNC_PLUGIN_PAGE(register_page);
	label = gnc_plugin_page_register_get_tab_name(plugin_page);
	gnc_plugin_page_set_page_name(plugin_page, label);
	g_free(label);

	q = gnc_ledger_display_get_query (ledger);
	book_list = qof_query_get_books (q);
	for (item = book_list; item; item = g_list_next(item))
	  gnc_plugin_page_add_book (plugin_page, (QofBook *)item->data);
	// Do not free the list. It is owned by the query.
	
	priv->component_manager_id = 0;
	return plugin_page;
}

GncPluginPage *
gnc_plugin_page_register_new (Account *account, gboolean subaccounts)
{
	GNCLedgerDisplay *ledger;
	GncPluginPage *page;
	GncPluginPageRegisterPrivate *priv;

	if (subaccounts)
	  ledger = gnc_ledger_display_subaccounts (account);
	else
	  ledger = gnc_ledger_display_simple (account);

	page = gnc_plugin_page_register_new_common(ledger);
	priv = GNC_PLUGIN_PAGE_REGISTER_GET_PRIVATE(page);
	priv->key = *xaccAccountGetGUID(account);
	return page;
}

GncPluginPage *
gnc_plugin_page_register_new_gl (void)
{
	GNCLedgerDisplay *ledger;

	ledger = gnc_ledger_display_gl ();
	return gnc_plugin_page_register_new_common(ledger);
}

GncPluginPage *
gnc_plugin_page_register_new_ledger (GNCLedgerDisplay *ledger)
{
	return gnc_plugin_page_register_new_common(ledger);
}

static void
gnc_plugin_page_register_class_init (GncPluginPageRegisterClass *klass)
{
	GObjectClass *object_class = G_OBJECT_CLASS (klass);
	GncPluginPageClass *gnc_plugin_class = GNC_PLUGIN_PAGE_CLASS(klass);

	parent_class = g_type_class_peek_parent (klass);

	object_class->finalize = gnc_plugin_page_register_finalize;

	gnc_plugin_class->tab_icon        = GNC_STOCK_ACCOUNT;
	gnc_plugin_class->plugin_name     = GNC_PLUGIN_PAGE_REGISTER_NAME;
	gnc_plugin_class->create_widget   = gnc_plugin_page_register_create_widget;
	gnc_plugin_class->destroy_widget  = gnc_plugin_page_register_destroy_widget;
	gnc_plugin_class->window_changed  = gnc_plugin_page_register_window_changed;
	gnc_plugin_class->save_page       = gnc_plugin_page_register_save_page;
	gnc_plugin_class->recreate_page   = gnc_plugin_page_register_recreate_page;
	gnc_plugin_class->update_edit_menu_actions = gnc_plugin_page_register_update_edit_menu;
	gnc_plugin_class->finish_pending  = gnc_plugin_page_register_finish_pending;

	g_type_class_add_private(klass, sizeof(GncPluginPageRegisterPrivate));

	gnc_ui_register_account_destroy_callback (gppr_account_destroy_cb);
}

static void
gnc_plugin_page_register_init (GncPluginPageRegister *plugin_page)
{
	GncPluginPageRegisterPrivate *priv;
	GncPluginPage *parent;
	GtkActionGroup *action_group;
	gboolean use_new;

	priv = GNC_PLUGIN_PAGE_REGISTER_GET_PRIVATE(plugin_page);

	/* Init parent declared variables */
	parent = GNC_PLUGIN_PAGE(plugin_page);
	use_new = gnc_gconf_get_bool(GCONF_GENERAL_REGISTER, KEY_USE_NEW, NULL);
	g_object_set(G_OBJECT(plugin_page),
		     "page-name",      _("General Ledger"),
		     "page-uri",       "default:",
		     "ui-description", "gnc-plugin-page-register-ui.xml",
		     "use-new-window", use_new,
		     NULL);

	/* Create menu and toolbar information */
	action_group =
	  gnc_plugin_page_create_action_group(parent,
					      "GncPluginPageRegisterActions");
	
	gtk_action_group_add_actions(
	    action_group, gnc_plugin_page_register_actions,
	    gnc_plugin_page_register_n_actions, plugin_page);
	gtk_action_group_add_toggle_actions(
	    action_group, toggle_entries, n_toggle_entries, plugin_page);
	gtk_action_group_add_radio_actions(
	    action_group, radio_entries_2, n_radio_entries_2, REG_STYLE_LEDGER,
	    G_CALLBACK(gnc_plugin_page_register_cmd_style_changed),
	    plugin_page);
	
	gnc_plugin_init_short_names (action_group, toolbar_labels);
	gnc_plugin_set_important_actions (action_group, important_actions);

	priv->lines_opt_section = DEFAULT_LINES_OPTION_SECTION;
	priv->lines_opt_name    = DEFAULT_LINES_OPTION_NAME;
	priv->lines_default     = DEFAULT_LINES_AMOUNT;
        priv->read_only         = FALSE;
	priv->fd.cleared_match  = CLEARED_ALL;
}

static void
gnc_plugin_page_register_finalize (GObject *object)
{
	GncPluginPageRegister *page;
	GncPluginPageRegisterPrivate *priv;

	g_return_if_fail (GNC_IS_PLUGIN_PAGE_REGISTER (object));

	ENTER("object %p", object);
	page = GNC_PLUGIN_PAGE_REGISTER (object);
	priv = GNC_PLUGIN_PAGE_REGISTER_GET_PRIVATE (page);

	G_OBJECT_CLASS (parent_class)->finalize (object);
	LEAVE(" ");
}


Account *
gnc_plugin_page_register_get_account (GncPluginPageRegister *page)
{ 
	GncPluginPageRegisterPrivate *priv;
	GNCLedgerDisplayType ledger_type;
	Account *leader;

	priv = GNC_PLUGIN_PAGE_REGISTER_GET_PRIVATE(page);
	ledger_type = gnc_ledger_display_type (priv->ledger);
	leader = gnc_ledger_display_leader (priv->ledger);

	if ((ledger_type == LD_SINGLE) || (ledger_type == LD_SUBACCOUNT))
	  return leader;
	return NULL;
}


static void
gnc_plugin_page_register_ui_update (gpointer various, GncPluginPageRegister *page)
{
	GncPluginPageRegisterPrivate *priv;
	SplitRegister *reg;
	GtkAction *action;
	gboolean expanded, voided;
	Transaction *trans;

	/* Set 'Split Transaction' */
	priv = GNC_PLUGIN_PAGE_REGISTER_GET_PRIVATE(page);
	reg = gnc_ledger_display_get_split_register(priv->ledger);
	expanded = gnc_split_register_current_trans_expanded(reg);
	action = gnc_plugin_page_get_action (GNC_PLUGIN_PAGE(page),
					     "SplitTransactionAction");
	gtk_action_set_sensitive (action, reg->style == REG_STYLE_LEDGER);
	g_signal_handlers_block_by_func
	  (action, gnc_plugin_page_register_cmd_expand_transaction, page);
	gtk_toggle_action_set_active (GTK_TOGGLE_ACTION(action), expanded);
	g_signal_handlers_unblock_by_func
	  (action, gnc_plugin_page_register_cmd_expand_transaction, page);

	/* Set 'Void' and 'Unvoid' */
	trans = gnc_split_register_get_current_trans(reg);
	voided = xaccTransHasSplitsInState(trans, VREC);
	action = gnc_plugin_page_get_action (GNC_PLUGIN_PAGE(page),
					     "VoidTransactionAction");
	gtk_action_set_sensitive (GTK_ACTION(action), !voided);

	action = gnc_plugin_page_get_action (GNC_PLUGIN_PAGE(page),
					     "UnvoidTransactionAction");
	gtk_action_set_sensitive (GTK_ACTION(action), voided);
}

static void
gnc_plugin_page_register_ui_initial_state (GncPluginPageRegister *page)
{ 
	GncPluginPageRegisterPrivate *priv ;
	GtkActionGroup *action_group;
	GtkAction *action;
	Account *account;
	SplitRegister *reg;
	GNCLedgerDisplayType ledger_type;
	int i;

	priv = GNC_PLUGIN_PAGE_REGISTER_GET_PRIVATE(page);
	account = gnc_plugin_page_register_get_account (page);
	action_group = gnc_plugin_page_get_action_group(GNC_PLUGIN_PAGE(page));
	gnc_plugin_update_actions(action_group, actions_requiring_account,
				  "sensitive", account != NULL);

	/* Set "style" radio button */
	ledger_type = gnc_ledger_display_type(priv->ledger);
	gnc_plugin_update_actions(action_group, view_style_actions,
				  "sensitive", ledger_type == LD_SINGLE);

	reg = gnc_ledger_display_get_split_register(priv->ledger);
	for (i = n_radio_entries_2 - 1; i > 0; i--) {
	  DEBUG(" index %d: comparing %x to %x", i, radio_entries_2[i].value, 
                reg->style);
	  if (radio_entries_2[i].value == reg->style) {
	    DEBUG("match");
	    break;
	  }
	}

	/* Either a match was found, or fell out with i = 0 */
	action = gtk_action_group_get_action(action_group, radio_entries_2[i].name);
	g_signal_handlers_block_by_func(action, gnc_plugin_page_register_cmd_style_changed, page);
	gtk_toggle_action_set_active(GTK_TOGGLE_ACTION(action), TRUE);
	g_signal_handlers_unblock_by_func(action, gnc_plugin_page_register_cmd_style_changed, page);

	/* Set "double line" toggle button */
	action = gtk_action_group_get_action (action_group,
					      "ViewStyleDoubleLineAction");
	g_signal_handlers_block_by_func(action, gnc_plugin_page_register_cmd_style_double_line, page);
	gtk_toggle_action_set_active (GTK_TOGGLE_ACTION(action), reg->use_double_line);
	g_signal_handlers_unblock_by_func(action, gnc_plugin_page_register_cmd_style_double_line, page);
}


/* Virtual Functions */

static GtkWidget *
gnc_plugin_page_register_create_widget (GncPluginPage *plugin_page)
{
	GncPluginPageRegister *page;
	GncPluginPageRegisterPrivate *priv;
	GncWindow *gnc_window;
	guint numRows;
	GtkWidget *gsr;
	SplitRegister *reg;
	Account *acct;

	ENTER("page %p", plugin_page);
	page = GNC_PLUGIN_PAGE_REGISTER (plugin_page);
	priv = GNC_PLUGIN_PAGE_REGISTER_GET_PRIVATE(page);
	if (priv->widget != NULL) {
		LEAVE("existing widget %p", priv->widget);
		return priv->widget;
	}

	priv->widget = gtk_vbox_new (FALSE, 0);
	gtk_widget_show (priv->widget);
	
	if (priv->lines_opt_section) {
	  numRows = gnc_gconf_get_float (priv->lines_opt_section,
					 priv->lines_opt_name, NULL);
	} else {
	  numRows = priv->lines_default;
	}

	numRows = MIN(numRows, 50);
	gnc_window = GNC_WINDOW(GNC_PLUGIN_PAGE(page)->window);
	gsr = gnc_split_reg_new(priv->ledger,
				gnc_window_get_gtk_window(gnc_window),
				numRows, priv->read_only);
	priv->gsr = (GNCSplitReg *)gsr;
	gtk_widget_show (gsr);
	gtk_box_pack_start (GTK_BOX (priv->widget), gsr, TRUE, TRUE, 0);

	g_signal_connect (G_OBJECT (gsr), "help-changed",
			  G_CALLBACK ( gnc_plugin_page_help_changed_cb ),
			  page );

	reg = gnc_ledger_display_get_split_register(priv->ledger);
	gnc_split_register_config(reg, reg->type, reg->style, 
                                  reg->use_double_line);
	gnc_ledger_display_refresh(priv->ledger);

	gnc_plugin_page_register_ui_initial_state (page);
	gnc_plugin_page_register_ui_update (NULL, page);

	plugin_page->summarybar = gsr_create_summary_bar(priv->gsr);
	if (plugin_page->summarybar) {
	  gtk_widget_show_all(plugin_page->summarybar);
	  gtk_box_pack_end(GTK_BOX (priv->widget), plugin_page->summarybar,
			   FALSE, FALSE, 0);
	}

	priv->event_handler_id = qof_event_register_handler
	  ((QofEventHandler)gnc_plugin_page_register_event_handler, page);
	priv->component_manager_id =
	  gnc_register_gui_component(GNC_PLUGIN_PAGE_REGISTER_NAME,
				     gnc_plugin_page_register_refresh_cb,
				     NULL, page);
	gnc_gui_component_set_session (priv->component_manager_id,
				       gnc_get_current_session());
	acct = gnc_plugin_page_register_get_account(page);
	if (acct)
	    gnc_gui_component_watch_entity (
		priv->component_manager_id, xaccAccountGetGUID(acct),
		QOF_EVENT_DESTROY | QOF_EVENT_MODIFY);

	gnc_split_reg_set_moved_cb(
            priv->gsr, (GFunc)gnc_plugin_page_register_ui_update, page);

	/* DRH - Probably lots of other stuff from regWindowLedger should end up here. */
	LEAVE(" ");
	return priv->widget;
}

static void
gnc_plugin_page_register_destroy_widget (GncPluginPage *plugin_page)
{
	GncPluginPageRegister *page;
	GncPluginPageRegisterPrivate *priv;

	ENTER("page %p", plugin_page);
	page = GNC_PLUGIN_PAGE_REGISTER (plugin_page);
	priv = GNC_PLUGIN_PAGE_REGISTER_GET_PRIVATE(plugin_page);

	if (priv->widget == NULL)
		return;

	if (priv->component_manager_id) {
	  gnc_unregister_gui_component(priv->component_manager_id);
	  priv->component_manager_id = 0;
	}

	if (priv->event_handler_id) {
	  qof_event_unregister_handler(priv->event_handler_id);
	  priv->event_handler_id = 0;
	}

	if (priv->sd.dialog) {
	  gtk_widget_destroy(priv->sd.dialog);
	  memset(&priv->sd, 0, sizeof(priv->sd));
	}

	if (priv->fd.dialog) {
	  gtk_widget_destroy(priv->fd.dialog);
	  memset(&priv->fd, 0, sizeof(priv->fd));
	}

	gtk_widget_hide(priv->widget);
	gnc_ledger_display_close (priv->ledger);
	priv->ledger = NULL;
	LEAVE(" ");
}

static void
gnc_plugin_page_register_window_changed (GncPluginPage *plugin_page,
					 GtkWidget *window)
{
	GncPluginPageRegister *page;
	GncPluginPageRegisterPrivate *priv;
	
	g_return_if_fail (GNC_IS_PLUGIN_PAGE_REGISTER (plugin_page));

	page = GNC_PLUGIN_PAGE_REGISTER(plugin_page);
	priv = GNC_PLUGIN_PAGE_REGISTER_GET_PRIVATE(page);
	priv->gsr->window = 
	  GTK_WIDGET(gnc_window_get_gtk_window(GNC_WINDOW(window)));
}

static const gchar *style_names[] = {
  "Ledger",
  "Auto Ledger",
  "Journal",
  NULL
};

#define KEY_REGISTER_TYPE	"Register Type"
#define KEY_ACCOUNT_NAME	"Account Name"
#define KEY_REGISTER_STYLE	"Register Style"
#define KEY_DOUBLE_LINE		"Double Line Mode"

#define LABEL_ACCOUNT		"Account"
#define LABEL_SUBACCOUNT	"SubAccount"
#define LABEL_GL		"GL"
#define LABEL_SEARCH		"Search"


/** Save enough information about this register page that it can be
 *  recreated next time the user starts gnucash.
 *
 *  @param page The page to save.
 *
 *  @param key_file A pointer to the GKeyFile data structure where the
 *  page information should be written.
 *
 *  @param group_name The group name to use when saving data. */
static void
gnc_plugin_page_register_save_page (GncPluginPage *plugin_page,
				    GKeyFile *key_file,
				    const gchar *group_name)
{
  GncPluginPageRegister *page;
  GncPluginPageRegisterPrivate *priv;
  GNCLedgerDisplayType ledger_type;
  SplitRegister *reg;
  Account *leader;

  g_return_if_fail (GNC_IS_PLUGIN_PAGE_REGISTER(plugin_page));
  g_return_if_fail (key_file != NULL);
  g_return_if_fail (group_name != NULL);

  ENTER("page %p, key_file %p, group_name %s", plugin_page, key_file,
	group_name);

  page = GNC_PLUGIN_PAGE_REGISTER(plugin_page);
  priv = GNC_PLUGIN_PAGE_REGISTER_GET_PRIVATE(page);

  reg = gnc_ledger_display_get_split_register(priv->ledger);
  ledger_type = gnc_ledger_display_type(priv->ledger);
  if (ledger_type > LD_GL) {
    LEAVE("Unsupported ledger type");
    return;
  }
  if ((ledger_type == LD_SINGLE) || (ledger_type == LD_SUBACCOUNT)) {
    const gchar *label;
    label = (ledger_type == LD_SINGLE) ? LABEL_ACCOUNT : LABEL_SUBACCOUNT;
    leader = gnc_ledger_display_leader(priv->ledger);
    g_key_file_set_string(key_file, group_name, KEY_REGISTER_TYPE, label);
    g_key_file_set_string(key_file, group_name, KEY_ACCOUNT_NAME,
			  xaccAccountGetFullName(leader));
  } else if (reg->type == GENERAL_LEDGER) {
    g_key_file_set_string(key_file, group_name, KEY_REGISTER_TYPE,
			  LABEL_GL);
  } else if (reg->type == SEARCH_LEDGER) {
    g_key_file_set_string(key_file, group_name, KEY_REGISTER_TYPE,
			  LABEL_SEARCH);
  } else {
    LEAVE("Unsupported register type");
    return;
  }

  g_key_file_set_string(key_file, group_name, KEY_REGISTER_STYLE,
			style_names[reg->style]);
  g_key_file_set_boolean(key_file, group_name, KEY_DOUBLE_LINE,
			 reg->use_double_line);

  LEAVE(" ");
}


/** Read and restore the edit menu settings on the specified register
 *  page.  This function will restore the register style (ledger, auto
 *  ledger, journal) and whether or not the register is in double line
 *  mode.  It should eventually restore the "filter by" and "sort by
 *  settings.
 *
 *  @param page The register being restored.
 *
 *  @param key_file A pointer to the GKeyFile data structure where the
 *  page information should be read.
 *
 *  @param group_name The group name to use when restoring data. */
static void
gnc_plugin_page_register_restore_edit_menu (GncPluginPage *page,
					    GKeyFile *key_file,
					    const gchar *group_name)
{
  GncPluginPageRegisterPrivate *priv;
  GtkAction *action;
  GError *error = NULL;
  gchar *style_name;
  gint i;
  gboolean use_double_line;

  ENTER(" ");
  priv = GNC_PLUGIN_PAGE_REGISTER_GET_PRIVATE(page);

  /* Convert the style name to an index */
  style_name = g_key_file_get_string(key_file, group_name,
				     KEY_REGISTER_STYLE, &error);
  for (i = 0 ; style_names[i]; i++) {
    if (g_ascii_strcasecmp(style_name, style_names[i]) == 0) {
      DEBUG("Found match for style name: %s", style_name);
      break;
    }
  }
  g_free(style_name);

  /* Update the style menu action for this page */
  if (i <= REG_STYLE_JOURNAL) {
    DEBUG("Setting style: %d", i);
    action = gnc_plugin_page_get_action(page, radio_entries_2[i].name);
    gtk_toggle_action_set_active(GTK_TOGGLE_ACTION(action), TRUE);
  }

  /* Update the  double line action on this page */
  use_double_line =
    g_key_file_get_boolean(key_file, group_name, KEY_DOUBLE_LINE, &error);
  DEBUG("Setting double_line_mode: %d", use_double_line);
  action = gnc_plugin_page_get_action(page, "ViewStyleDoubleLineAction");
  gtk_toggle_action_set_active(GTK_TOGGLE_ACTION(action), use_double_line);

  LEAVE(" ");
}


/** Create a new register page based on the information saved during a
 *  previous instantiation of gnucash.
 *
 *  @param window The window where this page should be installed.
 *
 *  @param key_file A pointer to the GKeyFile data structure where the
 *  page information should be read.
 *
 *  @param group_name The group name to use when restoring data. */
static GncPluginPage *
gnc_plugin_page_register_recreate_page (GtkWidget *window,
					GKeyFile *key_file,
					const gchar *group_name)
{
  GncPluginPage *page;
  GError *error = NULL;
  gchar *reg_type, *acct_name;
  Account *account;
  QofBook *book;
  gboolean include_subs;

  g_return_val_if_fail(key_file, NULL);
  g_return_val_if_fail(group_name, NULL);
  ENTER("key_file %p, group_name %s", key_file, group_name);

  /* Create the new page. */
  reg_type = g_key_file_get_string(key_file, group_name,
                                   KEY_REGISTER_TYPE, &error);
  DEBUG("Page type: %s", reg_type);
  if ((g_ascii_strcasecmp(reg_type, LABEL_ACCOUNT) == 0) ||
      (g_ascii_strcasecmp(reg_type, LABEL_SUBACCOUNT) == 0)) {
    include_subs = (g_ascii_strcasecmp(reg_type, LABEL_SUBACCOUNT) == 0);
    DEBUG("Include subs: %d", include_subs);
    acct_name = g_key_file_get_string(key_file, group_name,
				      KEY_ACCOUNT_NAME, &error);
    book = qof_session_get_book(gnc_get_current_session());
    account = gnc_account_lookup_by_full_name(gnc_book_get_root_account(book),
					      acct_name);
    g_free(acct_name);
    if (account == NULL) {
      LEAVE("Bad account name");
      g_free(reg_type);
      return NULL;
    }
    page = gnc_plugin_page_register_new (account, include_subs);
  } else if (g_ascii_strcasecmp(reg_type, LABEL_GL) == 0) {
    page = gnc_plugin_page_register_new_gl();
  } else {
    LEAVE("Bad ledger type");
    g_free(reg_type);
    return NULL;
  }
  g_free(reg_type);

  /* Install it now so we can them manipulate the created widget */
  gnc_main_window_open_page(GNC_MAIN_WINDOW(window), page);

  /* Now update the page to the last state it was in */
  gnc_plugin_page_register_restore_edit_menu(page, key_file, group_name);
  LEAVE(" ");
  return page;
}


/*
 * Based on code from Epiphany (src/ephy-window.c)
 */
static void
gnc_plugin_page_register_update_edit_menu (GncPluginPage *page, gboolean hide)
{
	GncPluginPageRegisterPrivate *priv;
	GncPluginPageRegister *reg_page;
	GtkAction *action;
	gboolean can_copy = FALSE, can_cut = FALSE, can_paste = FALSE;
	gboolean has_selection;

	reg_page = GNC_PLUGIN_PAGE_REGISTER(page);
	priv = GNC_PLUGIN_PAGE_REGISTER_GET_PRIVATE(reg_page);
	has_selection = gnucash_register_has_selection (priv->gsr->reg);

	can_copy = has_selection;
	can_cut = has_selection;
	can_paste = TRUE;

	action = gnc_plugin_page_get_action (page, "EditCopyAction");
	gtk_action_set_sensitive (action, can_copy);
	gtk_action_set_visible (action, !hide || can_copy);
	action = gnc_plugin_page_get_action (page, "EditCutAction");
	gtk_action_set_sensitive (action, can_cut);
	gtk_action_set_visible (action, !hide || can_cut);
	action = gnc_plugin_page_get_action (page, "EditPasteAction");
	gtk_action_set_sensitive (action, can_paste);
	gtk_action_set_visible (action,  !hide || can_paste);
}


static gboolean
gnc_plugin_page_register_finish_pending (GncPluginPage *page)
{
	GncPluginPageRegisterPrivate *priv;
	GncPluginPageRegister *reg_page;
	SplitRegister *reg;
	GtkWidget *dialog, *window;
	const gchar *name;
	gint response;

	reg_page = GNC_PLUGIN_PAGE_REGISTER(page);
	priv = GNC_PLUGIN_PAGE_REGISTER_GET_PRIVATE(reg_page);
	reg = gnc_ledger_display_get_split_register(priv->ledger);

	if (!reg || !gnc_split_register_changed(reg))
	  return TRUE;

	name = gnc_plugin_page_register_get_tab_name(page);
	window = gnc_plugin_page_get_window(page);
	dialog = gtk_message_dialog_new(GTK_WINDOW(window),
					GTK_DIALOG_DESTROY_WITH_PARENT,
					GTK_MESSAGE_WARNING,
					GTK_BUTTONS_NONE,
					/* Translators: %s is the name
					   of the tab page */
					_("Save changes to %s?"), name);
	gtk_message_dialog_format_secondary_text
	  (GTK_MESSAGE_DIALOG(dialog),
	   "%s",
	   _("This register has pending changes to a transaction.  "
	     "Would you like to save the changes to this transaction, "
	     "discard the transaction, or cancel the operation?"));
	gnc_gtk_dialog_add_button(dialog, _("_Discard Transaction"),
				  GTK_STOCK_DELETE, GTK_RESPONSE_REJECT);
	gtk_dialog_add_button(GTK_DIALOG(dialog),
			      GTK_STOCK_CANCEL, GTK_RESPONSE_CANCEL);
	gnc_gtk_dialog_add_button(dialog, _("_Save Transaction"),
				  GTK_STOCK_SAVE, GTK_RESPONSE_ACCEPT);

	response = gtk_dialog_run(GTK_DIALOG(dialog));
	gtk_widget_destroy(dialog);

	switch (response) {
	  case GTK_RESPONSE_ACCEPT:
	    gnc_split_register_save(reg, TRUE);
	    return TRUE;

	  case GTK_RESPONSE_REJECT:
	    gnc_split_register_cancel_cursor_trans_changes(reg);
	    gnc_split_register_save (reg, TRUE);
	    return TRUE;

	  default:
	    return FALSE;
	}
}


static gchar *
gnc_plugin_page_register_get_tab_name (GncPluginPage *plugin_page)
{
	GncPluginPageRegisterPrivate *priv;
	GNCLedgerDisplayType ledger_type;
  	GNCLedgerDisplay *ld;
	SplitRegister *reg;
	Account *leader;

	g_return_val_if_fail (GNC_IS_PLUGIN_PAGE_REGISTER (plugin_page), _("unknown"));

	priv = GNC_PLUGIN_PAGE_REGISTER_GET_PRIVATE(plugin_page);
	ld = priv->ledger;
	reg = gnc_ledger_display_get_split_register (ld);
	ledger_type = gnc_ledger_display_type (ld);
	leader = gnc_ledger_display_leader (ld);

	switch (ledger_type) {
	 case LD_SINGLE:
	  return g_strdup(xaccAccountGetName (leader));

	 case LD_SUBACCOUNT:
	  return g_strdup_printf("%s+", xaccAccountGetName (leader));

	 case LD_GL:
	  switch (reg->type) {
	   case GENERAL_LEDGER:
	   case INCOME_LEDGER:
	    return g_strdup(_("General Ledger"));
	   case PORTFOLIO_LEDGER:
	    return g_strdup(_("Portfolio"));
	   case SEARCH_LEDGER:
	    return g_strdup(_("Search Results"));
	   default:
	    break;
	  }

	 default:
	  break;
	}

	return g_strdup(_("unknown"));
}

/************************************************************/
/*                     "Sort By" Dialog                     */
/************************************************************/

/** This function is called when the "Sort By..." dialog is closed.
 *  If the dialog was closed by any method other than clicking the OK
 *  button, the original sorting order will be restored.
 *
 *  @param dialog A pointer to the dialog box.
 *
 *  @param response A numerical value indicating why the dialog box was closed.
 *
 *  @param page A pointer to the GncPluginPageRegister associated with
 *  this dialog box.
 */
void
gnc_plugin_page_register_sort_response_cb (GtkDialog *dialog,
					   gint response,
					   GncPluginPageRegister *page)
{
  GncPluginPageRegisterPrivate *priv;

  g_return_if_fail(GTK_IS_DIALOG(dialog));
  g_return_if_fail(GNC_IS_PLUGIN_PAGE_REGISTER(page));

  ENTER(" ");
  priv = GNC_PLUGIN_PAGE_REGISTER_GET_PRIVATE(page);
  if (response != GTK_RESPONSE_OK) {
    /* Restore the original sort order */
    gnc_split_reg_set_sort_type(priv->gsr, priv->sd.original_sort_type);
  }
  priv->sd.dialog = NULL;
  gtk_widget_destroy(GTK_WIDGET(dialog));
  LEAVE(" ");
}


/** This function is called when a radio button in the "Sort By..." 
 *  dialog is clicked.
 *
 *  @param button The button that was toggled.
 *
 *  @param page A pointer to the GncPluginPageRegister associated with
 *  this dialog box.
 */
void
gnc_plugin_page_register_sort_button_cb (GtkToggleButton *button,
					 GncPluginPageRegister *page)
{
  GncPluginPageRegisterPrivate *priv;
  const gchar *name;
  SortType type;

  g_return_if_fail(GTK_IS_TOGGLE_BUTTON(button));
  g_return_if_fail(GNC_IS_PLUGIN_PAGE_REGISTER(page));

  priv = GNC_PLUGIN_PAGE_REGISTER_GET_PRIVATE(page);
  name = gtk_widget_get_name(GTK_WIDGET(button));
  ENTER("button %s(%p), page %p", name, button, page);
  type = SortTypefromString(name);
  gnc_split_reg_set_sort_type(priv->gsr, type);
  LEAVE(" ");
}

/************************************************************/
/*                    "Filter By" Dialog                    */
/************************************************************/

/** This function updates the "cleared match" term of the register
 *  query.  It unconditionally removes any old "cleared match" query
 *  term, then adds back a new query term if needed.  There seems to
 *  be a bug in the current g2 register code such that when the number
 *  of entries in the register doesn't fill up the window, the blank
 *  space at the end of the window isn't correctly redrawn.  This
 *  function works around that problem, but a root cause analysis
 *  should probably be done.
 *
 *  @param page A pointer to the GncPluginPageRegister that is
 *  associated with this filter dialog.
 */
static void
gnc_ppr_update_status_query (GncPluginPageRegister *page)
{
  GncPluginPageRegisterPrivate *priv;
  GSList *param_list;
  Query *query;

  ENTER(" ");
  priv = GNC_PLUGIN_PAGE_REGISTER_GET_PRIVATE(page);
  query = gnc_ledger_display_get_query( priv->ledger );
  if (!query) {
    LEAVE("no query found");
    return;
  }

  /* Remove the old status match */
  param_list = gncQueryBuildParamList (SPLIT_RECONCILE, NULL);
  if (param_list) {
    gncQueryPurgeTerms (query, param_list);
    g_slist_free(param_list);
  }

  /* Install the new status match */
  if (priv->fd.cleared_match != CLEARED_ALL)
    xaccQueryAddClearedMatch(query, priv->fd.cleared_match, QUERY_AND);

  gnc_ledger_display_refresh (priv->ledger);
  LEAVE(" ");
}


/** This function updates the "date posted" term of the register
 *  query.  It unconditionally removes any old "date posted" query
 *  term, then adds back a new query term if needed.  There seems to
 *  be a bug in the current g2 register code such that when the number
 *  of entries in the register doesn't fill up the window, the blank
 *  space at the end of the window isn't correctly redrawn.  This
 *  function works around that problem, but a root cause analysis
 *  should probably be done.
 *
 *  @param page A pointer to the GncPluginPageRegister that is
 *  associated with this filter dialog.
 */
static void
gnc_ppr_update_date_query (GncPluginPageRegister *page)
{
  GncPluginPageRegisterPrivate *priv;
  GSList *param_list;
  Query *query;

  ENTER(" ");
  priv = GNC_PLUGIN_PAGE_REGISTER_GET_PRIVATE(page);
  if (!priv->ledger) {
    LEAVE("no ledger");
    return;
  }

  query = gnc_ledger_display_get_query( priv->ledger );
  if (!query) {
    LEAVE("no query");
    return;
  }

  /* Delete any existing old date spec. */
  param_list = gncQueryBuildParamList(SPLIT_TRANS, TRANS_DATE_POSTED, NULL);
  if (param_list) {
    gncQueryPurgeTerms (query, param_list);
    g_slist_free(param_list);
  }

  if (priv->fd.start_time || priv->fd.end_time) {
    /* Build a new spec */
    xaccQueryAddDateMatchTT(query,
			    priv->fd.start_time != 0, priv->fd.start_time,
			    priv->fd.end_time != 0,   priv->fd.end_time,
			    QUERY_AND);
  }

  gnc_ledger_display_refresh (priv->ledger);
  LEAVE(" ");
}


/** This function is called whenever one of the status entries is
 *  checked or unchecked.  It updates the status value maintained for
 *  the filter dialog, and calls another function to do the work of
 *  applying the change to the register itself.
 *
 *  @param button The toggle button that was changed.
 *
 *  @param page A pointer to the GncPluginPageRegister that is
 *  associated with this filter dialog.
 */
void
gnc_plugin_page_register_filter_status_one_cb (GtkToggleButton *button,
					       GncPluginPageRegister *page)
{
  GncPluginPageRegisterPrivate *priv;
  const gchar *name;
  gint i, value;

  g_return_if_fail(GTK_IS_CHECK_BUTTON(button));
  g_return_if_fail(GNC_IS_PLUGIN_PAGE_REGISTER(page));

  name = gtk_widget_get_name(GTK_WIDGET(button));
  ENTER("toggle button %s (%p), plugin_page %p", name, button, page);

  /* Determine what status bit to change */
  value = CLEARED_NONE;
  for (i = 0; status_actions[i].action_name; i++) {
    if (strcmp(name, status_actions[i].action_name) == 0) {
      value = status_actions[i].value;
      break;
    }
  }

  /* Compute the new match status */
  priv = GNC_PLUGIN_PAGE_REGISTER_GET_PRIVATE(page);
  if (gtk_toggle_button_get_active(button))
    priv->fd.cleared_match |= value;
  else
    priv->fd.cleared_match &= ~value;
  gnc_ppr_update_status_query(page);
  LEAVE(" ");
}


/** This function is called whenever the "select all" status button is
 *  clicked.  It updates all of the checkbox widgets, then updates the
 *  query on the register.
 *
 *  @param button The button that was clicked.
 *
 *  @param page A pointer to the GncPluginPageRegister that is
 *  associated with this filter dialog.
 */
void
gnc_plugin_page_register_filter_status_all_cb (GtkButton *button,
					       GncPluginPageRegister *page)
{
  GncPluginPageRegisterPrivate *priv;
  GtkWidget *widget;
  gint i;

  g_return_if_fail(GTK_IS_BUTTON(button));
  g_return_if_fail(GNC_IS_PLUGIN_PAGE_REGISTER(page));

  ENTER("(button %p, page %p)", button, page);

  /* Turn on all the check menu items */
  for (i = 0; status_actions[i].action_name; i++) {
    widget = gnc_glade_lookup_widget(GTK_WIDGET(button),
				     status_actions[i].action_name);
    g_signal_handlers_block_by_func(widget, gnc_plugin_page_register_filter_status_one_cb, page);
    gtk_toggle_button_set_active (GTK_TOGGLE_BUTTON(widget), TRUE);
    g_signal_handlers_unblock_by_func(widget, gnc_plugin_page_register_filter_status_one_cb, page);
  }

  /* Set the requested status */
  priv = GNC_PLUGIN_PAGE_REGISTER_GET_PRIVATE(page);
  priv->fd.cleared_match = CLEARED_ALL;
  gnc_ppr_update_status_query(page);
  LEAVE(" ");
}


/** This function computes the starting and ending times for the
 *  filter by examining the dialog widgets to see which ones are
 *  selected, and will pull times out of the data entry boxes if
 *  necessary.  This function must exist to handle the case where the
 *  "show all" button was Seleucid, and the user clicks on the "select
 *  range" button.  Since it exists, it make sense for the rest of the
 *  callbacks to take advantage of it.
 *
 *  @param page A pointer to the GncPluginPageRegister that is
 *  associated with this filter dialog.
 */
static void
get_filter_times(GncPluginPageRegister *page)
{
  GncPluginPageRegisterPrivate *priv;
  GtkWidget *button, *today, *gde;
  time_t time_val;

  priv = GNC_PLUGIN_PAGE_REGISTER_GET_PRIVATE(page);
  button = gnc_glade_lookup_widget(priv->fd.dialog, "start_date_choose");
  if (gtk_toggle_button_get_active(GTK_TOGGLE_BUTTON(button))) {
    gde = gnc_glade_lookup_widget(button, "start_date");
    time_val = gnc_date_edit_get_date(GNC_DATE_EDIT(gde));
    time_val = gnc_timet_get_day_start(time_val);
    priv->fd.start_time = time_val;
  } else {
    today = gnc_glade_lookup_widget(priv->fd.dialog, "start_date_today");
    if (gtk_toggle_button_get_active(GTK_TOGGLE_BUTTON(today))) {
      priv->fd.start_time = gnc_timet_get_today_start();
    } else {
      priv->fd.start_time = 0;
    }
  }

  button = gnc_glade_lookup_widget(priv->fd.dialog, "end_date_choose");
  if (gtk_toggle_button_get_active(GTK_TOGGLE_BUTTON(button))) {
    gde = gnc_glade_lookup_widget(button, "end_date");
    time_val = gnc_date_edit_get_date(GNC_DATE_EDIT(gde));
    time_val = gnc_timet_get_day_end(time_val);
    priv->fd.end_time = time_val;
  } else {
    today = gnc_glade_lookup_widget(priv->fd.dialog, "end_date_today");
    if (gtk_toggle_button_get_active(GTK_TOGGLE_BUTTON(today))) {
      priv->fd.end_time = gnc_timet_get_today_end();
    } else {
      priv->fd.end_time = 0;
    }
  }
}


/** This function is called when the "select range" radio button
 *  changes state.  Since there are only two choices in this radio
 *  group, this one signal can be used to handle all cases.  This
 *  function is responsible for setting the sensitivity of the table
 *  of widgets underneath the "select range" choice, and updating the
 *  time limitation on the register query.  This is handled by a
 *  helper function when the radio button is selected (as potentially
 *  all the widgets in the table need to be inspected), and is trivial
 *  for the other case.
 *
 *  @param button A pointer to the "select range" radio button.
 *
 *  @param page A pointer to the GncPluginPageRegister that is
 *  associated with this filter dialog.
 */
void
gnc_plugin_page_register_filter_select_range_cb (GtkRadioButton *button,
						 GncPluginPageRegister *page)
{
  GncPluginPageRegisterPrivate *priv;
  GtkWidget *table;
  gboolean active;

  g_return_if_fail(GTK_IS_RADIO_BUTTON(button));
  g_return_if_fail(GNC_IS_PLUGIN_PAGE_REGISTER(page));

  ENTER("(button %p, page %p)", button, page);
  priv = GNC_PLUGIN_PAGE_REGISTER_GET_PRIVATE(page);
  table = gnc_glade_lookup_widget(GTK_WIDGET(button), "select_range_table");
  active = gtk_toggle_button_get_active(GTK_TOGGLE_BUTTON(button));
  gtk_widget_set_sensitive(table, active);
  if (active) {
    get_filter_times(page);
  } else {
    priv->fd.start_time = 0;
    priv->fd.end_time = 0;
  }
  gnc_ppr_update_date_query(page);
  LEAVE(" ");
}


/** This function is called when one of the start date entry widgets
 *  is updated.  It simply calls common routines to determine the
 *  start/end times and update the register query.
 *
 *  @param unused A pointer to a GncDateEntry widgets, but it could be
 *  any widget.
 *
 *  @param page A pointer to the GncPluginPageRegister that is
 *  associated with this filter dialog.
 */
static void
gnc_plugin_page_register_filter_gde_changed_cb (GtkWidget *unused,
						GncPluginPageRegister *page)
{
  g_return_if_fail(GNC_IS_PLUGIN_PAGE_REGISTER(page));

  ENTER("(widget %s(%p), page %p)", gtk_widget_get_name(unused), unused, page);
  get_filter_times(page);
  gnc_ppr_update_date_query(page);
  LEAVE(" ");
}


/** This function is called when one of the start date radio buttons
 *  is selected.  It updates the sensitivity of the date entry widget,
 *  then calls a common routine to determine the start/end times and
 *  update the register query.
 *
 *  *Note: This function is actually called twice for each new radio
 *  button selection.  The first time call is to uncheck the old
 *  button, and the second time to check the new button.  This does
 *  make a kind of sense, as radio buttons are nothing more than
 *  linked toggle buttons where only one can be active.
 *
 *  @param button The button whose state is changing.  This will be
 *  the previously selected button the first of the pair of calls to
 *  this function, and will be the newly selected button the second
 *  time.
 *
 *  @param page A pointer to the GncPluginPageRegister that is
 *  associated with this filter dialog.
 */
void
gnc_plugin_page_register_filter_start_cb (GtkWidget *radio,
					  GncPluginPageRegister *page)
{
  GtkWidget *widget, *gde;
  gboolean active;

  g_return_if_fail(GTK_IS_RADIO_BUTTON(radio));
  g_return_if_fail(GNC_IS_PLUGIN_PAGE_REGISTER(page));

  ENTER("(radio %s(%p), page %p)", gtk_widget_get_name(radio), radio, page);
  if (!gtk_toggle_button_get_active(GTK_TOGGLE_BUTTON(radio))) {
    LEAVE("1st callback of pair. Defer to 2nd callback.");
    return;
  }

  widget = gnc_glade_lookup_widget(radio, "start_date_choose");
  active = (widget == radio);
  gde = gnc_glade_lookup_widget(radio, "start_date");
  gtk_widget_set_sensitive(gde, active);

  get_filter_times(page);
  gnc_ppr_update_date_query(page);
  LEAVE(" ");
}


/** This function is called when one of the end date radio buttons is
 *  selected.  It updates the sensitivity of the date entry widget,
 *  then calls a common routine to determine the start/end times and
 *  update the register query.
 *
 *  *Note: This function is actually called twice for each new radio
 *  button selection.  The first time call is to uncheck the old
 *  button, and the second time to check the new button.  This does
 *  make a kind of sense, as radio buttons are nothing more than
 *  linked toggle buttons where only one can be active.
 *
 *  @param button The button whose state is changing.  This will be
 *  the previously selected button the first of the pair of calls to
 *  this function, and will be the newly selected button the second
 *  time.
 *
 *  @param page A pointer to the GncPluginPageRegister that is
 *  associated with this filter dialog.
 */
void
gnc_plugin_page_register_filter_end_cb (GtkWidget *radio,
					GncPluginPageRegister *page)
{
  GtkWidget *widget, *gde;
  gboolean active;

  g_return_if_fail(GTK_IS_RADIO_BUTTON(radio));
  g_return_if_fail(GNC_IS_PLUGIN_PAGE_REGISTER(page));

  ENTER("(radio %s(%p), page %p)", gtk_widget_get_name(radio), radio, page);
  if (!gtk_toggle_button_get_active(GTK_TOGGLE_BUTTON(radio))) {
    LEAVE("1st callback of pair. Defer to 2nd callback.");
    return;
  }

  widget = gnc_glade_lookup_widget(radio, "end_date_choose");
  active = (widget == radio);
  gde = gnc_glade_lookup_widget(radio, "end_date");
  gtk_widget_set_sensitive(gde, active);

  get_filter_times(page);
  gnc_ppr_update_date_query(page);
  LEAVE(" ");
}


/** This function is called when the "Filter By..." dialog is closed.
 *  If the dialog was closed by any method other than clicking the OK
 *  button, the original sorting order will be restored.
 *
 *  @param dialog A pointer to the dialog box.
 *
 *  @param response A numerical value indicating why the dialog box was closed.
 *
 *  @param page A pointer to the GncPluginPageRegister associated with
 *  this dialog box.
 */
void
gnc_plugin_page_register_filter_response_cb (GtkDialog *dialog,
					     gint response,
					     GncPluginPageRegister *page)
{
  GncPluginPageRegisterPrivate *priv;

  g_return_if_fail(GTK_IS_DIALOG(dialog));
  g_return_if_fail(GNC_IS_PLUGIN_PAGE_REGISTER(page));

  ENTER(" ");
  priv = GNC_PLUGIN_PAGE_REGISTER_GET_PRIVATE(page);
  if (response != GTK_RESPONSE_OK) {
    /* Remove the old status match */
    priv->fd.cleared_match = priv->fd.original_cleared_match;
    gnc_ppr_update_status_query(page);
    priv->fd.start_time = priv->fd.original_start_time;
    priv->fd.end_time = priv->fd.original_end_time;
    gnc_ppr_update_date_query(page);
  }
  priv->fd.dialog = NULL;
  gtk_widget_destroy(GTK_WIDGET(dialog));
  LEAVE(" ");
}


/************************************************************/
/*                  Report Helper Functions                 */
/************************************************************/

static char *
gnc_reg_get_name (GNCLedgerDisplay *ledger, gboolean for_window)
{
  Account *leader;
  SplitRegister *reg;
  gchar *account_name;
  gchar *reg_name;
  gchar *name;
  GNCLedgerDisplayType ledger_type;

  if (ledger == NULL)
    return NULL;

  reg = gnc_ledger_display_get_split_register (ledger);
  ledger_type = gnc_ledger_display_type (ledger);

  switch (reg->type)
  {
    case GENERAL_LEDGER:
    case INCOME_LEDGER:
      if (for_window)
        reg_name = _("General Ledger");
      else
        reg_name = _("General Ledger Report");
      break;
    case PORTFOLIO_LEDGER:
      if (for_window)
        reg_name = _("Portfolio");
      else
        reg_name = _("Portfolio Report");
      break;
    case SEARCH_LEDGER:
      if (for_window)
        reg_name = _("Search Results");
      else
        reg_name = _("Search Results Report");
      break;
    default:
      if (for_window)
        reg_name = _("Register");
      else
        reg_name = _("Register Report");
      break;
  }

  leader = gnc_ledger_display_leader (ledger);

  if ((leader != NULL) && (ledger_type != LD_GL))
  {
    account_name = xaccAccountGetFullName (leader);

    if (ledger_type == LD_SINGLE)
    {
      name = g_strconcat (account_name, " - ", reg_name, NULL);
    }
    else 
    {
      name = g_strconcat (account_name, " ", _("and subaccounts"), " - ", reg_name, NULL);
    }
    g_free(account_name);
  }
  else
    name = g_strdup (reg_name);

  return name;
}

static int
report_helper (GNCLedgerDisplay *ledger, Split *split, Query *query)
{
  SplitRegister *reg = gnc_ledger_display_get_split_register (ledger);
  Account *account;
  char *str;
  swig_type_info * qtype;
  SCM args;
  SCM func;
  SCM arg;

  args = SCM_EOL;

  func = scm_c_eval_string ("gnc:register-report-create");
  g_return_val_if_fail (SCM_PROCEDUREP (func), -1);

  arg = scm_makfrom0str (gnc_split_register_get_credit_string (reg));
  args = scm_cons (arg, args);

  arg = scm_makfrom0str (gnc_split_register_get_debit_string (reg));
  args = scm_cons (arg, args);

  str = gnc_reg_get_name (ledger, FALSE);
  arg = scm_makfrom0str (str);
  args = scm_cons (arg, args);
  g_free (str);

  arg = SCM_BOOL (reg->use_double_line);
  args = scm_cons (arg, args);

  arg = SCM_BOOL (reg->style == REG_STYLE_JOURNAL);
  args = scm_cons (arg, args);

  if (!query)
  {
    query = gnc_ledger_display_get_query (ledger);
    g_return_val_if_fail (query != NULL, -1);
  }

  qtype = SWIG_TypeQuery ("_p__QofQuery");
  g_return_val_if_fail (qtype, -1);

  arg = SWIG_NewPointerObj (query, qtype, 0);
  args = scm_cons (arg, args);
  g_return_val_if_fail (arg != SCM_UNDEFINED, -1);


  if (split)
  {
    qtype = SWIG_TypeQuery ("_p_Split");
    g_return_val_if_fail (qtype, -1);
    arg = SWIG_NewPointerObj (split, qtype, 0);
  }
  else
  {
    arg = SCM_BOOL_F;
  }
  args = scm_cons (arg, args);
  g_return_val_if_fail (arg != SCM_UNDEFINED, -1);


  qtype = SWIG_TypeQuery ("_p_Account");
  g_return_val_if_fail (qtype, -1);

  account = gnc_ledger_display_leader (ledger);
  arg = SWIG_NewPointerObj (account, qtype, 0);
  args = scm_cons (arg, args);
  g_return_val_if_fail (arg != SCM_UNDEFINED, -1);


  /* Apply the function to the args */
  arg = scm_apply (func, args, SCM_EOL);
  g_return_val_if_fail (SCM_EXACTP (arg), -1);

  return scm_num2int (arg, SCM_ARG1, __FUNCTION__);
}

/************************************************************/
/*                     Command callbacks                    */
/************************************************************/

static void
gnc_plugin_page_register_cmd_print_check (GtkAction *action,
					  GncPluginPageRegister *plugin_page)
{
  GncPluginPageRegisterPrivate *priv;
  SplitRegister * reg;
  Split         * split;
  Transaction   * trans;


  ENTER("(action %p, plugin_page %p)", action, plugin_page);

  g_return_if_fail(GNC_IS_PLUGIN_PAGE_REGISTER(plugin_page));

  priv = GNC_PLUGIN_PAGE_REGISTER_GET_PRIVATE(plugin_page);
  reg = gnc_ledger_display_get_split_register (priv->ledger);
  split    = gnc_split_register_get_current_split(reg);
  trans    = xaccSplitGetParent(split);

  if(split && trans)
  {
<<<<<<< HEAD
    payee  = xaccTransGetDescription(trans);
    memo   = xaccTransGetNotes(trans);
    if (memo == NULL)
      memo = "";
    amount = xaccSplitGetAmount(split);
    amount = gnc_numeric_abs (amount);
    date   = xaccTransGetDate(trans);

    gnc_ui_print_check_dialog_create(GNC_PLUGIN_PAGE(plugin_page), 
                                     payee, amount, date, memo);
=======
    gnc_ui_print_check_dialog_create(plugin_page, split);
>>>>>>> 8c6e7b83
  }
  LEAVE(" ");
}


static void
gnc_plugin_page_register_cmd_cut (GtkAction *action,
				  GncPluginPageRegister *page)
{
  GncPluginPageRegisterPrivate *priv;

  g_return_if_fail(GNC_IS_PLUGIN_PAGE_REGISTER(page));

  ENTER("(action %p, page %p)", action, page);
  priv = GNC_PLUGIN_PAGE_REGISTER_GET_PRIVATE(page);
  gnucash_register_cut_clipboard(priv->gsr->reg);
  LEAVE("");
}


static void
gnc_plugin_page_register_cmd_copy (GtkAction *action,
				   GncPluginPageRegister *page)
{
  GncPluginPageRegisterPrivate *priv;

  g_return_if_fail(GNC_IS_PLUGIN_PAGE_REGISTER(page));

  ENTER("(action %p, page %p)", action, page);
  priv = GNC_PLUGIN_PAGE_REGISTER_GET_PRIVATE(page);
  gnucash_register_copy_clipboard(priv->gsr->reg);
  LEAVE("");
}


static void
gnc_plugin_page_register_cmd_paste (GtkAction *action,
				    GncPluginPageRegister *page)
{
  GncPluginPageRegisterPrivate *priv;

  g_return_if_fail(GNC_IS_PLUGIN_PAGE_REGISTER(page));

  ENTER("(action %p, page %p)", action, page);
  priv = GNC_PLUGIN_PAGE_REGISTER_GET_PRIVATE(page);
  gnucash_register_paste_clipboard(priv->gsr->reg);
  LEAVE("");
}


static void
gnc_plugin_page_register_cmd_edit_account (GtkAction *action,
					   GncPluginPageRegister *page)
{
  Account *account;

  g_return_if_fail(GNC_IS_PLUGIN_PAGE_REGISTER(page));

  ENTER("(action %p, page %p)", action, page);
  account = gnc_plugin_page_register_get_account (page);
  if (account)
    gnc_ui_edit_account_window (account);
  LEAVE(" ");
}


static void
gnc_plugin_page_register_cmd_cut_transaction (GtkAction *action,
					      GncPluginPageRegister *page)
{
  GncPluginPageRegisterPrivate *priv;
  SplitRegister *reg;

  g_return_if_fail(GNC_IS_PLUGIN_PAGE_REGISTER(page));

  ENTER("(action %p, page %p)", action, page);
  priv = GNC_PLUGIN_PAGE_REGISTER_GET_PRIVATE(page);
  reg = gnc_ledger_display_get_split_register(priv->ledger);
  gnc_split_register_cut_current(reg);
  LEAVE(" ");
}


static void
gnc_plugin_page_register_cmd_copy_transaction (GtkAction *action,
					       GncPluginPageRegister *page)
{
  GncPluginPageRegisterPrivate *priv;
  SplitRegister *reg;

  g_return_if_fail(GNC_IS_PLUGIN_PAGE_REGISTER(page));

  ENTER("(action %p, page %p)", action, page);
  priv = GNC_PLUGIN_PAGE_REGISTER_GET_PRIVATE(page);
  reg = gnc_ledger_display_get_split_register(priv->ledger);
  gnc_split_register_copy_current(reg);
  LEAVE(" ");
}


static void
gnc_plugin_page_register_cmd_paste_transaction (GtkAction *action,
						GncPluginPageRegister *page)
{
  GncPluginPageRegisterPrivate *priv;
  SplitRegister *reg;

  g_return_if_fail(GNC_IS_PLUGIN_PAGE_REGISTER(page));

  ENTER("(action %p, page %p)", action, page);
  priv = GNC_PLUGIN_PAGE_REGISTER_GET_PRIVATE(page);
  reg = gnc_ledger_display_get_split_register(priv->ledger);
  gnc_split_register_paste_current(reg);
  LEAVE(" ");
}


static void
gnc_plugin_page_register_cmd_void_transaction (GtkAction *action,
					       GncPluginPageRegister *page)
{
  GncPluginPageRegisterPrivate *priv;
  GtkWidget *dialog, *entry;
  SplitRegister *reg;
  Transaction *trans;
  GladeXML *xml;
  const char *reason;
  gint result;

  ENTER("(action %p, page %p)", action, page);

  g_return_if_fail(GNC_IS_PLUGIN_PAGE_REGISTER(page));

  priv = GNC_PLUGIN_PAGE_REGISTER_GET_PRIVATE(page);
  reg = gnc_ledger_display_get_split_register(priv->ledger);
  trans = gnc_split_register_get_current_trans(reg);
  if (trans == NULL)
    return;
  if (xaccTransHasSplitsInState(trans, VREC))
    return;
  if (xaccTransHasReconciledSplits(trans) || xaccTransHasSplitsInState(trans, CREC)) {
    gnc_error_dialog(NULL, _("You cannot void a transaction with reconciled or cleared splits."));
    return;
  }

  if (!gnc_plugin_page_register_finish_pending(GNC_PLUGIN_PAGE(page)))
      return;

  xml = gnc_glade_xml_new("register.glade", "Void Transaction");
  dialog = glade_xml_get_widget(xml, "Void Transaction");
  entry = glade_xml_get_widget(xml, "reason");

  result = gtk_dialog_run(GTK_DIALOG(dialog));
  if (result == GTK_RESPONSE_OK) {
    reason = gtk_entry_get_text(GTK_ENTRY(entry));
    if (reason == NULL)
      reason = "";
    gnc_split_register_void_current_trans(reg, reason);
  }

  /* All done. Get rid of it. */
  gtk_widget_destroy(dialog);
  g_object_unref(xml);
}


static void
gnc_plugin_page_register_cmd_unvoid_transaction (GtkAction *action,
						 GncPluginPageRegister *page)
{
  GncPluginPageRegisterPrivate *priv;
  SplitRegister *reg;
  Transaction *trans;

  ENTER("(action %p, page %p)", action, page);

  g_return_if_fail(GNC_IS_PLUGIN_PAGE_REGISTER(page));

  priv = GNC_PLUGIN_PAGE_REGISTER_GET_PRIVATE(page);
  reg = gnc_ledger_display_get_split_register(priv->ledger);
  trans = gnc_split_register_get_current_trans(reg);
  if (!xaccTransHasSplitsInState(trans, VREC))
    return;
  gnc_split_register_unvoid_current_trans(reg);
  LEAVE(" ");
}


static void
gnc_plugin_page_register_cmd_reverse_transaction (GtkAction *action,
						  GncPluginPageRegister *page)
{
  GncPluginPageRegisterPrivate *priv;
  SplitRegister *reg;
  GNCSplitReg *gsr;
  Transaction *trans, *new_trans;

  ENTER("(action %p, page %p)", action, page);

  g_return_if_fail(GNC_IS_PLUGIN_PAGE_REGISTER(page));

  priv = GNC_PLUGIN_PAGE_REGISTER_GET_PRIVATE(page);
  reg = gnc_ledger_display_get_split_register(priv->ledger);
  trans = gnc_split_register_get_current_trans(reg);
  if (trans == NULL)
    return;

  if (xaccTransGetReversedBy(trans)) {
      gnc_error_dialog(gnc_plugin_page_get_window(GNC_PLUGIN_PAGE(page)),
        _("A reversing entry has already been created for this transaction."));
      return;
  }

  new_trans = xaccTransReverse(trans);

  /* Now jump to new trans */
  gsr = gnc_plugin_page_register_get_gsr(GNC_PLUGIN_PAGE(page));
  gnc_split_reg_jump_to_split(gsr, xaccTransGetSplit(new_trans, 0));
  LEAVE(" ");
}


static void
gnc_plugin_page_register_cmd_view_sort_by (GtkAction *action,
					   GncPluginPageRegister *page)
{
  GncPluginPageRegisterPrivate *priv;
  GtkWidget *dialog, *button;
  GladeXML *xml;
  SortType sort;
  const gchar *name;
  gchar *title;

  g_return_if_fail(GNC_IS_PLUGIN_PAGE_REGISTER(page));
  ENTER("(action %p, page %p)", action, page);

  priv = GNC_PLUGIN_PAGE_REGISTER_GET_PRIVATE(page);
  if (priv->sd.dialog) {
    gtk_window_present(GTK_WINDOW(priv->sd.dialog));
    LEAVE("existing dialog");
    return;
  }

  /* Create the dialog */
  xml = gnc_glade_xml_new ("register.glade", "Sort By");
  dialog = glade_xml_get_widget (xml, "Sort By");
  priv->sd.dialog = dialog;
  gtk_window_set_transient_for(GTK_WINDOW(dialog),
			       gnc_window_get_gtk_window(GNC_WINDOW(GNC_PLUGIN_PAGE(page)->window)));
  /* Translations: The %s is the name of the plugin page */
  title = g_strdup_printf(_("Sort %s by..."),
			  gnc_plugin_page_get_page_name(GNC_PLUGIN_PAGE(page)));
  gtk_window_set_title(GTK_WINDOW(dialog), title);
  g_free(title);

  /* Set the button for the current sort order */
  sort = gnc_split_reg_get_sort_type(priv->gsr);
  name = SortTypeasString(sort);
  button = glade_xml_get_widget (xml, name);
  DEBUG("current sort %d, button %s(%p)", sort, name, button);
  gtk_toggle_button_set_active(GTK_TOGGLE_BUTTON(button), TRUE);
  priv->sd.original_sort_type = sort;

  /* Wire it up */
  glade_xml_signal_autoconnect_full(xml, gnc_glade_autoconnect_full_func,
				    page);

  /* Show it */
  gtk_widget_show(dialog);
  LEAVE(" ");
}

static void
gnc_plugin_page_register_cmd_view_filter_by (GtkAction *action,
					     GncPluginPageRegister *page)
{
  GncPluginPageRegisterPrivate *priv;
  GtkWidget *dialog, *toggle, *button, *start_date, *end_date, *table;
  time_t start_time, end_time, time_val;
  GladeXML *xml;
  gboolean sensitive, value;
  Query *query;
  gchar *title;
  int i;

  g_return_if_fail(GNC_IS_PLUGIN_PAGE_REGISTER(page));
  ENTER("(action %p, page %p)", action, page);

  priv = GNC_PLUGIN_PAGE_REGISTER_GET_PRIVATE(page);
  if (priv->fd.dialog) {
    gtk_window_present(GTK_WINDOW(priv->fd.dialog));
    LEAVE("existing dialog");
    return;
  }

  /* Create the dialog */
  xml = gnc_glade_xml_new ("register.glade", "Filter By");
  dialog = glade_xml_get_widget (xml, "Filter By");
  priv->fd.dialog = dialog;
  gtk_window_set_transient_for(GTK_WINDOW(dialog),
			       gnc_window_get_gtk_window(GNC_WINDOW(GNC_PLUGIN_PAGE(page)->window)));
  /* Translators: The %s is the name of the plugin page */
  title = g_strdup_printf(_("Filter %s by..."),
			  gnc_plugin_page_get_page_name(GNC_PLUGIN_PAGE(page)));
  gtk_window_set_title(GTK_WINDOW(dialog), title);
  g_free(title);

  /* Set the check buttons for the current status */
  for (i = 0; status_actions[i].action_name; i++) {
    toggle = glade_xml_get_widget (xml, status_actions[i].action_name);
    value = priv->fd.cleared_match & status_actions[i].value;
    gtk_toggle_button_set_active(GTK_TOGGLE_BUTTON(toggle), value);
  }
  priv->fd.original_cleared_match = priv->fd.cleared_match;

  /* Set the date info */
  button = glade_xml_get_widget(xml, "filter_show_range");
  query = gnc_ledger_display_get_query (priv->ledger);
  xaccQueryGetDateMatchTT(query, &start_time, &end_time);
  priv->fd.original_start_time = start_time;
  priv->fd.start_time = start_time;
  priv->fd.original_end_time = end_time;
  priv->fd.end_time = end_time;

  gtk_toggle_button_set_active(GTK_TOGGLE_BUTTON(button),
			       start_time || end_time);
  table = glade_xml_get_widget(xml, "select_range_table");
  gtk_widget_set_sensitive(GTK_WIDGET(table), start_time || end_time);

  {
    /* Start date info */
    if (start_time == 0) {
      button = glade_xml_get_widget(xml, "start_date_earliest");
      time_val = xaccQueryGetEarliestDateFound (query); 
      sensitive = FALSE;
    } else {
      time_val = start_time;
      if ((start_time >= gnc_timet_get_today_start()) &&
	  (start_time <= gnc_timet_get_today_end())) {
	button = glade_xml_get_widget(xml, "start_date_today");
	sensitive = FALSE;
      } else {
	button = glade_xml_get_widget(xml, "start_date_choose");
	sensitive = TRUE;
      }
    }
    gtk_toggle_button_set_active(GTK_TOGGLE_BUTTON(button), TRUE);
    start_date = glade_xml_get_widget(xml, "start_date");
    gtk_widget_set_sensitive(GTK_WIDGET(start_date), sensitive);
    gnc_date_edit_set_time(GNC_DATE_EDIT(start_date), time_val);
    g_signal_connect (G_OBJECT (start_date), "date-changed",
		      G_CALLBACK (gnc_plugin_page_register_filter_gde_changed_cb),
		      page);
  }

  {
    /* End date info */
    if (end_time == 0) {
      button = glade_xml_get_widget(xml, "end_date_latest");
      time_val = xaccQueryGetLatestDateFound (query); 
      sensitive = FALSE;
    } else {
      time_val = end_time;
      if ((end_time >= gnc_timet_get_today_start()) &&
	  (end_time <= gnc_timet_get_today_end())) {
	button = glade_xml_get_widget(xml, "end_date_today");
	sensitive = FALSE;
      } else {
	button = glade_xml_get_widget(xml, "end_date_choose");
	sensitive = TRUE;
      }
    }
    gtk_toggle_button_set_active(GTK_TOGGLE_BUTTON(button), TRUE);
    end_date = glade_xml_get_widget(xml, "end_date");
    gtk_widget_set_sensitive(GTK_WIDGET(end_date), sensitive);
    gnc_date_edit_set_time(GNC_DATE_EDIT(end_date), time_val);
    g_signal_connect (G_OBJECT (end_date), "date-changed",
		      G_CALLBACK (gnc_plugin_page_register_filter_gde_changed_cb),
		      page);
  }

  /* Wire it up */
  glade_xml_signal_autoconnect_full(xml, gnc_glade_autoconnect_full_func, page);

  /* Show it */
  gtk_widget_show_all(dialog);
  LEAVE(" ");
}

static void
gnc_plugin_page_register_cmd_style_changed (GtkAction *action,
					    GtkRadioAction *current,
					    GncPluginPageRegister *plugin_page)
{
  GncPluginPageRegisterPrivate *priv;
  SplitRegisterStyle value;

  ENTER("(action %p, radio action %p, plugin_page %p)",
	action, current, plugin_page);

  g_return_if_fail(GTK_IS_ACTION(action));
  g_return_if_fail(GTK_IS_RADIO_ACTION(current));
  g_return_if_fail(GNC_IS_PLUGIN_PAGE_REGISTER(plugin_page));

  priv = GNC_PLUGIN_PAGE_REGISTER_GET_PRIVATE(plugin_page);
  value = gtk_radio_action_get_current_value(current);
  gnc_split_reg_change_style(priv->gsr, value);

  gnc_plugin_page_register_ui_update (NULL, plugin_page);
  LEAVE(" ");
}

static void
gnc_plugin_page_register_cmd_style_double_line (GtkToggleAction *action,
						GncPluginPageRegister *plugin_page)
{
  GncPluginPageRegisterPrivate *priv;
  SplitRegister *reg;
  gboolean use_double_line;

  ENTER("(action %p, plugin_page %p)", action, plugin_page);

  g_return_if_fail(GTK_IS_ACTION(action));
  g_return_if_fail(GNC_IS_PLUGIN_PAGE_REGISTER(plugin_page));

  priv = GNC_PLUGIN_PAGE_REGISTER_GET_PRIVATE(plugin_page);
  reg = gnc_ledger_display_get_split_register (priv->ledger);

  use_double_line =  gtk_toggle_action_get_active (action);
  if (use_double_line != reg->use_double_line) {
    gnc_split_register_config(reg, reg->type, reg->style, use_double_line);
    gnc_ledger_display_refresh(priv->ledger);
  }
  LEAVE(" ");
}

static void
gnc_plugin_page_register_cmd_transfer (GtkAction *action,
				       GncPluginPageRegister *page)
{
  Account *account;
  GncWindow *gnc_window;
  GtkWidget *window;

  ENTER("(action %p, plugin_page %p)", action, page);

  g_return_if_fail(GNC_IS_PLUGIN_PAGE_REGISTER(page));

  account = gnc_plugin_page_register_get_account (page);
  gnc_window = GNC_WINDOW(GNC_PLUGIN_PAGE (page)->window);
  window = GTK_WIDGET(gnc_window_get_gtk_window(gnc_window));
  gnc_xfer_dialog (window, account);
  LEAVE(" ");
}

static void
gnc_plugin_page_register_cmd_reconcile (GtkAction *action,
					GncPluginPageRegister *page)
{
  Account *account;
  GtkWindow *window;
  RecnWindow * recnData;

  ENTER("(action %p, plugin_page %p)", action, page);

  g_return_if_fail(GNC_IS_PLUGIN_PAGE_REGISTER(page));

  account = gnc_plugin_page_register_get_account (page);

  window = gnc_window_get_gtk_window(GNC_WINDOW(GNC_PLUGIN_PAGE (page)->window));
  recnData = recnWindow (GTK_WIDGET(window), account);
  gnc_ui_reconcile_window_raise (recnData);
  LEAVE(" ");
}

static void
gnc_plugin_page_register_cmd_stock_split (GtkAction *action,
					  GncPluginPageRegister *page)
{
  Account *account;

  ENTER("(action %p, plugin_page %p)", action, page);

  g_return_if_fail(GNC_IS_PLUGIN_PAGE_REGISTER(page));

  account = gnc_plugin_page_register_get_account (page);
  gnc_stock_split_dialog (NULL, account);
  LEAVE(" ");
}

static void
gnc_plugin_page_register_cmd_lots (GtkAction *action,
				   GncPluginPageRegister *page)
{
  Account *account;

  ENTER("(action %p, plugin_page %p)", action, page);

  g_return_if_fail(GNC_IS_PLUGIN_PAGE_REGISTER(page));

  account = gnc_plugin_page_register_get_account (page);
  gnc_lot_viewer_dialog (account);
  LEAVE(" ");
}

static void
gnc_plugin_page_register_cmd_enter_transaction (GtkAction *action,
						GncPluginPageRegister *plugin_page)
{
  GncPluginPageRegisterPrivate *priv;

  ENTER("(action %p, plugin_page %p)", action, plugin_page);

  g_return_if_fail(GNC_IS_PLUGIN_PAGE_REGISTER(plugin_page));

  priv = GNC_PLUGIN_PAGE_REGISTER_GET_PRIVATE(plugin_page);
  gnc_split_reg_enter(priv->gsr, FALSE);
  LEAVE(" ");
}

static void
gnc_plugin_page_register_cmd_cancel_transaction (GtkAction *action,
						 GncPluginPageRegister *plugin_page)
{
  GncPluginPageRegisterPrivate *priv;

  ENTER("(action %p, plugin_page %p)", action, plugin_page);

  g_return_if_fail(GNC_IS_PLUGIN_PAGE_REGISTER(plugin_page));

  priv = GNC_PLUGIN_PAGE_REGISTER_GET_PRIVATE(plugin_page);
  gnc_split_register_cancel_cursor_trans_changes(
      gnc_ledger_display_get_split_register(priv->ledger));
  LEAVE(" ");
}

static void
gnc_plugin_page_register_cmd_delete_transaction (GtkAction *action,
						 GncPluginPageRegister *plugin_page)
{
  GncPluginPageRegisterPrivate *priv;

  ENTER("(action %p, plugin_page %p)", action, plugin_page);

  g_return_if_fail(GNC_IS_PLUGIN_PAGE_REGISTER(plugin_page));

  priv = GNC_PLUGIN_PAGE_REGISTER_GET_PRIVATE(plugin_page);
  gsr_default_delete_handler(priv->gsr, NULL);
  LEAVE(" ");

}

static void
gnc_plugin_page_register_cmd_blank_transaction (GtkAction *action,
						GncPluginPageRegister *plugin_page)
{
  GncPluginPageRegisterPrivate *priv;
  SplitRegister *reg;

  ENTER("(action %p, plugin_page %p)", action, plugin_page);

  g_return_if_fail(GNC_IS_PLUGIN_PAGE_REGISTER(plugin_page));

  priv = GNC_PLUGIN_PAGE_REGISTER_GET_PRIVATE(plugin_page);
  reg = gnc_ledger_display_get_split_register (priv->ledger);

  if (gnc_split_register_save (reg, TRUE))
    gnc_split_register_redraw (reg);

  gnc_split_reg_jump_to_blank (priv->gsr);
}

static void
gnc_plugin_page_register_cmd_duplicate_transaction (GtkAction *action,
						    GncPluginPageRegister *plugin_page)
{
  GncPluginPageRegisterPrivate *priv;

  ENTER("(action %p, plugin_page %p)", action, plugin_page);

  g_return_if_fail(GNC_IS_PLUGIN_PAGE_REGISTER(plugin_page));

  priv = GNC_PLUGIN_PAGE_REGISTER_GET_PRIVATE(plugin_page);
  gnc_split_register_duplicate_current(
      gnc_ledger_display_get_split_register(priv->ledger));
  LEAVE(" ");
}

static void
gnc_plugin_page_register_cmd_reinitialize_transaction (GtkAction *action,
						       GncPluginPageRegister *plugin_page)
{
  GncPluginPageRegisterPrivate *priv;

  ENTER("(action %p, plugin_page %p)", action, plugin_page);

  g_return_if_fail(GNC_IS_PLUGIN_PAGE_REGISTER(plugin_page));

  priv = GNC_PLUGIN_PAGE_REGISTER_GET_PRIVATE(plugin_page);
  gsr_default_reinit_handler(priv->gsr, NULL);
  LEAVE(" ");
}

static void
gnc_plugin_page_register_cmd_expand_transaction (GtkToggleAction *action,
						 GncPluginPageRegister *plugin_page)
{
  GncPluginPageRegisterPrivate *priv;
  SplitRegister *reg;
  gboolean expand;

  ENTER("(action %p, plugin_page %p)", action, plugin_page);

  g_return_if_fail(GNC_IS_PLUGIN_PAGE_REGISTER(plugin_page));

  priv = GNC_PLUGIN_PAGE_REGISTER_GET_PRIVATE(plugin_page);
  reg = gnc_ledger_display_get_split_register (priv->ledger);
  expand = gtk_toggle_action_get_active (action);
  gnc_split_register_expand_current_trans (reg, expand);
  LEAVE(" ");
}

static void
gnc_plugin_page_register_cmd_exchange_rate (GtkAction *action,
					    GncPluginPageRegister *plugin_page)
{
  GncPluginPageRegisterPrivate *priv;
  SplitRegister *reg;

  ENTER("(action %p, plugin_page %p)", action, plugin_page);

  g_return_if_fail(GNC_IS_PLUGIN_PAGE_REGISTER(plugin_page));

  priv = GNC_PLUGIN_PAGE_REGISTER_GET_PRIVATE(plugin_page);
  reg = gnc_ledger_display_get_split_register (priv->ledger);

  /* XXX Ignore the return value -- we don't care if this succeeds */
  (void)gnc_split_register_handle_exchange (reg, TRUE);
  LEAVE(" ");
}

static void
gnc_plugin_page_register_cmd_jump (GtkAction *action,
				   GncPluginPageRegister *plugin_page)
{
  GncPluginPageRegisterPrivate *priv;
  GncPluginPage *new_page;
  GncPluginPageRegister *new_reg_page;
  GtkWidget *window;
  GNCSplitReg *gsr;
  SplitRegister *reg;
  Account *account;
  Account *leader;
  Split *split;

  ENTER("(action %p, plugin_page %p)", action, plugin_page);

  g_return_if_fail(GNC_IS_PLUGIN_PAGE_REGISTER(plugin_page));

  priv = GNC_PLUGIN_PAGE_REGISTER_GET_PRIVATE(plugin_page);
  window = GNC_PLUGIN_PAGE (plugin_page)->window;
  if (window == NULL) {
    LEAVE("no window");
    return;
  }

  reg = gnc_ledger_display_get_split_register (priv->ledger);
  split = gnc_split_register_get_current_split (reg);
  if (split == NULL) {
    LEAVE("no split (1)");
    return;
  }

  account = xaccSplitGetAccount (split);
  if (account == NULL) {
    LEAVE("no account");
    return;
  }

  leader = gnc_ledger_display_leader (priv->ledger);
  if (account == leader)
  {
    split = xaccSplitGetOtherSplit (split);
    if (split == NULL) {
      LEAVE("no split (2)");
      return;
    }

    account = xaccSplitGetAccount (split);
    if (account == NULL) {
      LEAVE("no account (2)");
      return;
    }

    if (account == leader) {
      LEAVE("register open for account");
      return;
    }
  }

  new_page = gnc_plugin_page_register_new (account, FALSE);
  if (new_page == NULL) {
    LEAVE("couldn't create new page");
    return;
  }
  new_reg_page = GNC_PLUGIN_PAGE_REGISTER(new_page);

  gnc_main_window_open_page (GNC_MAIN_WINDOW(window), new_page);
  gsr = gnc_plugin_page_register_get_gsr (new_page);
  gnc_split_reg_jump_to_split(gsr, split);
  LEAVE(" ");
}

static void
gnc_plugin_page_register_cmd_schedule (GtkAction *action,
				       GncPluginPageRegister *plugin_page)
{
  GncPluginPageRegisterPrivate *priv;

  ENTER("(action %p, plugin_page %p)", action, plugin_page);

  g_return_if_fail(GNC_IS_PLUGIN_PAGE_REGISTER(plugin_page));

  priv = GNC_PLUGIN_PAGE_REGISTER_GET_PRIVATE(plugin_page);
  gsr_default_schedule_handler(priv->gsr, NULL);
  LEAVE(" ");
}

static void
gnc_plugin_page_register_cmd_scrub_current (GtkAction *action,
					    GncPluginPageRegister *plugin_page)
{
  GncPluginPageRegisterPrivate *priv;
  Query *query;
  Account *root;
  Transaction *trans;
  SplitRegister *reg;

  g_return_if_fail(GNC_IS_PLUGIN_PAGE_REGISTER(plugin_page));

  ENTER("(action %p, plugin_page %p)", action, plugin_page);

  priv = GNC_PLUGIN_PAGE_REGISTER_GET_PRIVATE(plugin_page);
  query = gnc_ledger_display_get_query( priv->ledger );
  if (query == NULL) {
    LEAVE("no query found");
    return;
  }

  reg = gnc_ledger_display_get_split_register(priv->ledger);
  trans = gnc_split_register_get_current_trans(reg);
  if (trans == NULL) {
    LEAVE("no trans found");
    return;
  }

  gnc_suspend_gui_refresh();
  root = gnc_get_current_root_account();
  xaccTransScrubOrphans(trans);
  xaccTransScrubImbalance(trans, root, NULL);
  gnc_resume_gui_refresh();
  LEAVE(" ");
}

static void
gnc_plugin_page_register_cmd_scrub_all (GtkAction *action,
					GncPluginPageRegister *plugin_page)
{
  GncPluginPageRegisterPrivate *priv;
  Query *query;
  Account *root;
  Transaction *trans;
  Split *split;
  GList *node;

  g_return_if_fail(GNC_IS_PLUGIN_PAGE_REGISTER(plugin_page));

  ENTER("(action %p, plugin_page %p)", action, plugin_page);

  priv = GNC_PLUGIN_PAGE_REGISTER_GET_PRIVATE(plugin_page);
  query = gnc_ledger_display_get_query( priv->ledger );
  if (!query) {
    LEAVE("no query found");
    return;
  }

  gnc_suspend_gui_refresh();
  root = gnc_get_current_root_account();

  for (node = xaccQueryGetSplits(query); node; node = node->next)
  {
    split = node->data;
    trans = xaccSplitGetParent(split);

    xaccTransScrubOrphans(trans);
    xaccTransScrubImbalance(trans, root, NULL);
  }

  gnc_resume_gui_refresh();
  LEAVE(" ");
}

static void
gnc_plugin_page_register_cmd_account_report (GtkAction *action,
					     GncPluginPageRegister *plugin_page)
{
  GncPluginPageRegisterPrivate *priv;
  GncMainWindow *window;
  int id;

  ENTER("(action %p, plugin_page %p)", action, plugin_page);

  g_return_if_fail(GNC_IS_PLUGIN_PAGE_REGISTER(plugin_page));

  window = GNC_MAIN_WINDOW(GNC_PLUGIN_PAGE(plugin_page)->window);
  priv = GNC_PLUGIN_PAGE_REGISTER_GET_PRIVATE(plugin_page);
  id = report_helper (priv->ledger, NULL, NULL);
  if (id >= 0)
    gnc_main_window_open_report(id, window);
  LEAVE(" ");
}

static void
gnc_plugin_page_register_cmd_transaction_report (GtkAction *action,
						 GncPluginPageRegister *plugin_page)
{
  GncPluginPageRegisterPrivate *priv;
  GncMainWindow *window;
  SplitRegister *reg;
  Split *split;
  Query *query;
  int id;


  ENTER("(action %p, plugin_page %p)", action, plugin_page);

  g_return_if_fail(GNC_IS_PLUGIN_PAGE_REGISTER(plugin_page));

  priv = GNC_PLUGIN_PAGE_REGISTER_GET_PRIVATE(plugin_page);
  reg = gnc_ledger_display_get_split_register (priv->ledger);

  split = gnc_split_register_get_current_split (reg);
  if (!split)
    return;

  query = xaccMallocQuery ();

  xaccQuerySetBook (query, gnc_get_current_book ());

  xaccQueryAddGUIDMatch (query, xaccSplitGetGUID (split),
                         GNC_ID_SPLIT, QUERY_AND);

  window = GNC_MAIN_WINDOW(GNC_PLUGIN_PAGE(plugin_page)->window);
  id = report_helper (priv->ledger, split, query);
  if (id >= 0)
    gnc_main_window_open_report(id, window);
  LEAVE(" ");
}

/************************************************************/
/*                    Auxiliary functions                   */
/************************************************************/

void
gnc_plugin_page_register_set_options (GncPluginPage *plugin_page,
				      const char *lines_opt_section,
				      const char *lines_opt_name,
				      gint lines_default,
                                      gboolean read_only)
{
	GncPluginPageRegister *page;
	GncPluginPageRegisterPrivate *priv;

	g_return_if_fail(GNC_IS_PLUGIN_PAGE_REGISTER(plugin_page));

	page = GNC_PLUGIN_PAGE_REGISTER (plugin_page);
	priv = GNC_PLUGIN_PAGE_REGISTER_GET_PRIVATE(page);
	priv->lines_opt_section = lines_opt_section;
	priv->lines_opt_name 	= lines_opt_name;
	priv->lines_default  	= lines_default;
        priv->read_only         = read_only;
}

GNCSplitReg *
gnc_plugin_page_register_get_gsr (GncPluginPage *plugin_page)
{
	GncPluginPageRegister *page;
	GncPluginPageRegisterPrivate *priv;

	g_return_val_if_fail(GNC_IS_PLUGIN_PAGE_REGISTER(plugin_page), NULL);

	page = GNC_PLUGIN_PAGE_REGISTER (plugin_page);
	priv = GNC_PLUGIN_PAGE_REGISTER_GET_PRIVATE(page);

	return priv->gsr;
}

static void
gnc_plugin_page_help_changed_cb (GNCSplitReg *gsr, GncPluginPageRegister *register_page)
{
	GncPluginPageRegisterPrivate *priv;
	SplitRegister *reg;
	GncWindow *window;
	char *help;

	g_return_if_fail(GNC_IS_PLUGIN_PAGE_REGISTER(register_page));

	window = GNC_WINDOW(GNC_PLUGIN_PAGE(register_page)->window);
	if (!window) {
	  // This routine can be called before the page is added to a
	  // window.
	  return;
	}

	/* Get the text from the ledger */
	priv = GNC_PLUGIN_PAGE_REGISTER_GET_PRIVATE(register_page);
	reg = gnc_ledger_display_get_split_register(priv->ledger);
	help = gnc_table_get_help(reg->table);
	gnc_window_set_status(window, GNC_PLUGIN_PAGE(register_page), help);
	g_free(help);
}

static void
gnc_plugin_page_register_refresh_cb (GHashTable *changes, gpointer user_data)
{
  GncPluginPageRegister *page = user_data;
  GncPluginPageRegisterPrivate *priv;

  g_return_if_fail(GNC_IS_PLUGIN_PAGE_REGISTER(page));
  priv = GNC_PLUGIN_PAGE_REGISTER_GET_PRIVATE(page);

  if (changes) {
      const EventInfo* ei;
      ei = gnc_gui_get_entity_events(changes, &priv->key);
      if (ei) {
          if (ei->event_mask & QOF_EVENT_DESTROY) {
              gnc_main_window_close_page(GNC_PLUGIN_PAGE(page));
              return;
          }
          if (ei->event_mask & QOF_EVENT_MODIFY) {
          }
      }
  }
  else {
      /* forced updates */
      gnucash_register_refresh_from_gconf(priv->gsr->reg);
      gtk_widget_queue_draw(priv->widget);
  }

  gnc_plugin_page_register_ui_update(NULL, page);
}

/** This function is called when an account has been edited and an
 *  "extreme" change has been made to it.  (E.G. Changing from a
 *  credit card account to an expense account.  This rouine is
 *  responsible for finding all open registers containing the account
 *  and closing them.
 *
 *  @param accoung A pointer to the account that was changed.
 */
static void
gppr_account_destroy_cb (Account *account)
{
  GncPluginPageRegister *page;
  GncPluginPageRegisterPrivate *priv;
  GNCLedgerDisplayType ledger_type;
  const GUID *acct_guid;
  const GList *citem;
  GList *item, *kill = NULL;

  acct_guid = xaccAccountGetGUID(account);

  /* Find all windows that need to be killed.  Don't kill them yet, as
   * that would affect the list being walked.*/
  citem = gnc_gobject_tracking_get_list(GNC_PLUGIN_PAGE_REGISTER_NAME);
  for ( ; citem; citem = g_list_next(citem)) {
    page = (GncPluginPageRegister *)citem->data;
    priv = GNC_PLUGIN_PAGE_REGISTER_GET_PRIVATE(page);
    ledger_type = gnc_ledger_display_type (priv->ledger);
    if (ledger_type == LD_GL) {
      kill = g_list_append(kill, page);
      /* kill it */
    } else if ((ledger_type == LD_SINGLE) || (ledger_type == LD_SUBACCOUNT)) {
      if (guid_compare(acct_guid, &priv->key) == 0) {
	kill = g_list_append(kill, page);
      }
    }
  }

  /* Now kill them. */
  for (item = kill; item; item = g_list_next(item)) {
    page = (GncPluginPageRegister *)item->data;
    gnc_main_window_close_page(GNC_PLUGIN_PAGE(page));
  }
}

/** This function is the handler for all event messages from the
 *  engine.  Its purpose is to update the register page any time
 *  an account or transaction is changed.
 *
 *  @internal
 *
 *  @param entity A pointer to the affected item.
 *
 *  @param event_type The type of the affected item.
 *
 *  @param page A pointer to the register page.
 *
 *  @param ed
 */
static void
gnc_plugin_page_register_event_handler (QofInstance *entity,
					QofEventId event_type,
					GncPluginPageRegister *page,
					GncEventData *ed)
{
  Transaction *trans;
  QofBook *book;
  GncPluginPage *visible_page;
  GtkWidget *window;
  gchar *label;

  g_return_if_fail(page);	/* Required */
  if (!GNC_IS_TRANS(entity) && !GNC_IS_ACCOUNT(entity))
    return;

  ENTER("entity %p of type %d, page %p, event data %p",
	entity, event_type, page, ed);

  window = gnc_plugin_page_get_window(GNC_PLUGIN_PAGE(page));

  if (GNC_IS_ACCOUNT(entity)) {
    if (GNC_IS_MAIN_WINDOW(window)) {
      label = gnc_plugin_page_register_get_tab_name(GNC_PLUGIN_PAGE(page));
      main_window_update_page_name(GNC_PLUGIN_PAGE(page), label);
      g_free(label);
    }
    LEAVE("tab name updated");
    return;
  }

  if (!(event_type & (QOF_EVENT_MODIFY | QOF_EVENT_DESTROY))) {
    LEAVE("not a modify");
    return;
  }
  trans = GNC_TRANS(entity);
  book = qof_instance_get_book(QOF_INSTANCE(trans));
  if (!gnc_plugin_page_has_book(GNC_PLUGIN_PAGE(page), book)) {
      LEAVE("not in this book");
      return;
  }

  if (GNC_IS_MAIN_WINDOW(window)) {
    visible_page = gnc_main_window_get_current_page(GNC_MAIN_WINDOW(window));
    if (visible_page != GNC_PLUGIN_PAGE(page)) {
      LEAVE("page not visible");
      return;
    }
  }

  gnc_plugin_page_register_ui_update(NULL, page);
  LEAVE(" ");
  return;
}


/** @} */
/** @} */<|MERGE_RESOLUTION|>--- conflicted
+++ resolved
@@ -95,6 +95,7 @@
 static gboolean gnc_plugin_page_register_finish_pending (GncPluginPage *page);
 
 static gchar *gnc_plugin_page_register_get_tab_name (GncPluginPage *plugin_page);
+static gchar *gnc_plugin_page_register_get_long_name (GncPluginPage *plugin_page);
 
 /* Callbacks for the "Sort By" dialog */
 void gnc_plugin_page_register_sort_button_cb(GtkToggleButton *button, GncPluginPageRegister *page);
@@ -146,6 +147,7 @@
 
 static void gnc_plugin_page_help_changed_cb( GNCSplitReg *gsr, GncPluginPageRegister *register_page );
 static void gnc_plugin_page_register_refresh_cb (GHashTable *changes, gpointer user_data);
+static void gnc_plugin_page_register_close_cb (gpointer user_data);
 
 static void gnc_plugin_page_register_ui_update (gpointer various, GncPluginPageRegister *page);
 static void gppr_account_destroy_cb (Account *account);
@@ -231,7 +233,7 @@
 	{ "ActionsStockSplitAction", NULL, N_("Stoc_k Split..."), NULL,
 	  N_("Record a stock split or a stock merger"),
 	  G_CALLBACK (gnc_plugin_page_register_cmd_stock_split) },
-	{ "ActionsLotsAction", NULL, N_("_Lot Viewer..."), NULL,
+	{ "ActionsLotsAction", NULL, N_("View _Lots..."), NULL,
 	  N_("Bring up the lot viewer/editor window"),
 	  G_CALLBACK (gnc_plugin_page_register_cmd_lots) },
 	{ "BlankTransactionAction", GTK_STOCK_GOTO_BOTTOM, N_("_Blank Transaction"), NULL,
@@ -246,20 +248,18 @@
 	{ "ScheduleTransactionAction", GNC_STOCK_SCHEDULE, N_("Sche_dule..."), NULL,
 	  N_("Create a Scheduled Transaction with the current transaction as a template"),
 	  G_CALLBACK (gnc_plugin_page_register_cmd_schedule) },
-	{ "ScrubAllAction", NULL, N_("_All transactions"), NULL,
-	  NULL,
+	{ "ScrubAllAction", NULL, N_("_All transactions"), NULL, NULL,
 	  G_CALLBACK (gnc_plugin_page_register_cmd_scrub_all) },
-	{ "ScrubCurrentAction", NULL, N_("_This transaction"), NULL,
-	  NULL,
+	{ "ScrubCurrentAction", NULL, N_("_This transaction"), NULL, NULL,
 	  G_CALLBACK (gnc_plugin_page_register_cmd_scrub_current) },
 
 	/* Reports menu */
 
 	{ "ReportsAccountReportAction", NULL, N_("Account Report"), NULL,
-	  N_("Open a register report window for this transaction"),
+	  N_("Open a register report for this Account"),
 	  G_CALLBACK (gnc_plugin_page_register_cmd_account_report) },
 	{ "ReportsAcctTransReportAction", NULL, N_("Account Transaction Report"), NULL,
-	  N_("Open a register report window for this transaction"),
+	  N_("Open a register report for the selected Transaction"),
 	  G_CALLBACK (gnc_plugin_page_register_cmd_transaction_report) },
 };
 
@@ -454,6 +454,10 @@
 	gnc_plugin_page_set_page_name(plugin_page, label);
 	g_free(label);
 
+	label = gnc_plugin_page_register_get_long_name(plugin_page);
+        gnc_plugin_page_set_page_long_name(plugin_page, label);
+        g_free(label);
+
 	q = gnc_ledger_display_get_query (ledger);
 	book_list = qof_query_get_books (q);
 	for (item = book_list; item; item = g_list_next(item))
@@ -746,7 +750,8 @@
 	priv->component_manager_id =
 	  gnc_register_gui_component(GNC_PLUGIN_PAGE_REGISTER_NAME,
 				     gnc_plugin_page_register_refresh_cb,
-				     NULL, page);
+				     gnc_plugin_page_register_close_cb,
+				     page);
 	gnc_gui_component_set_session (priv->component_manager_id,
 				       gnc_get_current_session());
 	acct = gnc_plugin_page_register_get_account(page);
@@ -824,10 +829,10 @@
   NULL
 };
 
-#define KEY_REGISTER_TYPE	"Register Type"
-#define KEY_ACCOUNT_NAME	"Account Name"
-#define KEY_REGISTER_STYLE	"Register Style"
-#define KEY_DOUBLE_LINE		"Double Line Mode"
+#define KEY_REGISTER_TYPE       "RegisterType"
+#define KEY_ACCOUNT_NAME        "AccountName"
+#define KEY_REGISTER_STYLE      "RegisterStyle"
+#define KEY_DOUBLE_LINE         "DoubleLineMode"
 
 #define LABEL_ACCOUNT		"Account"
 #define LABEL_SUBACCOUNT	"SubAccount"
@@ -1150,6 +1155,37 @@
 	}
 
 	return g_strdup(_("unknown"));
+}
+
+static gchar *
+gnc_plugin_page_register_get_long_name (GncPluginPage *plugin_page)
+{
+	GncPluginPageRegisterPrivate *priv;
+	GNCLedgerDisplayType ledger_type;
+  	GNCLedgerDisplay *ld;
+	SplitRegister *reg;
+	Account *leader;
+
+	g_return_val_if_fail (GNC_IS_PLUGIN_PAGE_REGISTER (plugin_page), _("unknown"));
+
+	priv = GNC_PLUGIN_PAGE_REGISTER_GET_PRIVATE(plugin_page);
+	ld = priv->ledger;
+	reg = gnc_ledger_display_get_split_register (ld);
+	ledger_type = gnc_ledger_display_type (ld);
+	leader = gnc_ledger_display_leader (ld);
+
+	switch (ledger_type) {
+	 case LD_SINGLE:
+	  return g_strdup(xaccAccountGetFullName (leader));
+
+	 case LD_SUBACCOUNT:
+	  return g_strdup_printf("%s+", xaccAccountGetFullName (leader));
+
+	 default:
+	  break;
+	}
+
+        return NULL;
 }
 
 /************************************************************/
@@ -1815,22 +1851,8 @@
   trans    = xaccSplitGetParent(split);
 
   if(split && trans)
-  {
-<<<<<<< HEAD
-    payee  = xaccTransGetDescription(trans);
-    memo   = xaccTransGetNotes(trans);
-    if (memo == NULL)
-      memo = "";
-    amount = xaccSplitGetAmount(split);
-    amount = gnc_numeric_abs (amount);
-    date   = xaccTransGetDate(trans);
-
-    gnc_ui_print_check_dialog_create(GNC_PLUGIN_PAGE(plugin_page), 
-                                     payee, amount, date, memo);
-=======
     gnc_ui_print_check_dialog_create(plugin_page, split);
->>>>>>> 8c6e7b83
-  }
+
   LEAVE(" ");
 }
 
@@ -2782,6 +2804,13 @@
   gnc_plugin_page_register_ui_update(NULL, page);
 }
 
+static void
+gnc_plugin_page_register_close_cb (gpointer user_data)
+{
+  GncPluginPage *plugin_page = GNC_PLUGIN_PAGE(user_data);
+  gnc_main_window_close_page (plugin_page);
+}
+
 /** This function is called when an account has been edited and an
  *  "extreme" change has been made to it.  (E.G. Changing from a
  *  credit card account to an expense account.  This rouine is
