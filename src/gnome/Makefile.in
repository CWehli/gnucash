--- conflicted
+++ resolved
@@ -60,11 +60,7 @@
 
 ######################################################################
 # See Makefile.common for information about these variables.
-<<<<<<< HEAD
-GNOME_SRCS := top-level.c MainWindow.c MenuBar.c RegWindow.c Add_Dialog.c \
-=======
 GNOME_SRCS := top-level.c MainWindow.c RegWindow.c \
->>>>>>> c937bf62
               xtutil.c RecnWindow.c MenuCommands.c FileBox.c \
               options-dialog.c AccWindow.c AdjBWindow.c
 ######################################################################
