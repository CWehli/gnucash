--- conflicted
+++ resolved
@@ -386,22 +386,12 @@
     GtkWidget *register_widget = NULL;
     SplitRegister *sr = NULL;
 
-<<<<<<< HEAD
     Account * account = gnc_ledger_display_leader(gsr->ledger);
     const GncGUID * guid = xaccAccountGetGUID(account);
     gchar guidstr[GUID_ENCODING_LENGTH+1];
     gchar *state_section = NULL;
     guid_to_string_buff(guid, guidstr);
     state_section = g_strconcat (STATE_SECTION_REG_PREFIX, " ", guidstr, NULL);
-=======
-    gchar *state_section;
-    const GncGUID * guid;
-    Account * account;
-
-    account = gnc_ledger_display_leader(gsr->ledger);
-    guid = xaccAccountGetGUID(account);
-    state_section = g_strconcat (STATE_SECTION_REG_PREFIX, " ", (gchar*)guid_to_string (guid), NULL);
->>>>>>> 9d43a616
 
     ENTER("gsr=%p", gsr);
 
@@ -1893,7 +1883,7 @@
 }
 
 
-void
+void 
 gnc_split_reg_set_sort_reversed(GNCSplitReg *gsr, gboolean rev)
 {
   Query *query = gnc_ledger_display_get_query( gsr->ledger );
