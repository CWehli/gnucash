/*******************************************************************\
 * assistant-csv-trans-import.c -- An assistant for importing       *
 *                                     Transactions from a file.    *
 *                                                                  *
 * Copyright (C) 2012 Robert Fewell                                 *
 * Copyright (c) 2007 Benny Sperisen <lasindi@gmail.com>            *
 *                                                                  *
 * This program is free software; you can redistribute it and/or    *
 * modify it under the terms of the GNU General Public License as   *
 * published by the Free Software Foundation; either version 2 of   *
 * the License, or (at your option) any later version.              *
 *                                                                  *
 * This program is distributed in the hope that it will be useful,  *
 * but WITHOUT ANY WARRANTY; without even the implied warranty of   *
 * MERCHANTABILITY or FITNESS FOR A PARTICULAR PURPOSE.  See the    *
 * GNU General Public License for more details.                     *
 *                                                                  *
 * You should have received a copy of the GNU General Public License*
 * along with this program; if not, contact:                        *
 *                                                                  *
 * Free Software Foundation           Voice:  +1-617-542-5942       *
 * 51 Franklin Street, Fifth Floor    Fax:    +1-617-542-2652       *
 * Boston, MA  02110-1301,  USA       gnu@gnu.org                   *
\********************************************************************/
/** @file assistant-csv-trans-import.c
    @brief CSV Import Assistant
    @author Copyright (c) 2012 Robert Fewell
*/
#include "config.h"

#include <gtk/gtk.h>
#include <glib/gi18n.h>
#include <stdlib.h>

#include "gnc-ui.h"
#include "gnc-uri-utils.h"
#include "gnc-ui-util.h"
#include "dialog-utils.h"

#include "gnc-component-manager.h"

<<<<<<< HEAD
#include "gnc-state.h"
#include "assistant-utils.h"
=======
>>>>>>> 782ff9ec
#include "assistant-csv-trans-import.h"
#include "gnc-csv-trans-settings.h"

#include "import-account-matcher.h"
#include "import-main-matcher.h"

#include "gnc-csv-model.h"
#include "gnc-csv-gnumeric-popup.h"
#include <goffice/gtk/go-charmap-sel.h>

#define MIN_COL_WIDTH 70
#define GNC_PREFS_GROUP "dialogs.import.csv"
#define ASSISTANT_CSV_IMPORT_TRANS_CM_CLASS "assistant-csv-trans-import"

/* This static indicates the debugging module that this .o belongs to.  */
static QofLogModule log_module = GNC_MOD_ASSISTANT;

typedef struct
{

    GtkWidget       *window;

    GtkWidget       *file_chooser;                  /**< The widget for the file chooser */
    gchar           *starting_dir;                  /**< The starting directory for import file */
    gchar           *file_name;                     /**< The import file name */

    GtkWidget       *settings_combo;                /**< The Settings Combo */
    GtkWidget       *combo_hbox;                    /**< The Settings Combo hbox */
    GtkWidget       *check_label;                   /**< The widget for the check label */
    GtkWidget       *check_butt;                    /**< The widget for the check label button */
    GtkWidget       *start_row_spin;                /**< The widget for the start row spinner */
    GtkWidget       *end_row_spin;                  /**< The widget for the end row spinner */
    GtkWidget       *skip_rows;                     /**< The widget for Skip alternate rows from start row */
    GtkWidget       *csv_button;                    /**< The widget for the CSV button */
    GtkWidget       *fixed_button;                  /**< The widget for the Fixed Width button */
    int              start_row;                     /**< The liststore start row, smallest is 0 */
    int              end_row;                       /**< The liststore end row, max number of rows -1 */

    GncCsvParseData *parse_data;                    /**< The actual data we are previewing */
    CsvSettings     *settings_data;                 /**< The settings to be saved and loaded */
    GOCharmapSel    *encselector;                   /**< The widget for selecting the encoding */
    GtkCheckButton  *sep_buttons[SEP_NUM_OF_TYPES]; /**< Checkbuttons for common separators */
    GtkCheckButton  *custom_cbutton;                /**< The checkbutton for a custom separator */
    GtkEntry        *custom_entry;                  /**< The entry for custom separators */
    GtkComboBoxText *date_format_combo;             /**< The Combo Text widget for selecting the date format */
    GtkComboBoxText *currency_format_combo;         /**< The Combo Text widget for selecting the currency format */
    GtkTreeView     *treeview;                      /**< The treeview containing the data */
    GtkTreeView     *ctreeview;                     /**< The treeview containing the column types */
    GtkLabel        *instructions_label;            /**< The instructions label */
    GtkImage        *instructions_image;            /**< The instructions image */
    gboolean         encoding_selected_called;      /**< Before encoding_selected is first called, this is FALSE.
                                                       * (See description of encoding_selected.) */
    gboolean         not_empty;                     /**< FALSE initially, true after the first type gnc_csv_preview_update_assist is called. */
    gboolean         previewing_errors;             /**< TRUE if the dialog is displaying
                                                       * error lines, instead of all the file data. */
    int              code_encoding_calls;           /**< Normally this is 0. If the computer
                                                       * changes encselector, this is set to
                                                       * 2. encoding_selected is called twice,
                                                       * each time decrementing this by 1. */
    gboolean         approved;                      /**< This is FALSE until the user clicks "OK". */
    GtkWidget      **treeview_buttons;              /**< This array contains the header buttons in treeview */
    int              num_of_rows;                   /**< The number of rows in the store */
    int              longest_line;                  /**< The length of the longest row */
    int              fixed_context_col;             /**< The number of the column whose the user has clicked */
    int              fixed_context_dx;              /**< The horizontal coordinate of the pixel in the header of the column
                                                       * the user has clicked */

    GtkWidget           *account_page;              /**< The widget for the account page, to be packed with the account matcher */
    GtkWidget           *account_label;             /**< The account page label at bottom of page */
    AccountPickerDialog *account_picker;            /**< The AccountPickerDialog structure */
    gboolean             account_page_step;         /**< Allows for auto stepping the account page if we match online id */

    GNCImportMainMatcher *gnc_csv_importer_gui;     /**< The GNCImportMainMatcher structure */
    GtkWidget            *match_page;               /**< The widget for the matcher page, to be packed with the transaction matcher */
    GtkWidget            *match_label;              /**< The match label at the bottom of the page */
    GtkWidget            *help_button;              /**< The widget for the help button on the matcher page */
    GtkWidget            *cancel_button;            /**< The widget for the new cancel button when going back is blocked */
    gboolean              match_parse_run;          /**< This is set after the first run */

    GtkWidget            *summary_label;            /**< The summary text */

    gboolean              new_book;                 /**< Are we importing into a new book?; if yes, call book options */

} CsvImportTrans;


/*************************************************************************/

void csv_import_trans_assistant_prepare (GtkAssistant  *assistant, GtkWidget *page, gpointer user_data);
void csv_import_trans_assistant_finish (GtkAssistant *gtkassistant, gpointer user_data);
void csv_import_trans_assistant_cancel (GtkAssistant *gtkassistant, gpointer user_data);
void csv_import_trans_assistant_close (GtkAssistant *gtkassistant, gpointer user_data);

void csv_import_trans_assistant_start_page_prepare (GtkAssistant *gtkassistant, gpointer user_data);
void csv_import_trans_assistant_file_page_prepare (GtkAssistant *assistant, gpointer user_data);
void csv_import_trans_assistant_preview_page_prepare (GtkAssistant *gtkassistant, gpointer user_data);
void csv_import_trans_assistant_account_page_prepare (GtkAssistant *assistant, gpointer user_data);
void csv_import_trans_assistant_doc_page_prepare (GtkAssistant *assistant, gpointer user_data);
void csv_import_trans_assistant_match_page_prepare (GtkAssistant *assistant, gpointer user_data);
void csv_import_trans_assistant_finish_page_prepare (GtkAssistant *assistant, gpointer user_data);
void csv_import_trans_assistant_summary_page_prepare (GtkAssistant *assistant, gpointer user_data);

void csv_import_trans_srow_cb (GtkWidget *spin, gpointer user_data);
void csv_import_trans_erow_cb (GtkWidget *spin, gpointer user_data);
void csv_import_trans_skiprows_cb (GtkWidget *checkbox, gpointer user_data);
void csv_import_trans_auto_cb (GtkWidget *cb, gpointer user_data);
void csv_import_trans_file_chooser_confirm_cb (GtkWidget *button, CsvImportTrans *info);

void csv_import_trans_delete_settings_cb (GtkWidget *button, CsvImportTrans *info);
void csv_import_trans_save_settings_cb (GtkWidget *button, CsvImportTrans *info);
void csv_import_trans_changed_settings_cb (GtkWidget *button, CsvImportTrans *info);
void csv_import_trans_load_settings (CsvImportTrans *info);

static void gnc_csv_preview_update_assist (CsvImportTrans* info);
void gnc_csv_reset_preview_setting (CsvImportTrans* info, gboolean block);
gboolean preview_settings_valid (CsvImportTrans *info);
static gboolean delete_column (CsvImportTrans* info, int col, gboolean test_only);

/*************************************************************************/


/*******************************************************
 * csv_import_trans_load_settings
 *
 * Load the settings from a key file
 *******************************************************/
void
csv_import_trans_load_settings (CsvImportTrans *info)
{
    GtkTreeIter   iter;
    gchar        *group = NULL, *name = NULL;

    // Get the Active Selection
    if (gtk_combo_box_get_active_iter (GTK_COMBO_BOX(info->settings_combo), &iter))
    {
        GtkTreeModel *model;
        GtkAdjustment *adj;
        int i;

        model = gtk_combo_box_get_model (GTK_COMBO_BOX(info->settings_combo));
        gtk_tree_model_get (model, &iter, SET_GROUP, &group, SET_NAME, &name, -1);

        // Test for default selection, return
        if (g_strcmp0 (group, NULL) == 0)
            return;

        // Load the settings from the keyfile
        if (gnc_csv_trans_load_settings (info->settings_data, group))
        {
            GtkWidget    *dialog;
            const gchar  *title = _("Load the Import Settings.");

            dialog = gtk_message_dialog_new (GTK_WINDOW(info->window),
                                        0,
                                        GTK_MESSAGE_ERROR,
                                        GTK_BUTTONS_OK,
                                        "%s", title);
            gtk_message_dialog_format_secondary_text (GTK_MESSAGE_DIALOG (dialog),
                "%s", _("There were problems reading some saved settings, continuing to load.\n Please review and save again."));
            gtk_dialog_run (GTK_DIALOG (dialog));
            gtk_widget_destroy (dialog);
        }

        // Set start row
        adj = gtk_spin_button_get_adjustment (GTK_SPIN_BUTTON(info->start_row_spin));
        gtk_spin_button_set_value (GTK_SPIN_BUTTON(info->start_row_spin), info->settings_data->header_rows);

        // Set end row
        adj = gtk_spin_button_get_adjustment (GTK_SPIN_BUTTON(info->end_row_spin));
        gtk_adjustment_set_upper (adj, info->num_of_rows);
        gtk_spin_button_set_value (GTK_SPIN_BUTTON(info->end_row_spin), info->num_of_rows - info->settings_data->footer_rows);

        // Set Aternate rows
        gtk_toggle_button_set_active (GTK_TOGGLE_BUTTON(info->skip_rows), info->settings_data->skip_alt_rows);

        // Set Import Format
        gtk_toggle_button_set_active (GTK_TOGGLE_BUTTON(info->csv_button), info->settings_data->csv_format);
        gtk_toggle_button_set_active (GTK_TOGGLE_BUTTON(info->fixed_button), !info->settings_data->csv_format);

        // This Section deals with the separators
        if (info->settings_data->csv_format)
        {
            for (i = 0; i < SEP_NUM_OF_TYPES; i++)
            {
                gtk_toggle_button_set_active (GTK_TOGGLE_BUTTON(info->sep_buttons[i]), info->settings_data->separator[i]);
            }
            gtk_toggle_button_set_active (GTK_TOGGLE_BUTTON(info->custom_cbutton), info->settings_data->custom);
            if (info->settings_data->custom)
                gtk_entry_set_text (GTK_ENTRY(info->custom_entry), info->settings_data->custom_entry);
            else
                gtk_entry_set_text (GTK_ENTRY(info->custom_entry), "");
        }

        // This section deals with the combo's and character encoding
        gtk_combo_box_set_active (GTK_COMBO_BOX(info->date_format_combo), info->settings_data->date_active);
        gtk_combo_box_set_active (GTK_COMBO_BOX(info->currency_format_combo), info->settings_data->currency_active);
        go_charmap_sel_set_encoding (info->encselector, info->settings_data->encoding);

        // This section deals with the column widths
        if ((!info->settings_data->csv_format) && (!g_strcmp0 (info->settings_data->column_widths, NULL) == 0))
        {
            GError  *error = NULL;
            gchar  **widths;
            int      i, max_line;
            int      colcount = stf_parse_options_fixed_splitpositions_count (info->parse_data->options);

            // Clear the fixed width entries, if any...
            if (colcount != 0)
            {
                for (i = colcount; i >= 0; i--)
                {
                    delete_column (info, i, FALSE);
                }
            }

            widths = g_strsplit (info->settings_data->column_widths, ",", -1);
            max_line = info->longest_line;

            for (i=0; widths[i] != NULL; i++)
            {
                int charindex = 0;

                if (widths[i] != NULL)
                    charindex = atoi (widths[i]);

                if (max_line > charindex)
                    stf_parse_options_fixed_splitpositions_add (info->parse_data->options, charindex);
                else
                    gnc_error_dialog (NULL, "%s", _("There was a problem with the column widths, please review."));

                if (gnc_csv_parse (info->parse_data, FALSE, &error))
                {
                    gnc_error_dialog (NULL, "%s", _("There was a problem with the column widths, please review."));
                    g_error_free (error);
                    g_free (group);
                    g_free (name);
                    return;
                }
                gnc_csv_preview_update_assist (info);
            }
            g_strfreev (widths);
        }

        // This section deals with the column types
        if (!g_strcmp0 (info->settings_data->column_types, NULL) == 0)
        {
            GtkTreeModel *store;
            GtkTreeIter   iter;
            gchar       **columns;
            int           i, t;
            gboolean      error = FALSE;

            columns = g_strsplit (info->settings_data->column_types, ",", -1);

            // store contains the actual strings appearing in the column types treeview.
            store = gtk_tree_view_get_model (info->ctreeview);

            // Get an iterator for the first (and only) row.
            gtk_tree_model_get_iter_first (store, &iter);

            // Even Entries are the column types / names
            for (i=0; columns[i] != NULL; i++)
            {
                int s = i * 2 + 1;
                gboolean found = FALSE;

                for (t = 0; t < GNC_CSV_NUM_COL_TYPES; t++)
                {
                    gchar *type = gnc_csv_column_type_strs[t];

                    // Check to see if column type is valid
                    if (g_strcmp0 (type, columns[i]) == 0)
                    {
                        /* Get the type string first. (store is arranged so that every two
                        * columns is a pair of the model used for the combobox and the
                        * string that appears, so that store looks like:
                        * model 0, string 0, model 1, string 1, ..., model ncols, string ncols. */
                        if (s < gtk_tree_model_get_n_columns (store))
                            gtk_list_store_set (GTK_LIST_STORE(store), &iter, s, columns[i], -1);
                        found = TRUE;
                    }
                }
                if (!found)
                    error = TRUE;
            }
            if (error)
                gnc_error_dialog (NULL, "%s", _("There was a problem with the column types, please review."));

            g_strfreev (columns);
        }
    }
    g_free (group);
    g_free (name);
}


/*******************************************************
 * csv_import_trans_delete_settings_cb
 *
 * call back to delete a settings entry
 *******************************************************/
void
csv_import_trans_delete_settings_cb (GtkWidget *button, CsvImportTrans *info)
{
    GKeyFile     *keyfile;
    GtkTreeIter   iter;
    GtkWidget    *dialog;
    gint          response;
    gchar        *group = NULL, *name = NULL;
    const gchar  *title = _("Delete the Import Settings.");

    // Get the Key file
    keyfile = gnc_state_get_current ();

    // Get the Active Selection
    if (gtk_combo_box_get_active_iter (GTK_COMBO_BOX(info->settings_combo), &iter))
    {
        GtkTreeModel *model;
        model = gtk_combo_box_get_model (GTK_COMBO_BOX(info->settings_combo));
        gtk_tree_model_get (model, &iter, SET_GROUP, &group, SET_NAME, &name, -1);

        if (g_strcmp0 (group, NULL) == 0)
        {
            dialog = gtk_message_dialog_new (GTK_WINDOW(info->window),
                                        0,
                                        GTK_MESSAGE_ERROR,
                                        GTK_BUTTONS_OK,
                                        "%s", title);
            gtk_message_dialog_format_secondary_text (GTK_MESSAGE_DIALOG (dialog),
                "%s", _("You can not Delete the 'No Settings' entry."));
            gtk_dialog_run (GTK_DIALOG (dialog));
            gtk_widget_destroy (dialog);
        }
        else
        {
            dialog = gtk_message_dialog_new (GTK_WINDOW(info->window),
                                        0,
                                        GTK_MESSAGE_QUESTION,
                                        GTK_BUTTONS_OK_CANCEL,
                                        "%s", title);
            gtk_message_dialog_format_secondary_text (GTK_MESSAGE_DIALOG (dialog),
                "%s", _("Do you really want to delete the selection."));
            response = gtk_dialog_run (GTK_DIALOG (dialog));
            gtk_widget_destroy (dialog);

            if (response == GTK_RESPONSE_OK)
            {
                g_key_file_remove_group (keyfile, group, NULL);
                gnc_csv_trans_find_settings (model);
                gtk_combo_box_set_active (GTK_COMBO_BOX(info->settings_combo), 0); // Default
                gnc_csv_reset_preview_setting (info, FALSE); // Reset the widgets
            }
        }
        g_free (group);
        g_free (name);
    }
}


/*******************************************************
 * csv_import_trans_changed_settings_cb
 *
 * Apply settings when selection changed.
 *******************************************************/
void
csv_import_trans_changed_settings_cb (GtkWidget *button, CsvImportTrans *info)
{
    csv_import_trans_load_settings (info);
}


/*******************************************************
 * csv_import_trans_save_settings_cb
 *
 * Save the settings to a Key File.
 *******************************************************/
void
csv_import_trans_save_settings_cb (GtkWidget *button, CsvImportTrans *info)
{
    GtkTreeIter    iter;
    GtkWidget     *dialog;
    GtkWidget     *entry;
    gchar         *group = NULL, *name = NULL;
    const gchar   *title = _("Save the Import Settings.");
    gboolean       error = FALSE;
    const gchar   *entry_text;

    // Get the Entry Text
    entry = gtk_bin_get_child (GTK_BIN(info->settings_combo));
    entry_text = gtk_entry_get_text (GTK_ENTRY(entry));

    // If entry used, this lot is by passed.
    if (gtk_combo_box_get_active_iter (GTK_COMBO_BOX(info->settings_combo), &iter))
    {
        GtkTreeModel *model;
        model = gtk_combo_box_get_model (GTK_COMBO_BOX(info->settings_combo));
        gtk_tree_model_get (model, &iter, SET_GROUP, &group, SET_NAME, &name, -1);

        if (g_strcmp0 (group, NULL) == 0)
        {
            dialog = gtk_message_dialog_new (GTK_WINDOW(info->window),
                                        0,
                                        GTK_MESSAGE_ERROR,
                                        GTK_BUTTONS_OK,
                                        "%s", title);
            gtk_message_dialog_format_secondary_text (GTK_MESSAGE_DIALOG (dialog),
                "%s", _("You can not save to 'No Settings'."));
            gtk_dialog_run (GTK_DIALOG (dialog));
            gtk_widget_destroy (dialog);
            error = TRUE;
        }
        g_free (group);
        g_free (name);
    }
    else // Check for blank entry_text
    {
        if (strlen (entry_text) == 0 || g_strcmp0 (entry_text, NULL) == 0)
        {
            dialog = gtk_message_dialog_new (GTK_WINDOW(info->window),
                                        0,
                                        GTK_MESSAGE_ERROR,
                                        GTK_BUTTONS_OK,
                                        "%s", title);
            gtk_message_dialog_format_secondary_text (GTK_MESSAGE_DIALOG (dialog),
                "%s", _("The settings name is blank."));
            gtk_dialog_run (GTK_DIALOG (dialog));
            gtk_widget_destroy (dialog);
            error = TRUE;
        }
        else // Check for entry_text in settings list
        {
            GtkTreeModel *model;
            GtkTreeIter   iter;
            gboolean      valid = FALSE;
            gboolean      found = FALSE;
            gint          response;

            model = gtk_combo_box_get_model (GTK_COMBO_BOX(info->settings_combo));

            valid = gtk_tree_model_get_iter_first (model, &iter);

            while (valid)
            {
                gchar *name = NULL;

                // Walk through the list, reading each row
                gtk_tree_model_get (model, &iter, SET_NAME, &name, -1);

                if (g_strcmp0 (name, entry_text) == 0)
                    found = TRUE;

                g_free (name);

                valid = gtk_tree_model_iter_next (model, &iter);
            }

            if (found) // We have found entry_text in liststore
            {
                dialog = gtk_message_dialog_new (GTK_WINDOW(info->window),
                                        0,
                                        GTK_MESSAGE_QUESTION,
                                        GTK_BUTTONS_OK_CANCEL,
                                        "%s", title);
                gtk_message_dialog_format_secondary_text (GTK_MESSAGE_DIALOG (dialog),
                "%s", _("Setting name already exists, over write."));
                response = gtk_dialog_run (GTK_DIALOG (dialog));
                gtk_widget_destroy (dialog);

                if (response != GTK_RESPONSE_OK)
                    error = TRUE;
            }
        }
    }

    // Call save settings if we have no errors
    if (error == FALSE)
    {
        int           i;
        GList        *columns;
        GList        *column;
        GtkTreeModel *store;
        GtkTreeIter   iter;
        gchar        *details = NULL;

        /* This section deals with the header and rows */ 
        info->settings_data->header_rows = gtk_spin_button_get_value (GTK_SPIN_BUTTON(info->start_row_spin));
        info->settings_data->footer_rows = info->num_of_rows - gtk_spin_button_get_value (GTK_SPIN_BUTTON(info->end_row_spin));
        info->settings_data->skip_alt_rows = gtk_toggle_button_get_active (GTK_TOGGLE_BUTTON(info->skip_rows));
        info->settings_data->csv_format = gtk_toggle_button_get_active (GTK_TOGGLE_BUTTON(info->csv_button));

        /* This Section deals with the separators */
        for (i = 0; i < SEP_NUM_OF_TYPES; i++)
        {
            info->settings_data->separator[i] = gtk_toggle_button_get_active (GTK_TOGGLE_BUTTON(info->sep_buttons[i]));
        }
        info->settings_data->custom = gtk_toggle_button_get_active (GTK_TOGGLE_BUTTON(info->custom_cbutton));
        info->settings_data->custom_entry = gtk_entry_get_text (GTK_ENTRY(info->custom_entry));

        /* This section deals with the combo's and character encoding */
        info->settings_data->date_active = gtk_combo_box_get_active (GTK_COMBO_BOX(info->date_format_combo));
        info->settings_data->currency_active = gtk_combo_box_get_active (GTK_COMBO_BOX(info->currency_format_combo));
        info->settings_data->encoding = go_charmap_sel_get_encoding (info->encselector);

        /* This section deals with the Treeview column names */
        columns = gtk_tree_view_get_columns (GTK_TREE_VIEW(info->ctreeview));
        // store contains the actual strings appearing in the column types treeview.
        store = gtk_tree_view_get_model (info->ctreeview);
        // Get an iterator for the first (and only) row.
        gtk_tree_model_get_iter_first (store, &iter);

        for (column = columns, i = 1; column; column = g_list_next (column), i = i + 2)
        {
            gchar *contents = NULL;

            /* Get the type string first. (store is arranged so that every two
            * columns is a pair of the model used for the combobox and the
            * string that appears, so that store looks like:
            * model 0, string 0, model 1, string 1, ..., model ncols, string ncols. */
            gtk_tree_model_get (store, &iter, i, &contents, -1);

            if (!details)
                details = g_strdup (contents);
            else
            {
                gchar *details_prev = details;
                details = g_strjoin (",", details_prev, contents, NULL);
                g_free (details_prev);
            }
            g_free (contents);
        }
        g_list_free (columns);

        info->settings_data->column_types = g_strdup (details);
        g_free (details);

        /* Save the column widths in fixed mode */ 
        if (info->settings_data->csv_format)
            info->settings_data->column_widths = "5,10,15";
        else
        {
            gchar *details = NULL;
            int i = 0;
            int number_of_splits = stf_parse_options_fixed_splitpositions_count (info->parse_data->options);

            for (i = 0; i < number_of_splits - 1; i++)
            {
                gchar *str_width = g_strdup_printf ("%d", stf_parse_options_fixed_splitpositions_nth (info->parse_data->options, i));

                if (!details)
                    details = g_strdup (str_width);
                else
                {
                    gchar *details_prev = details;
                    details = g_strjoin (",", details_prev, str_width, NULL);
                    g_free (details_prev);
                }
                g_free (str_width);
            }
            info->settings_data->column_widths = g_strdup (details);
            g_free (details);
        }

        // Save the settings
        if (!gnc_csv_trans_save_settings (info->settings_data, g_strdup (entry_text)))
        {
            GtkTreeModel *model;
            GtkTreeIter   iter;
            gboolean      valid = FALSE;

            dialog = gtk_message_dialog_new (GTK_WINDOW(info->window),
                                        0,
                                        GTK_MESSAGE_INFO,
                                        GTK_BUTTONS_OK,
                                        "%s", title);
            gtk_message_dialog_format_secondary_text (GTK_MESSAGE_DIALOG (dialog),
                "%s", _("The settings have been saved."));
            gtk_dialog_run (GTK_DIALOG (dialog));
            gtk_widget_destroy (dialog);

            // Update the settings store
            model = gtk_combo_box_get_model (GTK_COMBO_BOX(info->settings_combo));
            gnc_csv_trans_find_settings (model);

            // Get the first entry in model
            valid = gtk_tree_model_get_iter_first (model, &iter);
            while (valid)
            {
                gchar *name = NULL;

                // Walk through the list, reading each row
                gtk_tree_model_get (model, &iter, SET_NAME, &name, -1);

                if (g_strcmp0 (name, entry_text) == 0) // Set Active, the one Saved.
                    gtk_combo_box_set_active_iter (GTK_COMBO_BOX(info->settings_combo), &iter);

                g_free (name);

                valid = gtk_tree_model_iter_next (model, &iter);
            }
        }
        else
        {
            dialog = gtk_message_dialog_new (GTK_WINDOW(info->window),
                                        0,
                                        GTK_MESSAGE_ERROR,
                                        GTK_BUTTONS_OK,
                                        "%s", title);
            gtk_message_dialog_format_secondary_text (GTK_MESSAGE_DIALOG (dialog),
                "%s", _("There was a problem saving the settings, please try again."));
            gtk_dialog_run (GTK_DIALOG (dialog));
            gtk_widget_destroy (dialog);
        }
    }
}


/**************************************************
 * csv_import_trans_file_chooser_confirm_cb
 *
 * call back for ok button in file chooser widget
 **************************************************/
void
csv_import_trans_file_chooser_confirm_cb (GtkWidget *button, CsvImportTrans *info)
{
    GtkAssistant *assistant = GTK_ASSISTANT(info->window);
    gint num = gtk_assistant_get_current_page (assistant);
    GtkWidget *page = gtk_assistant_get_nth_page (assistant, num);
    GError* error;
    gchar *file_name;
    GncCsvParseData* parse_data;

    gtk_assistant_set_page_complete (assistant, page, FALSE);

    file_name = gtk_file_chooser_get_filename (GTK_FILE_CHOOSER(info->file_chooser));

    if (file_name)
    {
        gchar *filepath = gnc_uri_get_path (file_name);
        gchar *filedir = g_path_get_dirname (filepath);
        if (info->starting_dir)
            g_free (info->starting_dir);
        info->starting_dir = g_strdup (filedir);
        g_free (filedir);
        g_free (filepath);

        if (info->file_name)
            g_free (info->file_name);
        info->file_name = g_strdup (file_name);
        error = NULL;
        /* Load the file into parse_data. */
        parse_data = gnc_csv_new_parse_data();
        if (gnc_csv_load_file (parse_data, file_name, &error))
        {
            /* If we couldn't load the file ... */
            gnc_error_dialog (NULL, "%s", error->message);
            if (error->code == GNC_CSV_FILE_OPEN_ERR)
            {
                g_free (file_name);
                gnc_csv_parse_data_free (parse_data);
                return;
            }
            /* If we couldn't guess the encoding, we are content with just
             * displaying an error message and move on with a blank
             * display. */
        }
        else
        {
            /* Parse the data. */
            if (gnc_csv_parse (parse_data, TRUE, &error))
            {
                /* If we couldn't parse the data ... */
                gnc_error_dialog (NULL, "%s", error->message);
                gnc_csv_parse_data_free (parse_data);
            }
            else
            {
                if (info->parse_data) // Free parse_data if we have come back here
                {
                    gnc_csv_parse_data_free (info->parse_data);
                    gnc_csv_reset_preview_setting (info, TRUE);
                }
                info->parse_data = parse_data;
                info->previewing_errors = FALSE; /* We're looking at all the data. */
                info->approved = FALSE; /* This is FALSE until the user clicks "OK". */
                gtk_assistant_set_page_complete (assistant, page, TRUE);
            }
        }
    }
    g_free (file_name);

    DEBUG("file_name selected is %s", info->file_name);
    DEBUG("starting directory is %s", info->starting_dir);

    /* Step to next page if page is complete */
    if(gtk_assistant_get_page_complete (assistant, page))
        gtk_assistant_set_current_page (assistant, num + 1);
}


/**************************************************
 * row_selection_update
 *
 * refresh the start and end row highlighting
 **************************************************/
static
void row_selection_update (CsvImportTrans* info)
{
    GtkListStore *store;
    GtkTreeIter iter;
    gboolean valid;
    int i = 0;

    store = GTK_LIST_STORE(gtk_tree_view_get_model (info->treeview));

    /* Start of file */
    for ( i = 0; i <= info->start_row; i++)
    {
        /* Modify background color of rows less than start row */
        if (info->start_row == i)
        {
            valid = gtk_tree_model_iter_nth_child (GTK_TREE_MODEL(store), &iter, NULL, i);
            if (valid)
                gtk_list_store_set (store, &iter, 0, NULL, -1);
        }
        else
        {
            valid = gtk_tree_model_iter_nth_child (GTK_TREE_MODEL(store), &iter, NULL, i);
            if (valid)
                gtk_list_store_set (store, &iter, 0, "pink", -1);
            valid = gtk_tree_model_iter_next (GTK_TREE_MODEL(store), &iter);
            if (valid)
                gtk_list_store_set (store, &iter, 0, NULL, -1);
        }
    }

    /* End of File */
    for ( i = info->num_of_rows - 1; i >= info->end_row; i--)
    {
        /* Modify background color of rows more than end row */
        if (i == info->end_row)
        {
            valid = gtk_tree_model_iter_nth_child (GTK_TREE_MODEL(store), &iter, NULL, i);
            if (valid)
                gtk_list_store_set (store, &iter, 0, NULL, -1);
        }
        else
        {
            valid = gtk_tree_model_iter_nth_child (GTK_TREE_MODEL(store), &iter, NULL, i);
            if (valid)
                gtk_list_store_set (store, &iter, 0, "pink", -1);
            valid = gtk_tree_model_iter_nth_child (GTK_TREE_MODEL(store), &iter, NULL, i - 1);
            if (valid)
                gtk_list_store_set (store, &iter, 0, NULL, -1);
        }
    }

    /* Remove background color from the start row to end row */
    for ( i = info->start_row + 1; i <= info->end_row; i++)
    {
        valid = gtk_tree_model_iter_nth_child (GTK_TREE_MODEL(store), &iter, NULL, i);
        if (valid)
            gtk_list_store_set (store, &iter, 0, NULL, -1);
    }

    /* Skip rows */
    if (info->parse_data->skip_rows == TRUE)
    {
        for ( i = info->start_row + 1; i <= info->end_row; i = i + 2)
        {
            /* Modify background color of alternate rows from the start row */
            valid = gtk_tree_model_iter_nth_child (GTK_TREE_MODEL(store), &iter, NULL, i);
            if (valid)
                gtk_list_store_set (store, &iter, 0, "pink", -1);
        }
    }
}


/*******************************************************
 * csv_import_trans_srow_cb
 *
 * call back for import start row
 *******************************************************/
void csv_import_trans_srow_cb (GtkWidget *spin, gpointer user_data)
{
    CsvImportTrans *info = user_data;
    GtkAdjustment *adj;

    /* Get number of rows for header */
    info->start_row = gtk_spin_button_get_value_as_int (GTK_SPIN_BUTTON(spin)) - 1;

    info->parse_data->start_row = info->start_row;

    adj = gtk_spin_button_get_adjustment (GTK_SPIN_BUTTON(info->end_row_spin));
    gtk_adjustment_set_lower (adj, info->start_row + 1);

    /* Refresh the row highlighting */
    row_selection_update (info);
}


/*******************************************************
 * csv_import_trans_erow_cb
 *
 * call back for import end row
 *******************************************************/
void csv_import_trans_erow_cb (GtkWidget *spin, gpointer user_data)
{
    CsvImportTrans *info = user_data;
    GtkAdjustment *adj;

    /* Get number of rows for header */
    info->end_row = gtk_spin_button_get_value_as_int (GTK_SPIN_BUTTON(spin)) - 1;

    info->parse_data->end_row = info->end_row + 1;

    adj = gtk_spin_button_get_adjustment (GTK_SPIN_BUTTON(info->start_row_spin));
    gtk_adjustment_set_upper (adj, info->end_row + 1);

    /* Refresh the row highlighting */
    row_selection_update (info);
}


/*******************************************************
 * csv_import_trans_auto_cb
 *
 * call back for auto create account / Skip Errors
 *******************************************************/
void csv_import_trans_auto_cb (GtkWidget *cb, gpointer user_data)
{
    CsvImportTrans *info = user_data;

    if (gtk_toggle_button_get_active (GTK_TOGGLE_BUTTON(cb)))
    {
        if (info->previewing_errors == TRUE)
            info->approved = TRUE;
        else
            info->account_picker->auto_create = TRUE;
    }
    else
    {
        if (info->previewing_errors == TRUE)
            info->approved = FALSE;
        else
            info->account_picker->auto_create = FALSE;
    }
}


/*******************************************************
 * csv_import_trans_skiprows_cb
 *
 * call back for import skip rows checkbox
 *******************************************************/
void csv_import_trans_skiprows_cb (GtkWidget *checkbox, gpointer user_data)
{
    CsvImportTrans *info = user_data;

    /* Set the skip_rows variable */
    info->parse_data->skip_rows = gtk_toggle_button_get_active (GTK_TOGGLE_BUTTON(checkbox));

    /* Refresh the row highlighting */
    row_selection_update (info);
}


/** Returns the cell renderer from a column in the preview's treeview.
 * @param info The display of the data being imported
 * @param col The number of the column whose cell renderer is being retrieved
 * @return The cell renderer of column number col
 */
static GtkCellRenderer* gnc_csv_preview_get_cell_renderer (CsvImportTrans* info, int col)
{
    GList* renderers = gtk_cell_layout_get_cells (GTK_CELL_LAYOUT(gtk_tree_view_get_column (info->treeview, col)));

    GtkCellRenderer* cell = GTK_CELL_RENDERER(renderers->data);
    g_list_free (renderers);
    return cell;
}


/** Event handler for separator changes. This function is called
 * whenever one of the widgets for configuring the separators (the
 * separator checkbuttons or the custom separator entry) is
 * changed.
 * @param widget The widget that was changed
 * @param info The data that is being configured
 */
static void sep_button_clicked (GtkWidget* widget, CsvImportTrans* info)
{
    int i;
    char* stock_separator_characters[] = {" ", "\t", ",", ":", ";", "-"};
    GSList* checked_separators = NULL;
    GError* error;

    /* Add the corresponding characters to checked_separators for each
     * button that is checked. */
    for (i = 0; i < SEP_NUM_OF_TYPES; i++)
    {
        if (gtk_toggle_button_get_active (GTK_TOGGLE_BUTTON(info->sep_buttons[i])))
            checked_separators = g_slist_append (checked_separators, stock_separator_characters[i]);
    }

    /* Add the custom separator if the user checked its button. */
    if (gtk_toggle_button_get_active (GTK_TOGGLE_BUTTON(info->custom_cbutton)))
    {
        char* custom_sep = (char*)gtk_entry_get_text (info->custom_entry);
        if (custom_sep[0] != '\0') /* Don't add a blank separator (bad things will happen!). */
            checked_separators = g_slist_append (checked_separators, custom_sep);
    }

    /* Set the parse options using the checked_separators list. */
    stf_parse_options_csv_set_separators (info->parse_data->options, NULL, checked_separators);
    g_slist_free (checked_separators);

    /* Parse the data using the new options. We don't want to reguess
     * the column types because we want to leave the user's
     * configurations in tact. */
    if (gnc_csv_parse (info->parse_data, FALSE, &error))
    {
        /* Warn the user there was a problem and try to undo what caused
         * the error. (This will cause a reparsing and ideally a usable
         * configuration.) */
        gnc_error_dialog (NULL, "Error in parsing");
        /* If the user changed the custom separator, erase that custom separator. */
        if (widget == GTK_WIDGET(info->custom_entry))
        {
            gtk_entry_set_text (GTK_ENTRY(widget), "");
        }
        /* If the user checked a checkbutton, toggle that checkbutton back. */
        else
        {
            gtk_toggle_button_set_active (GTK_TOGGLE_BUTTON(widget),
                                         !gtk_toggle_button_get_active (GTK_TOGGLE_BUTTON(widget)));
        }
        return;
    }

    /* If we parsed successfully, redisplay the data. */
    gnc_csv_preview_update_assist (info);

    /* Refresh the row highlighting */
    row_selection_update (info);
}


/** Event handler for clicking one of the format type radio
 * buttons. This occurs if the format (Fixed-Width or CSV) is changed.
 * @param csv_button The "Separated" radio button
 * @param info The display of the data being imported
 */
static void separated_or_fixed_selected (GtkToggleButton* csv_button, CsvImportTrans* info)
{
    GError* error = NULL;
    /* Set the parsing type correctly. */
    if (gtk_toggle_button_get_active (csv_button)) /* If we're in CSV mode ... */
    {
        stf_parse_options_set_type (info->parse_data->options, PARSE_TYPE_CSV);
    }
    else /* If we're in fixed-width mode ... */
    {
        stf_parse_options_set_type (info->parse_data->options, PARSE_TYPE_FIXED);
    }

    /* Reparse the data. */
    if (gnc_csv_parse (info->parse_data, FALSE, &error))
    {
        /* Show an error dialog explaining the problem. */
        gnc_error_dialog (NULL, "%s", error->message);
        return;
    }

    /* Show the new data. */
    gnc_csv_preview_update_assist (info);

    /* Refresh the row highlighting */
    row_selection_update (info);
}


/** Event handler for a new encoding. This is called when the user
 * selects a new encoding; the data is reparsed and shown to the
 * user.
 * @param selector The widget the user uses to select a new encoding
 * @param encoding The encoding that the user selected
 * @param info The display of the data being imported
 */
static void encoding_selected (GOCharmapSel* selector, const char* encoding,
                              CsvImportTrans* info)
{
    /* This gets called twice everytime a new encoding is selected. The
     * second call actually passes the correct data; thus, we only do
     * something the second time this is called. */

    /* Prevent code-caused calls of this function from having an impact. */
    if (info->code_encoding_calls > 0)
    {
        info->code_encoding_calls--;
        return;
    }

    /* If this is the second time the function is called ... */
    if (info->encoding_selected_called)
    {
        const char* previous_encoding = info->parse_data->encoding;
        GError* error = NULL;
        /* Try converting the new encoding and reparsing. */
        if (gnc_csv_convert_encoding (info->parse_data, encoding, &error) ||
                gnc_csv_parse (info->parse_data, FALSE, &error))
        {
            /* If it fails, change back to the old encoding. */
            gnc_error_dialog (NULL, "%s", _("Invalid encoding selected"));
            info->encoding_selected_called = FALSE;
            go_charmap_sel_set_encoding (selector, previous_encoding);
            return;
        }

        gnc_csv_preview_update_assist (info);

        /* Refresh the row highlighting */
        row_selection_update (info);

        info->encoding_selected_called = FALSE;
    }
    else /* If this is the first call of the function ... */
    {
        info->encoding_selected_called = TRUE; /* ... set the flag and wait for the next call. */
    }
}


/** Event handler for selecting a new date format.
 * @param format_selector The combo box for selecting date formats
 * @param info The display of the data being imported
 */
static void date_format_selected (GtkComboBoxText* format_selector, CsvImportTrans* info)
{
    info->parse_data->date_format = gtk_combo_box_get_active (GTK_COMBO_BOX(format_selector));
}


/** Event handler for selecting a new currency format.
 * @param currency_selector The combo box for selecting currency formats
 * @param info The display of the data being imported
 */
static void currency_format_selected (GtkComboBoxText* currency_selector, CsvImportTrans* info)
{
    info->parse_data->currency_format = gtk_combo_box_get_active (GTK_COMBO_BOX(currency_selector));
}


/*======================================================================*/
/*================== Beginning of Gnumeric Code ========================*/

/* The following is code copied from Gnumeric 1.7.8 licensed under the
 * GNU General Public License version 2 and/or version 3. It is from the file
 * gnumeric/src/dialogs/dialog-stf-fixed-page.c, and it has been
 * modified slightly to work within GnuCash. */

/*
 * Copyright 2001 Almer S. Tigelaar <almer@gnome.org>
 * Copyright 2003 Morten Welinder <terra@gnome.org>
 *
 * This program is free software; you can redistribute it and/or modify
 * it under the terms of the GNU General Public License as published by
 * the Free Software Foundation; either version 2 of the License, or
 * (at your option) any later version.
 *
 * This program is distributed in the hope that it will be useful,
 * but WITHOUT ANY WARRANTY; without even the implied warranty of
 * MERCHANTABILITY or FITNESS FOR A PARTICULAR PURPOSE.  See the
 * GNU General Public License for more details.
 *
 * You should have received a copy of the GNU General Public License
 * along with this program; if not, write to the Free Software
 * Foundation, Inc., 675 Mass Ave, Cambridge, MA 02139, USA.
 */

enum
{
    CONTEXT_STF_IMPORT_MERGE_LEFT = 1,
    CONTEXT_STF_IMPORT_MERGE_RIGHT = 2,
    CONTEXT_STF_IMPORT_SPLIT = 3,
    CONTEXT_STF_IMPORT_WIDEN = 4,
    CONTEXT_STF_IMPORT_NARROW = 5
};

static GnumericPopupMenuElement const popup_elements[] =
{
    {
        N_("Merge with column on _left"), GTK_STOCK_REMOVE,
        0, 1 << CONTEXT_STF_IMPORT_MERGE_LEFT, CONTEXT_STF_IMPORT_MERGE_LEFT
    },
    {
        N_("Merge with column on _right"), GTK_STOCK_REMOVE,
        0, 1 << CONTEXT_STF_IMPORT_MERGE_RIGHT, CONTEXT_STF_IMPORT_MERGE_RIGHT
    },
    { "", NULL, 0, 0, 0 },
    {
        N_("_Split this column"), NULL,
        0, 1 << CONTEXT_STF_IMPORT_SPLIT, CONTEXT_STF_IMPORT_SPLIT
    },
    { "", NULL, 0, 0, 0 },
    {
        N_("_Widen this column"), GTK_STOCK_GO_FORWARD,
        0, 1 << CONTEXT_STF_IMPORT_WIDEN, CONTEXT_STF_IMPORT_WIDEN
    },
    {
        N_("_Narrow this column"), GTK_STOCK_GO_BACK,
        0, 1 << CONTEXT_STF_IMPORT_NARROW, CONTEXT_STF_IMPORT_NARROW
    },
    { NULL, NULL, 0, 0, 0 },
};

static gboolean
make_new_column (CsvImportTrans* info, int col, int dx, gboolean test_only)
{
    PangoLayout *layout;
    PangoFontDescription *font_desc;
    int charindex, width;
    GtkCellRenderer *cell =	gnc_csv_preview_get_cell_renderer (info, col);
    int colstart, colend;
    GError* error = NULL;

    colstart = (col == 0)
               ? 0
               : stf_parse_options_fixed_splitpositions_nth (info->parse_data->options, col - 1);
    colend = stf_parse_options_fixed_splitpositions_nth (info->parse_data->options, col);

    g_object_get (G_OBJECT(cell), "font_desc", &font_desc, NULL);
    layout = gtk_widget_create_pango_layout (GTK_WIDGET(info->treeview), "x");
    pango_layout_set_font_description (layout, font_desc);
    pango_layout_get_pixel_size (layout, &width, NULL);
    if (width < 1) width = 1;
    charindex = colstart + (dx + width / 2) / width;
    g_object_unref (layout);
    pango_font_description_free (font_desc);

    if (charindex <= colstart || (colend != -1 && charindex >= colend))
        return FALSE;

    if (!test_only)
    {
        stf_parse_options_fixed_splitpositions_add (info->parse_data->options, charindex);
        if (gnc_csv_parse (info->parse_data, FALSE, &error))
        {
            gnc_error_dialog (NULL, "%s", error->message);
            return FALSE;
        }
        gnc_csv_preview_update_assist (info);

        /* Refresh the row highlighting */
        row_selection_update (info);
    }

    return TRUE;
}

static gboolean
widen_column (CsvImportTrans* info, int col, gboolean test_only)
{
    int colcount = stf_parse_options_fixed_splitpositions_count (info->parse_data->options);
    int nextstart, nextnextstart;
    GError* error = NULL;

    if (col >= colcount - 1)
        return FALSE;

    nextstart = stf_parse_options_fixed_splitpositions_nth (info->parse_data->options, col);

    nextnextstart = (col == colcount - 2)
                    ? info->longest_line
                    : stf_parse_options_fixed_splitpositions_nth (info->parse_data->options, col + 1);

    if (nextstart + 1 >= nextnextstart)
        return FALSE;

    if (!test_only)
    {
        stf_parse_options_fixed_splitpositions_remove (info->parse_data->options, nextstart);
        stf_parse_options_fixed_splitpositions_add (info->parse_data->options, nextstart + 1);
        if (gnc_csv_parse (info->parse_data, FALSE, &error))
        {
            gnc_error_dialog (NULL, "%s", error->message);
            return FALSE;
        }
        gnc_csv_preview_update_assist (info);

        /* Refresh the row highlighting */
        row_selection_update (info);
    }
    return TRUE;
}

static gboolean
narrow_column (CsvImportTrans* info, int col, gboolean test_only)
{
    int colcount = stf_parse_options_fixed_splitpositions_count (info->parse_data->options);
    int thisstart, nextstart;
    GError* error = NULL;

    if (col >= colcount - 1)
        return FALSE;

    thisstart = (col == 0)
                ? 0
                : stf_parse_options_fixed_splitpositions_nth (info->parse_data->options, col - 1);
    nextstart = stf_parse_options_fixed_splitpositions_nth (info->parse_data->options, col);

    if (nextstart - 1 <= thisstart)
        return FALSE;

    if (!test_only)
    {
        stf_parse_options_fixed_splitpositions_remove (info->parse_data->options, nextstart);
        stf_parse_options_fixed_splitpositions_add (info->parse_data->options, nextstart - 1);
        if (gnc_csv_parse (info->parse_data, FALSE, &error))
        {
            gnc_error_dialog (NULL, "%s", error->message);
            return FALSE;
        }
        gnc_csv_preview_update_assist (info);

        /* Refresh the row highlighting */
        row_selection_update (info);
    }
    return TRUE;
}

static gboolean
delete_column (CsvImportTrans* info, int col, gboolean test_only)
{
    GError* error = NULL;
    int colcount = stf_parse_options_fixed_splitpositions_count (info->parse_data->options);
    if (col < 0 || col >= colcount - 1)
        return FALSE;

    if (!test_only)
    {
        int nextstart = stf_parse_options_fixed_splitpositions_nth (info->parse_data->options, col);
        stf_parse_options_fixed_splitpositions_remove (info->parse_data->options, nextstart);
        if (gnc_csv_parse (info->parse_data, FALSE, &error))
        {
            gnc_error_dialog (NULL, "%s", error->message);
            return FALSE;
        }
        gnc_csv_preview_update_assist (info);

        /* Refresh the row highlighting */
        row_selection_update (info);
    }
    return TRUE;
}

static void
select_column (CsvImportTrans* info, int col)
{
    int colcount = stf_parse_options_fixed_splitpositions_count (info->parse_data->options);
    GtkTreeViewColumn *column;

    if (col < 0 || col >= colcount)
        return;

    column = gtk_tree_view_get_column (info->treeview, col);
    gtk_widget_grab_focus (column->button);
}

static gboolean
fixed_context_menu_handler (GnumericPopupMenuElement const *element,
                            gpointer user_data)
{
    CsvImportTrans* info = user_data;
    int col = info->fixed_context_col;

    switch (element->index)
    {
    case CONTEXT_STF_IMPORT_MERGE_LEFT:
        delete_column (info, col - 1, FALSE);
        break;
    case CONTEXT_STF_IMPORT_MERGE_RIGHT:
        delete_column (info, col, FALSE);
        break;
    case CONTEXT_STF_IMPORT_SPLIT:
        make_new_column (info, col, info->fixed_context_dx, FALSE);
        break;
    case CONTEXT_STF_IMPORT_WIDEN:
        widen_column (info, col, FALSE);
        break;
    case CONTEXT_STF_IMPORT_NARROW:
        narrow_column (info, col, FALSE);
        break;
    default:
        ; /* Nothing */
    }
    return TRUE;
}

static void
fixed_context_menu (CsvImportTrans* info, GdkEventButton *event,
                    int col, int dx)
{
    int sensitivity_filter = 0;

    info->fixed_context_col = col;
    info->fixed_context_dx = dx;

    if (!delete_column (info, col - 1, TRUE))
        sensitivity_filter |= (1 << CONTEXT_STF_IMPORT_MERGE_LEFT);
    if (!delete_column (info, col, TRUE))
        sensitivity_filter |= (1 << CONTEXT_STF_IMPORT_MERGE_RIGHT);
    if (!make_new_column (info, col, dx, TRUE))
        sensitivity_filter |= (1 << CONTEXT_STF_IMPORT_SPLIT);
    if (!widen_column (info, col, TRUE))
        sensitivity_filter |= (1 << CONTEXT_STF_IMPORT_WIDEN);
    if (!narrow_column (info, col, TRUE))
        sensitivity_filter |= (1 << CONTEXT_STF_IMPORT_NARROW);

    select_column (info, col);
    gnumeric_create_popup_menu (popup_elements, &fixed_context_menu_handler,
                                info, 0,
                                sensitivity_filter, event);
}

/*===================== End of Gnumeric Code ===========================*/
/*======================================================================*/


/** Event handler for the data treeview being resized. When the data
 * treeview is resized, the column types treeview's columns are also resized to
 * match.
 * @param widget The data treeview
 * @param allocation The size of the data treeview
 * @param info The display of the data being imported
 */
static void treeview_resized (GtkWidget* widget, GtkAllocation* allocation, CsvImportTrans* info)
{
    /* ncols is the number of columns in the data. */
    int i, ncols = info->parse_data->column_types->len;

    /* Go through each column except for the last. (We don't want to set
     * the width of the last column because the user won't be able to
     * shrink the dialog back if it's expanded.) */

    for (i = 0; i < ncols - 1; i++)
    {
        gint col_width; /* The width of the column in info->treeview. */
        GtkTreeViewColumn* pcol;
        GtkTreeViewColumn* ccol; /* The corresponding column in info->ctreeview. */

        /* Get the width. */
        col_width = gtk_tree_view_column_get_width (gtk_tree_view_get_column (info->treeview, i));
        /* Set the minumum width for a column so that drop down selector can be seen. */
        if (col_width < MIN_COL_WIDTH)
        {
            col_width = MIN_COL_WIDTH;
        }
        pcol = gtk_tree_view_get_column (info->treeview, i);
        gtk_tree_view_column_set_min_width (pcol, col_width);
        /* Set ccol's width the same. */
        ccol = gtk_tree_view_get_column (info->ctreeview, i);
        gtk_tree_view_column_set_min_width (ccol, col_width);
        gtk_tree_view_column_set_max_width (ccol, col_width);
    }
}


/** Event handler for the user selecting a new column type. When the
 * user selects a new column type, that column's text must be changed
 * to that selection, and any other columns containing that selection
 * must be changed to "None" because we don't allow duplicates.
 * @param renderer The renderer of the column the user changed
 * @param path There is only 1 row in info->ctreeview, so this is always 0.
 * @param new_text The text the user selected
 * @param info The display of the data being imported
 */
static void column_type_changed (GtkCellRenderer* renderer, gchar* path,
                                GtkTreeIter* new_text_iter, CsvImportTrans* info)
{
    /* ncols is the number of columns in the data. */
    int i, ncols = info->parse_data->column_types->len;
    /* store has the actual strings that appear in info->ctreeview. */
    GtkTreeModel* store = gtk_tree_view_get_model (info->ctreeview);
    GtkTreeModel* model;
    gint textColumn;
    GtkTreeIter iter;
    gchar* new_text;

    /* Get the new text */
    g_object_get (renderer, "model", &model, "text-column", &textColumn, NULL);
    gtk_tree_model_get (model, new_text_iter, textColumn, &new_text, -1);

    /* Get an iterator for the first (and only) row. */
    gtk_tree_model_get_iter_first (store, &iter);

    /* Go through each column. */
    for (i = 0; i < ncols; i++)
    {
        /* We need all this stuff so that we can find out whether or not
         * this was the column that was changed. */
        GtkCellRenderer* col_renderer; /* The renderer for this column. */
        /* The column in the treeview we are looking at */
        GtkTreeViewColumn* col = gtk_tree_view_get_column (info->ctreeview, i);
        /* The list of renderers for col */
        GList* rend_list = gtk_cell_layout_get_cells (GTK_CELL_LAYOUT(col));
        /* rend_list has only one entry, which we put in col_renderer. */
        col_renderer = rend_list->data;
        g_list_free (rend_list);

        /* If this is not the column that was changed ... */
        if (col_renderer != renderer)
        {
            /* The string that appears in the column */
            gchar* contents = NULL;
            /* Get the type string. (store is arranged so that every two
             * columns is a pair of the model used for the combobox and the
             * string that appears, so that store looks like:
             * model 0, string 0, model 1, string 1, ..., model ncols, string ncols. */
            gtk_tree_model_get(store, &iter, 2 * i + 1, &contents, -1);
            /* If this column has the same string that the user selected ... */
            if (!g_strcmp0 (contents, new_text))
            {
                /* ... set this column to the "None" type. (We can't allow duplicate types.) */
                gtk_list_store_set (GTK_LIST_STORE(store), &iter, 2 * i + 1,
                                   _(gnc_csv_column_type_strs[GNC_CSV_NONE]), -1);
            }
            g_free (contents);
        }
        else /* If this is the column that was changed ... */
        {
            /* Set the text for this column to what the user selected. (See
             * comment above "Get the type string. ..." for why we set
             * column 2*i+1 in store.) */
            gtk_list_store_set (GTK_LIST_STORE(store), &iter, 2 * i + 1, new_text, -1);
        }
    }
}


/** Event handler for clicking on column headers. This function is
 * called whenever the user clicks on column headers in
 * preview->treeview to modify columns when in fixed-width mode.
 * @param button The button at the top of a column of the treeview
 * @param event The event that happened (where the user clicked)
 * @param info The data being configured
 */
static void header_button_press_handler (GtkWidget* button, GdkEventButton* event,
                                        CsvImportTrans* info)
{
    /* col is the number of the column that was clicked, and offset is
       to correct for the indentation of button. */
    int i, offset;
    GtkAllocation alloc;
    int col = 0, ncols = info->parse_data->column_types->len;

    gtk_widget_get_allocation (gtk_bin_get_child (GTK_BIN(button)), &alloc);
    offset = alloc.x - alloc.x;
    /* Find the column that was clicked. */
    for (i = 0; i < ncols; i++)
    {
        if (info->treeview_buttons[i] == button)
        {
            col = i;
            break;
        }
    }

    /* Don't let the user affect the last column if it has error messages. */
    if (info->parse_data->orig_max_row < ncols && ncols - col == 1)
    {
        return;
    }

    /* Double clicks can split columns. */
    if (event->type == GDK_2BUTTON_PRESS && event->button == 1)
    {
        make_new_column (info, col, (int)event->x - offset, FALSE);
    }
    /* Right clicking brings up a context menu. */
    else if (event->type == GDK_BUTTON_PRESS && event->button == 3)
    {
        fixed_context_menu (info, event, col, (int)event->x - offset);
    }
}


/* Test for the required minimum number of coloumns selected and
 * a valid date format.
 * Returns TRUE if we do or FALSE if we don't.
 *
 * @param info The data being previewed
 */
gboolean preview_settings_valid (CsvImportTrans* info)
{
    /* Shorten the column_types identifier. */
    GArray* column_types = info->parse_data->column_types;
    int i, ncols = column_types->len; /* ncols is the number of columns in the data. */
    int weight = 0;
    gboolean valid = TRUE;
    /* store contains the actual strings appearing in the column types treeview. */
    GtkTreeModel* store = gtk_tree_view_get_model (info->ctreeview);
    /* datastore contains the actual strings appearing in the preview treeview. */
    GtkTreeModel* datastore = gtk_tree_view_get_model (info->treeview);
    GtkTreeIter iter, iter2;
    /* Get an iterator for the first (and only) row. */
    gtk_tree_model_get_iter_first (store, &iter);

    /* Get an iterator for the first required row in the data store. */
    gtk_tree_model_iter_nth_child (GTK_TREE_MODEL(datastore), &iter2, NULL, info->start_row);

    /* Go through each of the columns. */
    for (i = 0; i < ncols; i++)
    {
        int type; /* The column type contained in this column. */
        gchar* contents = NULL; /* The column type string in this column. */
        gchar* prevstr = NULL; /* The string in this column from datastore. */
        gchar* accstr = NULL; /* The string in this column from datastore. */
        /* Get the type string first. (store is arranged so that every two
         * columns is a pair of the model used for the combobox and the
         * string that appears, so that store looks like:
         * model 0, string 0, model 1, string 1, ..., model ncols, string ncols. */
        gtk_tree_model_get (store, &iter, 2 * i + 1, &contents, -1);

        /* Go through each column type until ... */
        for (type = 0; type < GNC_CSV_NUM_COL_TYPES; type++)
        {
            /* ... we find one that matches with what's in the column. */
            if (!g_strcmp0 (contents, _(gnc_csv_column_type_strs[type])))
            {
                /* Set the column_types array appropriately and quit. */
                column_types->data[i] = type;

                switch (type)
                {
                case GNC_CSV_DATE:
                    weight = weight + 1000;
                    gtk_tree_model_get (datastore, &iter2, i + 1, &prevstr, -1);

                    if (parse_date (prevstr, info->parse_data->date_format) == -1)
                        valid = FALSE;
                    break;

                case GNC_CSV_DESCRIPTION:
                case GNC_CSV_NOTES:
                    weight = weight + 100;
                    break;

                case GNC_CSV_BALANCE:
                case GNC_CSV_DEPOSIT:
                case GNC_CSV_WITHDRAWAL:
                    weight = weight + 10;
                    break;

                case GNC_CSV_NUM:
                    weight = weight + 1;
                    break;
                case GNC_CSV_ACCOUNT:
                    weight = weight + 1;
                    gtk_tree_model_get (datastore, &iter2, i + 1, &accstr, -1);
                    info->account_picker->account_online_id_value = strdup (accstr);
                    break;
                }
                break;
            }
        }
        /* Free the type string created by gtk_tree_model_get() */
        g_free (contents);
        g_free (prevstr);
        g_free (accstr);
    }
    if (weight < 1109 || valid == FALSE)
        return FALSE;
    else
        return TRUE;
}


/* Loads the preview's data into its data treeview. not_empty is TRUE
 * when the data treeview already contains data, FALSE otherwise
 * (e.g. the first time this function is called on a preview).
 * @param info The data being previewed
 */
static void gnc_csv_preview_update_assist (CsvImportTrans* info)
{
    /* store has the data from the file being imported. cstores is an
     * array of stores that hold the combo box entries for each
     * column. ctstore contains both pointers to models in cstore and
     * the actual text that appears in info->ctreeview. */
    GtkListStore *store, **cstores, *ctstore;
    GtkTreeIter iter;
    GtkTreeSelection *selection;
    /* ncols is the number of columns in the file data. */
    int i, j, ncols = info->parse_data->column_types->len,
              max_str_len = info->parse_data->file_str.end - info->parse_data->file_str.begin;

    /* store contains only strings. */
    GType* types = g_new (GType, 2 * ncols);
    for (i = 0; i <  ncols + 1; i++)
        types[i] = G_TYPE_STRING;
    store = gtk_list_store_newv (ncols + 1, types);

    /* ctstore is arranged as follows:
     * model 0, text 0, model 1, text 1, ..., model ncols, text ncols. */
    for (i = 0; i < 2 * ncols; i += 2)
    {
        types[i] = GTK_TYPE_TREE_MODEL;
        types[i+1] = G_TYPE_STRING;
    }
    ctstore = gtk_list_store_newv (2 * ncols, types);

    g_free (types);

    /* Each element in cstores is a single column model. */
    cstores = g_new (GtkListStore*, ncols);
    for (i = 0; i < ncols; i++)
    {
        cstores[i] = gtk_list_store_new (1, G_TYPE_STRING);
        /* Add all of the possible entries to the combo box. */
        for (j = 0; j < GNC_CSV_NUM_COL_TYPES; j++)
        {
            gtk_list_store_append (cstores[i], &iter);
            gtk_list_store_set (cstores[i], &iter, 0, _(gnc_csv_column_type_strs[j]), -1);
        }
    }

    if (info->not_empty)
    {
        GList *tv_columns, *tv_columns_begin, *ctv_columns, *ctv_columns_begin;
        tv_columns = tv_columns_begin = gtk_tree_view_get_columns (info->treeview);
        ctv_columns = ctv_columns_begin = gtk_tree_view_get_columns (info->ctreeview);
        /* Clear out exisiting columns in info->treeview. */
        while (tv_columns != NULL)
        {
            gtk_tree_view_remove_column (info->treeview, GTK_TREE_VIEW_COLUMN(tv_columns->data));
            tv_columns = g_list_next (tv_columns);
        }
        /* Do the same in info->ctreeview. */
        while (ctv_columns != NULL)
        {
            gtk_tree_view_remove_column (info->ctreeview, GTK_TREE_VIEW_COLUMN(ctv_columns->data));
            ctv_columns = g_list_next (ctv_columns);
        }
        g_list_free (tv_columns_begin);
        g_list_free (ctv_columns_begin);
        g_free (info->treeview_buttons);
    }

    /* Fill the data treeview with data from the file. */
    /* Also, update the longest line value within the following loop (whichever is executed). */
    info->longest_line = 0;
    if (info->previewing_errors) /* If we are showing only errors ... */
    {
        /* ... only pick rows that are in info->error_lines. */
        GList* error_lines = info->parse_data->error_lines;
        while (error_lines != NULL)
        {
            int this_line_length = 0;
            i = GPOINTER_TO_INT(error_lines->data);
            gtk_list_store_append (store, &iter);

            /* Row Color column */
            gtk_list_store_set (store, &iter, 0, NULL, -1);

            for (j = 0; j < ((GPtrArray*)(info->parse_data->orig_lines->pdata[i]))->len; j++)
            {
                /* Add this cell's length to the row's length and set the value of the list store. */
                gchar* cell_string = (gchar*)((GPtrArray*)(info->parse_data->orig_lines->pdata[i]))->pdata[j];
                this_line_length += g_utf8_strlen(cell_string, max_str_len);
                gtk_list_store_set (store, &iter, j + 1, cell_string, -1);
            }

            if (this_line_length > info->longest_line)
                info->longest_line = this_line_length;

            error_lines = g_list_next (error_lines);
        }
    }
    else /* Otherwise, put in all of the data. */
    {
        for (i = 0; i < info->parse_data->orig_lines->len; i++)
        {
            int this_line_length = 0;
            gtk_list_store_append (store, &iter);

            /* Row Color column */
            gtk_list_store_set (store, &iter, 0, NULL, -1);

            for (j = 0; j < ((GPtrArray*)(info->parse_data->orig_lines->pdata[i]))->len; j++)
            {
                /* Add this cell's length to the row's length and set the value of the list store. */
                gchar* cell_string = (gchar*)((GPtrArray*)(info->parse_data->orig_lines->pdata[i]))->pdata[j];
                this_line_length += g_utf8_strlen(cell_string, max_str_len);
                gtk_list_store_set (store, &iter, j + 1, cell_string, -1);
            }

            if (this_line_length > info->longest_line)
                info->longest_line = this_line_length;

            /* Set the number of rows in the store */
            info->num_of_rows = i + 1;
        }
    }

    /* Set all the column types to what's in the parse data. */
    gtk_list_store_append (ctstore, &iter);
    gtk_list_store_set (ctstore, &iter, 0, NULL, -1); /* Dummy Column to match row color */
    for (i = 0; i < ncols; i++)
    {
        gtk_list_store_set (ctstore, &iter, 2 * i, cstores[i], 2 * i + 1,
                           _(gnc_csv_column_type_strs[(int)(info->parse_data->column_types->data[i])]),
                           -1);
    }

    info->treeview_buttons = g_new (GtkWidget*, ncols);
    /* Insert columns into the data and column type treeviews. */
    for (i = 0; i < ncols ; i++)
    {
        GtkTreeViewColumn* col; /* The column we add to info->treeview. */
        /* Create renderers for the data treeview (renderer) and the
         * column type treeview (crenderer). */
        GtkCellRenderer* renderer = gtk_cell_renderer_text_new(),
                         *crenderer = gtk_cell_renderer_combo_new();
        /* We want a monospace font for the data in case of fixed-width data. */
        g_object_set (G_OBJECT(renderer), "family", "monospace", NULL);
        /* We are using cstores for the combo box entries, and we don't
         * want the user to be able to manually enter their own column
         * types. */
        g_object_set (G_OBJECT(crenderer), "model", cstores[i], "text-column", 0,
                     "editable", TRUE, "has-entry", FALSE, NULL);
        g_signal_connect (G_OBJECT(crenderer), "changed",
                         G_CALLBACK(column_type_changed), (gpointer)info);

        /* Add a single column for the treeview. */
        col = gtk_tree_view_column_new_with_attributes ("", renderer, "text", i + 1, NULL);

        /* Add the Color column 0 to the renderer */
        gtk_tree_view_column_add_attribute (col, renderer, "background", 0);

        gtk_tree_view_insert_column (info->treeview, col, -1);
        /* Enable resizing of the columns. */
        gtk_tree_view_column_set_resizable (col, TRUE);
        /* Use the alternating model and text entries from ctstore in
         * info->ctreeview. */
        gtk_tree_view_insert_column_with_attributes (info->ctreeview,
                -1, "", crenderer, "model", 2 * i,
                "text", 2 * i + 1, NULL);

        /* We need to allow clicking on the column headers for fixed-width
         * column splitting and merging. */
        g_object_set (G_OBJECT(col), "clickable", TRUE, NULL);
        g_signal_connect (G_OBJECT(col->button), "button_press_event",
                         G_CALLBACK(header_button_press_handler), (gpointer)info);
        info->treeview_buttons[i] = col->button;
    }

    /* Set the treeviews to use the models. */
    gtk_tree_view_set_model (info->treeview, GTK_TREE_MODEL(store));
    gtk_tree_view_set_model (info->ctreeview, GTK_TREE_MODEL(ctstore));

    /* Select the header row */
    gtk_tree_model_get_iter_first (GTK_TREE_MODEL(ctstore), &iter);
    selection = gtk_tree_view_get_selection (info->ctreeview);
    gtk_tree_selection_select_iter (selection, &iter);

    /* Free the memory for the stores. */
    g_object_unref (GTK_TREE_MODEL(store));
    g_object_unref (GTK_TREE_MODEL(ctstore));
    for (i = 0; i < ncols; i++)
        g_object_unref (GTK_TREE_MODEL(cstores[i]));

    /* Make the things actually appear. */
    gtk_widget_show_all (GTK_WIDGET(info->treeview));
    gtk_widget_show_all (GTK_WIDGET(info->ctreeview));

    /* Set the encoding selector to the right encoding. */
    info->code_encoding_calls = 2;
    go_charmap_sel_set_encoding (info->encselector, info->parse_data->encoding);

    /* Set the date format to what's in the combo box (since we don't
     * necessarily know if this will always be the same). */
    info->parse_data->date_format = gtk_combo_box_get_active (GTK_COMBO_BOX(info->date_format_combo));

    /* It's now been filled with some stuff. */
    info->not_empty = TRUE;
}


/*******************************************************
 * gnc_csv_reset_preview_setting
 *
 * Reset the widgets on the preview settings page
 *******************************************************/
void gnc_csv_reset_preview_setting (CsvImportTrans *info, gboolean block)
{
    int i;
    GtkAdjustment  *adj;
    int colcount = stf_parse_options_fixed_splitpositions_count (info->parse_data->options);

    // Clear the fixed width entries, if any...
    if (colcount != 0)
    {
        for (i = colcount; i >= 0; i--)
        {
            delete_column (info, i, FALSE);
        }
    }

    // Reset Start Row
    adj = gtk_spin_button_get_adjustment (GTK_SPIN_BUTTON(info->start_row_spin));
    gtk_spin_button_set_value (GTK_SPIN_BUTTON(info->start_row_spin), 1);

    // Reset End Row
    adj = gtk_spin_button_get_adjustment (GTK_SPIN_BUTTON(info->end_row_spin));
    gtk_adjustment_set_upper (adj, info->num_of_rows);
    gtk_spin_button_set_value (GTK_SPIN_BUTTON(info->end_row_spin), info->num_of_rows);

    // Reset Skip Rows
    gtk_toggle_button_set_active (GTK_TOGGLE_BUTTON(info->skip_rows), FALSE);

    // Reset Import Format
    g_signal_handlers_block_by_func (info->csv_button, separated_or_fixed_selected, info);
    gtk_toggle_button_set_active (GTK_TOGGLE_BUTTON(info->csv_button), TRUE);
    g_signal_handlers_unblock_by_func (info->csv_button, separated_or_fixed_selected, info);

    if (block) // We need to block these when we go back to the file page
    {
        g_signal_handlers_block_by_func (info->custom_cbutton, sep_button_clicked, info);
        g_signal_handlers_block_by_func (info->custom_entry, sep_button_clicked, info);
    }

    // Reset the separators
    for (i = 0; i < SEP_NUM_OF_TYPES; i++)
    {
        if (block) // We need to block these when we go back to the file page
            g_signal_handlers_block_by_func (info->sep_buttons[i], sep_button_clicked, info);
        if (i == 2)
            gtk_toggle_button_set_active (GTK_TOGGLE_BUTTON(info->sep_buttons[i]), TRUE);
        else
            gtk_toggle_button_set_active (GTK_TOGGLE_BUTTON(info->sep_buttons[i]), FALSE);
        if (block) // Now unblock
            g_signal_handlers_unblock_by_func (info->sep_buttons[i], sep_button_clicked, info);
    }
    gtk_toggle_button_set_active (GTK_TOGGLE_BUTTON(info->custom_cbutton), FALSE);
    gtk_entry_set_text (GTK_ENTRY(info->custom_entry), "");

    if (block) // Now unblock
    {
        g_signal_handlers_unblock_by_func (info->custom_cbutton, sep_button_clicked, info);
        g_signal_handlers_unblock_by_func (info->custom_entry, sep_button_clicked, info);
    }

    // Reset the combo's and character encoding
    gtk_combo_box_set_active (GTK_COMBO_BOX(info->date_format_combo), 0);
    gtk_combo_box_set_active (GTK_COMBO_BOX(info->currency_format_combo), 0);
    go_charmap_sel_set_encoding (info->encselector, "UTF-8");
}


/*******************************************************
 * load_settings
 *
 * load the default settings for the assistant
 *******************************************************/
static
void load_settings (CsvImportTrans *info)
{
    info->start_row = 0;
    info->account_page_step = TRUE;
    info->match_parse_run = FALSE;
    info->file_name = NULL;
    info->starting_dir = NULL;

    /* Init Settings data. */
    info->settings_data = gnc_csv_trans_new_settings_data();

    /* The default directory for the user to select files. */
    info->starting_dir = gnc_get_default_directory (GNC_PREFS_GROUP);
}

/*======================================================================*/
/*======================================================================*/

/*******************************************************
 * Assistant page prepare functions
 *******************************************************/
void
csv_import_trans_assistant_start_page_prepare (GtkAssistant *assistant,
        gpointer user_data)
{
    CsvImportTrans *info = user_data;

    gint num = gtk_assistant_get_current_page (assistant);
    GtkWidget *page = gtk_assistant_get_nth_page (assistant, num);

    /* Enable the Assistant Buttons */
    gtk_assistant_set_page_complete (assistant, page, TRUE);
}


void
csv_import_trans_assistant_file_page_prepare (GtkAssistant *assistant,
        gpointer user_data)
{
    CsvImportTrans *info = user_data;
    GtkAdjustment  *adj;
    GtkTreeModel   *settings_store;
    gint            num = gtk_assistant_get_current_page (assistant);
    GtkWidget      *page = gtk_assistant_get_nth_page (assistant, num);

    info->account_picker->auto_create = TRUE; /* Step over account page if we find matching online id */
    info->previewing_errors = FALSE;          /* We're looking at all the data. */
    info->approved = FALSE;                   /* This is FALSE until the user clicks "OK". */

    /* Set the default directory */
    if (info->starting_dir)
        gtk_file_chooser_set_current_folder (GTK_FILE_CHOOSER(info->file_chooser), info->starting_dir);

    /* Reset start row to first row 1 */
    adj = gtk_spin_button_get_adjustment (GTK_SPIN_BUTTON(info->start_row_spin));
    gtk_spin_button_set_value (GTK_SPIN_BUTTON(info->start_row_spin), 1);

    /* Reset upper value to 999 */
    adj = gtk_spin_button_get_adjustment (GTK_SPIN_BUTTON(info->end_row_spin));
    gtk_adjustment_set_upper (adj, 999);

    /* Get settings store and populate */
    settings_store = gtk_combo_box_get_model (GTK_COMBO_BOX(info->settings_combo));
    gnc_csv_trans_find_settings (settings_store);
    gtk_combo_box_set_active (GTK_COMBO_BOX(info->settings_combo), 0);

    /* Disable the Forward Assistant Button */
    gtk_assistant_set_page_complete (assistant, page, FALSE);
}


void
csv_import_trans_assistant_preview_page_prepare (GtkAssistant *assistant,
        gpointer user_data)
{
    CsvImportTrans *info = user_data;
    GtkAdjustment *adj;

    g_signal_connect (G_OBJECT(info->treeview), "size-allocate",
                     G_CALLBACK(treeview_resized), (gpointer)info);

    if (info->previewing_errors == TRUE)
    {
        gchar* name;
        GtkIconSize size;

        /* Block going back */
        gtk_assistant_commit (GTK_ASSISTANT(info->window));

        gtk_image_get_stock (info->instructions_image, &name, &size);
        gtk_image_set_from_stock (info->instructions_image, GTK_STOCK_DIALOG_ERROR, size);
        gtk_label_set_text (info->instructions_label,
                           _("The rows displayed below had errors which are in the last column. You can attempt to correct them by changing the configuration."));
        gtk_widget_show (GTK_WIDGET(info->instructions_image));
        gtk_widget_show (GTK_WIDGET(info->instructions_label));

        /* Reset start row */
        adj = gtk_spin_button_get_adjustment (GTK_SPIN_BUTTON(info->start_row_spin));
        gtk_spin_button_set_value (GTK_SPIN_BUTTON(info->start_row_spin), 1);

        /* Set spin buttons and settings combo hbox not sensative */
        gtk_widget_set_sensitive (info->combo_hbox, FALSE);
        gtk_widget_set_sensitive (info->start_row_spin, FALSE);
        gtk_widget_set_sensitive (info->end_row_spin, FALSE);
        gtk_widget_set_sensitive (info->skip_rows, FALSE);
        info->parse_data->skip_rows = FALSE;

        /* Set check button label */
        gtk_label_set_text (GTK_LABEL(info->check_label), _("Skip Errors"));
        gtk_toggle_button_set_active (GTK_TOGGLE_BUTTON(info->check_butt), FALSE);
    }

    /* Load the data into the treeview. */
    gnc_csv_preview_update_assist (info);

    /* Set the upper limit of spin button to number of rows */
    adj = gtk_spin_button_get_adjustment (GTK_SPIN_BUTTON(info->end_row_spin));
    if (gtk_adjustment_get_upper (adj) != info->num_of_rows)
    {
        gtk_adjustment_set_upper (adj, info->num_of_rows);
        gtk_spin_button_set_value (GTK_SPIN_BUTTON(info->end_row_spin), info->num_of_rows);
    }

    /* Update the row selection highlight */
    row_selection_update (info);
}


void
csv_import_trans_assistant_account_page_prepare (GtkAssistant *assistant,
        gpointer user_data)
{
    CsvImportTrans *info = user_data;
    gint num = gtk_assistant_get_current_page (assistant);
    GtkWidget *page = gtk_assistant_get_nth_page (assistant, num);
    gchar *text, *mtext;
    Account * account = NULL;

    if (!preview_settings_valid (info) && (info->approved == FALSE))
    {
        text = g_strdup_printf (gettext ("There are problems with the import settings!\nThe date format could be wrong "
                                        "or there are not enough columns set..."));
        mtext = g_strdup_printf ("<span size=\"medium\" color=\"red\"><b>%s</b></span>", text);
        gtk_label_set_markup (GTK_LABEL(info->account_label), mtext);
        g_free (mtext);
        g_free (text);

        gtk_widget_set_sensitive (info->account_page, FALSE);
    }
    else
    {
        text = g_strdup_printf (gettext ("To Change the account, double click on the required account, click Forward to proceed."));
        mtext = g_strdup_printf ("<span size=\"medium\" color=\"red\"><b>%s</b></span>", text);
        gtk_label_set_markup (GTK_LABEL(info->account_label), mtext);
        g_free (mtext);
        g_free (text);

        gtk_widget_set_sensitive (info->account_page, TRUE);

        /* Let the user select an account to put the transactions in. */
        account = gnc_import_account_assist_update (info->account_picker);

        /* If we have a valid account and auto_create is TRUE, move on to matcher */
        if (!(account == NULL) && (info->account_picker->auto_create == TRUE))
            gtk_assistant_set_current_page (assistant, num + 1);
    }

    /* Enable the Forward Assistant Button */
    if (account == NULL)
        gtk_assistant_set_page_complete (assistant, page, FALSE);
    else
        gtk_assistant_set_page_complete (assistant, page, TRUE);
}


void
csv_import_trans_assistant_doc_page_prepare (GtkAssistant *assistant,
        gpointer user_data)
{
    CsvImportTrans *info = user_data;

    /* Block going back */
    gtk_assistant_commit (GTK_ASSISTANT(info->window));

    if ( info->match_parse_run == FALSE)
    {
        /* Add the Cancel button for the matcher */
        info->cancel_button = gtk_button_new_with_mnemonic (_("_Cancel"));
        gtk_assistant_add_action_widget (assistant, info->cancel_button);
        g_signal_connect (info->cancel_button, "clicked",
                         G_CALLBACK(csv_import_trans_assistant_cancel), info);
        gtk_widget_show (GTK_WIDGET(info->cancel_button));
    }
}


void
csv_import_trans_assistant_match_page_prepare (GtkAssistant *assistant,
        gpointer user_data)
{
    CsvImportTrans *info = user_data;
    gint num = gtk_assistant_get_current_page (assistant);
    GtkWidget *page = gtk_assistant_get_nth_page (assistant, num);
    gchar *text, *mtext;

    /* Block going back */
    gtk_assistant_commit (GTK_ASSISTANT(info->window));

    /* Before creating transactions, if this is a new book, let user specify
     * book options, since they affect how transactions are created */
    if (info->new_book)
        info->new_book = gnc_new_book_option_display (info->window);

    /* Create transactions from the parsed data, first time with FALSE
       Subsequent times with TRUE */
    if ( info->match_parse_run == FALSE)
    {
        gnc_csv_parse_to_trans (info->parse_data, info->account_picker->retAccount, FALSE);
    }
    else
        gnc_csv_parse_to_trans (info->parse_data, info->account_picker->retAccount, TRUE);
    info->match_parse_run = TRUE;

    /* if there are errors, we jump back to preview to correct */
    if (!(info->parse_data->error_lines == NULL) && (info->approved == FALSE) )
    {
        info->previewing_errors = TRUE; /* We're looking at errors. */
        gtk_assistant_set_current_page (assistant, 2);
    }

    if ((info->parse_data->error_lines == NULL) || (info->approved == TRUE) )
    {
        GList* transactions; /* A list of the transactions we create */

        text =  _("Double click on rows to change, then click on Apply to Import");
        mtext = g_strdup_printf ("<span size=\"medium\" color=\"red\"><b>%s</b></span>", text);
        gtk_label_set_markup (GTK_LABEL(info->match_label), mtext);
        g_free (mtext);

        if (info->gnc_csv_importer_gui == NULL)
        {
            /* Create the genereic transaction importer GUI. */
            info->gnc_csv_importer_gui = gnc_gen_trans_assist_new (info->match_page, NULL, FALSE, 42);

            /* Add the help button for the matcher */
            info->help_button = gtk_button_new_with_mnemonic (_("_Help"));
            gtk_assistant_add_action_widget (assistant, info->help_button);
            g_signal_connect (info->help_button, "clicked",
                             G_CALLBACK(on_matcher_help_clicked), info->gnc_csv_importer_gui);
            gtk_widget_show (GTK_WIDGET(info->help_button));

            /* Get the list of the transactions that were created. */
            transactions = info->parse_data->transactions;
            /* Copy all of the transactions to the importer GUI. */
            while (transactions != NULL)
            {
                GncCsvTransLine* trans_line = transactions->data;
                gnc_gen_trans_list_add_trans (info->gnc_csv_importer_gui, trans_line->trans);
                transactions = g_list_next (transactions);
            }
            g_list_free (transactions);
        }
    }
    /* Enable the Forward Assistant Button */
    gtk_assistant_set_page_complete (assistant, page, TRUE);
}


void
csv_import_trans_assistant_summary_page_prepare (GtkAssistant *assistant,
        gpointer user_data)
{
    CsvImportTrans *info = user_data;
    gchar *text, *mtext;

    /* Save the Window size and directory */
    gnc_set_default_directory (GNC_PREFS_GROUP, info->starting_dir);

    /* Remove the added button */
    gtk_assistant_remove_action_widget (assistant, info->help_button);
    gtk_assistant_remove_action_widget (assistant, info->cancel_button);

    text = g_strdup_printf (gettext ("The transactions were imported from the file '%s'."), info->file_name);
    mtext = g_strdup_printf ("<span size=\"medium\"><b>%s</b></span>", text);
    gtk_label_set_markup (GTK_LABEL(info->summary_label), mtext);
    g_free (text);
    g_free (mtext);
}


void
csv_import_trans_assistant_prepare (GtkAssistant *assistant, GtkWidget *page,
                                    gpointer user_data)
{
    gint currentpage = gtk_assistant_get_current_page (assistant);

    switch (currentpage)
    {
    case 0:
        /* Current page is Import Start page */
        csv_import_trans_assistant_start_page_prepare (assistant, user_data);
        break;
    case 1:
        /* Current page is File select page */
        csv_import_trans_assistant_file_page_prepare (assistant, user_data);
        break;
    case 2:
        /* Current page is Preview page */
        csv_import_trans_assistant_preview_page_prepare (assistant, user_data);
        break;
    case 3:
        /* Current page is Account page */
        csv_import_trans_assistant_account_page_prepare (assistant, user_data);
        break;
    case 4:
        /* Current page is Transaction Doc page */
        csv_import_trans_assistant_doc_page_prepare (assistant, user_data);
        break;
    case 5:
        /* Current page is Match page */
        csv_import_trans_assistant_match_page_prepare (assistant, user_data);
        break;
    case 6:
        /* Current page is Summary page */
        csv_import_trans_assistant_summary_page_prepare (assistant, user_data);
        break;
    }
}


/*******************************************************
 * Assistant call back functions
 *******************************************************/
static void
csv_import_trans_assistant_destroy_cb (GtkWidget *object, gpointer user_data)
{
    CsvImportTrans *info = user_data;
    gnc_unregister_gui_component_by_data (ASSISTANT_CSV_IMPORT_TRANS_CM_CLASS, info);
    g_free (info);
}

void
csv_import_trans_assistant_cancel (GtkAssistant *assistant, gpointer user_data)
{
    CsvImportTrans *info = user_data;
    gnc_close_gui_component_by_data (ASSISTANT_CSV_IMPORT_TRANS_CM_CLASS, info);
}

void
csv_import_trans_assistant_close (GtkAssistant *assistant, gpointer user_data)
{
    CsvImportTrans *info = user_data;
    gnc_close_gui_component_by_data (ASSISTANT_CSV_IMPORT_TRANS_CM_CLASS, info);
}

void
csv_import_trans_assistant_finish (GtkAssistant *assistant, gpointer user_data)
{
    CsvImportTrans *info = user_data;

    /* Start the import */
    if (info->parse_data->transactions != NULL)
        gnc_gen_trans_assist_start (info->gnc_csv_importer_gui);
    else
        gnc_gen_trans_list_delete (info->gnc_csv_importer_gui);
}

static void
csv_import_trans_close_handler (gpointer user_data)
{
    CsvImportTrans *info = user_data;

    g_free(info->file_name);
    g_free(info->starting_dir);

    /* Free the memory we allocated. */
    if (!(info->parse_data == NULL))
        gnc_csv_parse_data_free (info->parse_data);

    if (!(info->settings_data == NULL))
        gnc_csv_trans_settings_data_free (info->settings_data);

    if (!(info->account_picker == NULL))
        info->account_picker = NULL;

    if (!(info->gnc_csv_importer_gui == NULL))
        info->gnc_csv_importer_gui = NULL;

    gnc_save_window_size (GNC_PREFS_GROUP, GTK_WINDOW(info->window));
    gtk_widget_destroy (info->window);
}

/*******************************************************
 * Create the Assistant
 *******************************************************/
static GtkWidget *
csv_import_trans_assistant_create (CsvImportTrans *info)
{
    GtkBuilder *builder;
    GtkWidget *window;
    GtkWidget *box;
    GtkWidget *button, *h_box;
    GtkWidget *save_button, *del_button;

    builder = gtk_builder_new();
    gnc_builder_add_from_file  (builder , "assistant-csv-trans-import.glade", "start_row_adj");
    gnc_builder_add_from_file  (builder , "assistant-csv-trans-import.glade", "end_row_adj");
    gnc_builder_add_from_file  (builder , "assistant-csv-trans-import.glade", "CSV Transaction Assistant");
    window = GTK_WIDGET(gtk_builder_get_object (builder, "CSV Transaction Assistant"));
    info->window = window;

    /* Load default settings */
    load_settings (info);

    /* Enable buttons on all page. */
    gtk_assistant_set_page_complete (GTK_ASSISTANT(window),
                                     GTK_WIDGET(gtk_builder_get_object (builder, "start_page")),
                                     TRUE);
    gtk_assistant_set_page_complete (GTK_ASSISTANT(window),
                                     GTK_WIDGET(gtk_builder_get_object (builder, "file_page")),
                                     FALSE);
    gtk_assistant_set_page_complete (GTK_ASSISTANT(window),
                                     GTK_WIDGET(gtk_builder_get_object (builder, "preview_page")),
                                     TRUE);
    gtk_assistant_set_page_complete (GTK_ASSISTANT(window),
                                     GTK_WIDGET(gtk_builder_get_object (builder, "account_page")),
                                     FALSE);
    gtk_assistant_set_page_complete (GTK_ASSISTANT(window),
                                     GTK_WIDGET(gtk_builder_get_object (builder, "doc_page")),
                                     TRUE);
    gtk_assistant_set_page_complete (GTK_ASSISTANT(window),
                                     GTK_WIDGET(gtk_builder_get_object (builder, "match_page")),
                                     FALSE);
    gtk_assistant_set_page_complete (GTK_ASSISTANT(window),
                                     GTK_WIDGET(gtk_builder_get_object (builder, "summary_page")),
                                     TRUE);

    /* Start Page */

    /* File chooser Page */
    info->file_chooser = gtk_file_chooser_widget_new (GTK_FILE_CHOOSER_ACTION_OPEN);
    g_signal_connect (G_OBJECT(info->file_chooser), "file-activated",
                      G_CALLBACK(csv_import_trans_file_chooser_confirm_cb), info);
    button = gtk_button_new_from_stock (GTK_STOCK_OK);
    gtk_widget_set_size_request (button, 100, -1);
    gtk_widget_show (button);
    h_box = gtk_hbox_new (TRUE, 0);
    gtk_box_pack_start (GTK_BOX(h_box), button, FALSE, FALSE, 0);
    gtk_file_chooser_set_extra_widget (GTK_FILE_CHOOSER(info->file_chooser), h_box);
    g_signal_connect (G_OBJECT(button), "clicked",
                      G_CALLBACK(csv_import_trans_file_chooser_confirm_cb), info);

    box = GTK_WIDGET(gtk_builder_get_object (builder, "file_page"));
    gtk_box_pack_start (GTK_BOX(box), info->file_chooser, TRUE, TRUE, 6);
    gtk_widget_show (info->file_chooser);

    /* Preview Settings Page */
    {
        char* sep_button_names[] = {"space_cbutton",
                                    "tab_cbutton",
                                    "comma_cbutton",
                                    "colon_cbutton",
                                    "semicolon_cbutton",
                                    "hyphen_cbutton"
                                   };
        GtkContainer *date_format_container, *currency_format_container;
        int           i;
        GtkTable     *enctable;
        GtkListStore *settings_store;

        // Add Settings combo
        settings_store = gtk_list_store_new (2, G_TYPE_STRING, G_TYPE_STRING);
        info->settings_combo = gtk_combo_box_new_with_model_and_entry (GTK_TREE_MODEL(settings_store));
        gtk_combo_box_set_entry_text_column (GTK_COMBO_BOX(info->settings_combo), SET_NAME);
        gtk_combo_box_set_active (GTK_COMBO_BOX(info->settings_combo), 0);

        info->combo_hbox = GTK_WIDGET(gtk_builder_get_object (builder, "combo_hbox"));
        gtk_box_pack_start (GTK_BOX(info->combo_hbox), info->settings_combo, FALSE, FALSE, 6);
        gtk_widget_show (info->settings_combo);

        g_signal_connect (G_OBJECT(info->settings_combo), "changed",
                         G_CALLBACK(csv_import_trans_changed_settings_cb), (gpointer)info);

        // Add Save Settings button
        save_button = gtk_button_new_with_label (_("Save Settings"));
        gtk_box_pack_start (GTK_BOX(info->combo_hbox), save_button, FALSE, FALSE, 6);
        gtk_widget_show (save_button);

        g_signal_connect (G_OBJECT(save_button), "clicked",
                         G_CALLBACK(csv_import_trans_save_settings_cb), (gpointer)info);

        // Add Deelete Settings button
        del_button = gtk_button_new_with_label (_("Delete Settings"));
        gtk_box_pack_start (GTK_BOX(info->combo_hbox), del_button, FALSE, FALSE, 6);
        gtk_widget_show (del_button);

        g_signal_connect (G_OBJECT(del_button), "clicked",
                         G_CALLBACK(csv_import_trans_delete_settings_cb), (gpointer)info);

        /* The table containing info->encselector and the separator configuration widgets */
        info->start_row_spin = GTK_WIDGET(gtk_builder_get_object (builder, "start_row"));
        info->end_row_spin = GTK_WIDGET(gtk_builder_get_object (builder, "end_row"));
        info->skip_rows = GTK_WIDGET(gtk_builder_get_object (builder, "skip_rows"));
        info->check_label = GTK_WIDGET(gtk_builder_get_object (builder, "check_label"));
        info->check_butt = GTK_WIDGET(gtk_builder_get_object (builder, "check_butt"));

        info->encselector = GO_CHARMAP_SEL(go_charmap_sel_new(GO_CHARMAP_SEL_TO_UTF8));
        /* Connect the selector to the encoding_selected event handler. */
        g_signal_connect (G_OBJECT(info->encselector), "charmap_changed",
                         G_CALLBACK(encoding_selected), (gpointer)info);

        /* Load the separator buttons from the glade builder file into the
         * info->sep_buttons array. */
        for (i = 0; i < SEP_NUM_OF_TYPES; i++)
        {
            info->sep_buttons[i]
                = (GtkCheckButton*)GTK_WIDGET(gtk_builder_get_object (builder, sep_button_names[i]));
            /* Connect them to the sep_button_clicked event handler. */
            g_signal_connect (G_OBJECT(info->sep_buttons[i]), "toggled",
                             G_CALLBACK(sep_button_clicked), (gpointer)info);
        }

        /* Load and connect the custom separator checkbutton in the same way
         * as the other separator buttons. */
        info->custom_cbutton
            = (GtkCheckButton*)GTK_WIDGET(gtk_builder_get_object (builder, "custom_cbutton"));
        g_signal_connect (G_OBJECT(info->custom_cbutton), "clicked",
                         G_CALLBACK(sep_button_clicked), (gpointer)info);

        /* Load the entry for the custom separator entry. Connect it to the
         * sep_button_clicked event handler as well. */
        info->custom_entry = (GtkEntry*)GTK_WIDGET(gtk_builder_get_object (builder, "custom_entry"));
        g_signal_connect (G_OBJECT(info->custom_entry), "changed",
                         G_CALLBACK(sep_button_clicked), (gpointer)info);

        /* Get the table from the Glade builder file. */
        enctable = GTK_TABLE(gtk_builder_get_object (builder, "enctable"));
        /* Put the selector in at the top. */
        gtk_table_attach_defaults (enctable, GTK_WIDGET(info->encselector), 1, 2, 0, 1);
        /* Show the table in all its glory. */
        gtk_widget_show_all (GTK_WIDGET(enctable));

        /* The instructions label and image */
        info->instructions_label = GTK_LABEL(gtk_builder_get_object (builder, "instructions_label"));
        info->instructions_image = GTK_IMAGE(gtk_builder_get_object (builder, "instructions_image"));

        /* Add in the date format combo box and hook it up to an event handler. */
        info->date_format_combo = GTK_COMBO_BOX_TEXT(gtk_combo_box_text_new());
        for (i = 0; i < num_date_formats; i++)
        {
            gtk_combo_box_text_append_text (info->date_format_combo, _(date_format_user[i]));
        }
        gtk_combo_box_set_active (GTK_COMBO_BOX(info->date_format_combo), 0);
        g_signal_connect (G_OBJECT(info->date_format_combo), "changed",
                         G_CALLBACK(date_format_selected), (gpointer)info);

        /* Add it to the assistant. */
        date_format_container = GTK_CONTAINER(gtk_builder_get_object (builder, "date_format_container"));
        gtk_container_add (date_format_container, GTK_WIDGET(info->date_format_combo));
        gtk_widget_show_all (GTK_WIDGET(date_format_container));

        /* Add in the currency format combo box and hook it up to an event handler. */
        info->currency_format_combo = GTK_COMBO_BOX_TEXT(gtk_combo_box_text_new());
        for (i = 0; i < num_currency_formats; i++)
        {
            gtk_combo_box_text_append_text (info->currency_format_combo, _(currency_format_user[i]));
        }
        /* Default will the locale */
        gtk_combo_box_set_active (GTK_COMBO_BOX(info->currency_format_combo), 0);
        g_signal_connect (G_OBJECT(info->currency_format_combo), "changed",
                         G_CALLBACK(currency_format_selected), (gpointer)info);

        /* Add it to the assistant. */
        currency_format_container = GTK_CONTAINER(gtk_builder_get_object (builder, "currency_format_container"));
        gtk_container_add (currency_format_container, GTK_WIDGET(info->currency_format_combo));
        gtk_widget_show_all (GTK_WIDGET(currency_format_container));

        /* Connect the CSV/Fixed-Width radio button event handler. */
        info->csv_button = GTK_WIDGET(gtk_builder_get_object (builder, "csv_button"));
        info->fixed_button = GTK_WIDGET(gtk_builder_get_object (builder, "fixed_button"));
        g_signal_connect (info->csv_button, "toggled",
                         G_CALLBACK(separated_or_fixed_selected), (gpointer)info);

        /* Load the data treeview and connect it to its resizing event handler. */
        info->treeview = (GtkTreeView*)GTK_WIDGET(gtk_builder_get_object (builder, "treeview"));

        /* Load the column type treeview. */
        info->ctreeview = (GtkTreeView*)GTK_WIDGET(gtk_builder_get_object (builder, "ctreeview"));

        /* This is TRUE only after encoding_selected is called, so we must
         * set it initially to FALSE. */
        info->encoding_selected_called = FALSE;

        /* It is empty at first. */
        info->not_empty = FALSE;
    }

    /* Account page */
    /* Initialise the Account Picker and add to the Assistant */
    info->account_page  = GTK_WIDGET(gtk_builder_get_object (builder, "account_page"));
    info->account_picker = gnc_import_account_assist_setup (info->account_page);
    info->account_label = GTK_WIDGET(gtk_builder_get_object (builder, "account_label"));

    /* Matcher page */
    info->match_page  = GTK_WIDGET(gtk_builder_get_object (builder, "match_page"));
    info->match_label = GTK_WIDGET(gtk_builder_get_object (builder, "match_label"));

    /* Summary Page */
    info->summary_label = GTK_WIDGET(gtk_builder_get_object (builder, "summary_label"));

    g_signal_connect (G_OBJECT(window), "destroy",
                      G_CALLBACK (csv_import_trans_assistant_destroy_cb), info);

    gnc_restore_window_size (GNC_PREFS_GROUP, GTK_WINDOW(info->window));

    gtk_builder_connect_signals (builder, info);
    g_object_unref (G_OBJECT(builder));
    return window;
}


/********************************************************************\
 * gnc_file_csv_trans_import                                        *
 * opens up a assistant to import accounts.                         *
 *                                                                  *
 * Args:   import_type                                              *
 * Return: nothing                                                  *
\********************************************************************/
void
gnc_file_csv_trans_import(void)
{
    CsvImportTrans *info;

    info = g_new0 (CsvImportTrans, 1);

    /* In order to trigger a book options display on the creation of a new book,
     * we need to detect when we are dealing with a new book. */
    info->new_book = gnc_is_new_book();

    csv_import_trans_assistant_create (info);

    gnc_register_gui_component (ASSISTANT_CSV_IMPORT_TRANS_CM_CLASS,
                                NULL, csv_import_trans_close_handler,
                                info);

    gtk_widget_show_all (info->window);

    gnc_window_adjust_for_screen (GTK_WINDOW(info->window));
}<|MERGE_RESOLUTION|>--- conflicted
+++ resolved
@@ -39,11 +39,8 @@
 
 #include "gnc-component-manager.h"
 
-<<<<<<< HEAD
 #include "gnc-state.h"
-#include "assistant-utils.h"
-=======
->>>>>>> 782ff9ec
+
 #include "assistant-csv-trans-import.h"
 #include "gnc-csv-trans-settings.h"
 
@@ -528,7 +525,7 @@
         GtkTreeIter   iter;
         gchar        *details = NULL;
 
-        /* This section deals with the header and rows */ 
+        /* This section deals with the header and rows */
         info->settings_data->header_rows = gtk_spin_button_get_value (GTK_SPIN_BUTTON(info->start_row_spin));
         info->settings_data->footer_rows = info->num_of_rows - gtk_spin_button_get_value (GTK_SPIN_BUTTON(info->end_row_spin));
         info->settings_data->skip_alt_rows = gtk_toggle_button_get_active (GTK_TOGGLE_BUTTON(info->skip_rows));
@@ -579,7 +576,7 @@
         info->settings_data->column_types = g_strdup (details);
         g_free (details);
 
-        /* Save the column widths in fixed mode */ 
+        /* Save the column widths in fixed mode */
         if (info->settings_data->csv_format)
             info->settings_data->column_widths = "5,10,15";
         else
