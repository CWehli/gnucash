--- conflicted
+++ resolved
@@ -204,7 +204,6 @@
         acct = xaccAccountLookup(acct_guid, gnc_get_current_book());
         split_cmdty = xaccAccountGetCommodity(acct);
         // existing... ------------------------------------------
-<<<<<<< HEAD
 	if (credit_formula && strlen(credit_formula) != 0)
 	{
 	    gnc_sx_parse_vars_from_formula(credit_formula, var_hash, NULL);
@@ -218,43 +217,6 @@
 	g_free (credit_formula);
 	g_free (debit_formula);
 
-=======
-        kvp_val = kvp_frame_get_slot_path(kvpf,
-                                          GNC_SX_ID,
-                                          GNC_SX_CREDIT_FORMULA,
-                                          NULL);
-        if (kvp_val != NULL)
-        {
-            str = kvp_value_get_string(kvp_val);
-            if (str && strlen(str) != 0)
-            {
-		gnc_numeric val = gnc_numeric_zero();
-                int result = gnc_sx_parse_vars_from_formula(str, var_hash,
-							    &val);
-		if (result == 0 && (!gnc_numeric_zero_p(val) ||
-				    g_hash_table_size(var_hash) != 0))
-		    split_is_marker = FALSE;
-            }
-        }
-
-        kvp_val = kvp_frame_get_slot_path(kvpf,
-                                          GNC_SX_ID,
-                                          GNC_SX_DEBIT_FORMULA,
-                                          NULL);
-        if (kvp_val != NULL)
-        {
-            str = kvp_value_get_string(kvp_val);
-            if (str && strlen(str) != 0)
-            {
-		gnc_numeric val = gnc_numeric_zero();
-                int result = gnc_sx_parse_vars_from_formula(str, var_hash,
-							    &val);
-		if (result == 0 && (!gnc_numeric_zero_p(val) ||
-				    g_hash_table_size(var_hash) != 0))
-		    split_is_marker = FALSE;
-            }
-        }
->>>>>>> 2f6c7a17
         if (!split_is_marker && first_cmdty == NULL)
         {
             first_cmdty = split_cmdty;
@@ -979,7 +941,6 @@
 		      const char* numeric_key,
 		      GHashTable *variable_bindings)
 {
-<<<<<<< HEAD
 
     char *formula_str = NULL, *parseErrorLoc = NULL;
     gnc_numeric *numeric_val = NULL;
@@ -988,38 +949,17 @@
 		      numeric_key, &numeric_val,
 		      NULL);
 
-    if (numeric_val != NULL &&
+    if ((variable_bindings == NULL ||
+         g_hash_table_size (variable_bindings) == 0) &&
+        numeric_val != NULL &&
 	gnc_numeric_check(*numeric_val) == GNC_ERROR_OK &&
 	!gnc_numeric_zero_p(*numeric_val))
     {
-        /* Already a valid non-zero result? Then return and don't
-         * parse the string. Luckily we avoid any locale problems with
-         * decimal points here! Phew. */
+        /* If there are no variables to parse and we had a valid numeric stored
+         * then we can skip parsing the formual, which might save some
+         * localization problems with separators. */
 	numeric->num = numeric_val->num;
 	numeric->denom = numeric_val->denom;
-=======
-    kvp_frame *split_kvpf;
-    kvp_value *kvp_val;
-    char *formula_str, *parseErrorLoc;
-
-    split_kvpf = xaccSplitGetSlots(template_split);
-
-    /* First look up the gnc_numeric value in the template split */
-    kvp_val = kvp_frame_get_slot_path(split_kvpf,
-                                      GNC_SX_ID,
-                                      numeric_key,
-                                      NULL);
-    *numeric = kvp_value_get_numeric(kvp_val);
-    if ((variable_bindings == NULL ||
-         g_hash_table_size(variable_bindings) == 0) &&
-        gnc_numeric_check(*numeric) == GNC_ERROR_OK &&
-        !gnc_numeric_zero_p(*numeric))
-    {
-        /* If there are no variables to parse and we had a valid numeric stored
-         * then we can skip parsing the formula, which might save some
-         * localization problems with separators.
-         */
->>>>>>> 2f6c7a17
         return;
     }
 
@@ -1062,12 +1002,8 @@
                           GList **creation_errors)
 {
     _get_sx_formula_value(instance->parent->sx, template_split, credit_num,
-<<<<<<< HEAD
-			  creation_errors, "sx-credit-formula",
-			  "sx-credit-numeric", instance->variable_bindings);
-=======
-                          creation_errors, GNC_SX_CREDIT_FORMULA,
-                          GNC_SX_CREDIT_NUMERIC, instance->variable_bindings);
+                          creation_errors, "sx-credit-formula",
+                          "sx-credit-numeric", instance->variable_bindings);
 }
 
 static void
@@ -1075,8 +1011,8 @@
                          gnc_numeric *debit_num, GList **creation_errors)
 {
     _get_sx_formula_value(instance->parent->sx, template_split, debit_num,
-                          creation_errors, GNC_SX_DEBIT_FORMULA,
-                          GNC_SX_DEBIT_NUMERIC, instance->variable_bindings);
+                          creation_errors, "sx-debit-formula",
+                          "sx-debit-numeric", instance->variable_bindings);
 }
 
 static gnc_numeric
@@ -1110,7 +1046,6 @@
         final = gnc_numeric_zero();
     }
     return final;
->>>>>>> 2f6c7a17
 }
 
 static void
@@ -1118,11 +1053,6 @@
                            gnc_commodity *first_cmdty,
                            gnc_commodity *split_cmdty, gnc_numeric *final)
 {
-<<<<<<< HEAD
-    _get_sx_formula_value(instance->parent->sx, template_split, debit_num,
-			  creation_errors, "sx-debit-formula",
-			  "sx-debit-numeric", instance->variable_bindings);
-=======
     GString *exchange_rate_var_name = g_string_sized_new(16);
     GncSxVariable *exchange_rate_var;
     gnc_numeric amt;
@@ -1159,7 +1089,6 @@
             xaccSplitGetMemo (split));
     xaccSplitSetAmount(split, amt); /* marks split dirty */
 
->>>>>>> 2f6c7a17
 }
 
 static gboolean
@@ -1259,72 +1188,9 @@
             if (! gnc_commodity_equal(split_cmdty,
                                       xaccTransGetCurrency (new_txn)))
             {
-<<<<<<< HEAD
-                GString *exchange_rate_var_name = g_string_sized_new(16);
-                GncSxVariable *exchange_rate_var;
-                gnc_numeric exchange_rate, amt;
-
-                /*
-                  GNCPriceDB *price_db = gnc_pricedb_get_db(gnc_get_current_book());
-                  GNCPrice *price;
-
-                  price = gnc_pricedb_lookup_latest(price_db, first_cmdty, split_cmdty);
-                  if (price == NULL)
-                  {
-                  GString *err = g_string_new("");
-                  g_string_printf(err, "could not find pricedb entry for commodity-pair (%s, %s).",
-                  gnc_commodity_get_mnemonic(first_cmdty),
-                  gnc_commodity_get_mnemonic(split_cmdty));
-                  exchange = gnc_numeric_create(1, 1);
-                  *creation_data->creation_errors = g_list_append(*creation_data->creation_errors, err);
-
-                  }
-                  else
-                  {
-                 if (gnc_commodity_equiv(first_cmdty,
-                     gnc_price_get_commodity(price)))
-                      exchange = gnc_numeric_invert(gnc_price_get_value(price));
-                  exchange = gnc_numeric_convert(exchange, 1000,
-                                                 GNC_HOW_RND_ROUND_HALF_UP);
-                  }
-                  }
-                  else
-                  {
-                  exchange = gnc_price_get_value(price);
-                  }
-                */
-
-                exchange_rate = gnc_numeric_create (1, 1);
-                g_string_printf(exchange_rate_var_name, "%s -> %s",
-                                gnc_commodity_get_mnemonic(first_cmdty),
-                                gnc_commodity_get_mnemonic(split_cmdty));
-
-                g_debug("var_name is %s -> %s", gnc_commodity_get_mnemonic(first_cmdty),
-                                                gnc_commodity_get_mnemonic(split_cmdty));
-
-                exchange_rate_var = (GncSxVariable*)g_hash_table_lookup(creation_data->instance->variable_bindings,
-                                    exchange_rate_var_name->str);
-
-                if (exchange_rate_var != NULL)
-                {
-                    exchange_rate = exchange_rate_var->value;
-                    g_debug("exchange_rate is %s", gnc_numeric_to_string (exchange_rate));
-                }
-                g_string_free(exchange_rate_var_name, TRUE);
-
-                if (!gnc_commodity_is_currency (split_cmdty))
-                    amt = gnc_numeric_div(final, exchange_rate, gnc_commodity_get_fraction (split_cmdty), GNC_HOW_RND_ROUND_HALF_UP);
-                else
-                    amt = gnc_numeric_mul(final, exchange_rate, 1000, GNC_HOW_RND_ROUND_HALF_UP);
-
-
-                g_debug("amount is %s for memo split '%s'", gnc_numeric_to_string (amt), xaccSplitGetMemo (copying_split));
-                xaccSplitSetAmount(copying_split, amt); /* marks split dirty */
-=======
                 split_apply_exchange_rate(copying_split,
                                           creation_data->instance->variable_bindings,
                                           first_cmdty, split_cmdty, &final);
->>>>>>> 2f6c7a17
             }
 
             xaccSplitScrub(copying_split);
@@ -1341,20 +1207,10 @@
     }
 
     {
-<<<<<<< HEAD
 	qof_instance_set (QOF_INSTANCE (new_txn),
 			  "from-sched-xaction",
 			  xaccSchedXactionGetGUID(creation_data->instance->parent->sx),
 			  NULL);
-=======
-        kvp_frame *txn_frame;
-        txn_frame = xaccTransGetSlots(new_txn);
-        kvp_frame_set_guid(txn_frame, "from-sched-xaction",
-                           xaccSchedXactionGetGUID(sx));
-/* The transaction was probably marked dirty by xaccTransSetCurrency,
- * but just in case: */
-	qof_instance_set_dirty (QOF_INSTANCE (new_txn));
->>>>>>> 2f6c7a17
     }
 
     xaccTransCommitEdit(new_txn);
@@ -1767,7 +1623,6 @@
 
             /* Credit value */
             _get_sx_formula_value(creation_data->sx, template_split,
-<<<<<<< HEAD
 				  &credit_num, creation_data->creation_errors,
 				  "sx-credit-formula", "sx-credit-numeric",
 				  NULL);
@@ -1775,16 +1630,6 @@
             _get_sx_formula_value(creation_data->sx, template_split,
 				  &debit_num, creation_data->creation_errors,
 				  "sx-debit-formula", "sx-debit-numeric", NULL);
-=======
-                                  &credit_num, creation_data->creation_errors,
-                                  GNC_SX_CREDIT_FORMULA, GNC_SX_CREDIT_NUMERIC,
-                                  NULL);
-            /* Debit value */
-            _get_sx_formula_value(creation_data->sx, template_split,
-                                  &debit_num, creation_data->creation_errors,
-                                  GNC_SX_DEBIT_FORMULA, GNC_SX_DEBIT_NUMERIC,
-                                  NULL);
->>>>>>> 2f6c7a17
 
             /* The resulting cash flow number: debit minus credit,
              * multiplied with the count factor. */
