/*
 * gnc-sx-instance-model.c
 *
 * Copyright (C) 2006 Josh Sled <jsled@asynchronous.org>
 *
 * This program is free software; you can redistribute it and/or
 * modify it under the terms of version 2 and/or version 3 of the GNU General Public
 * License as published by the Free Software Foundation.
 *
 * As a special exception, permission is granted to link the binary module
 * resultant from this code with the OpenSSL project's "OpenSSL" library (or
 * modified versions of it that use the same license as the "OpenSSL"
 * library), and distribute the linked executable.  You must obey the GNU
 * General Public License in all respects for all of the code used other than
 * "OpenSSL". If you modify this file, you may extend this exception to your
 * version of the file, but you are not obligated to do so. If you do not
 * wish to do so, delete this exception statement from your version of this
 * file.
 *
 * This program is distributed in the hope that it will be useful,
 * but WITHOUT ANY WARRANTY; without even the implied warranty of
 * MERCHANTABILITY or FITNESS FOR A PARTICULAR PURPOSE.  See the
 * GNU General Public License for more details.
 *
 * You should have received a copy of the GNU General Public License
 * along with this program; if not, contact:
 *
 * Free Software Foundation           Voice:  +1-617-542-5942
 * 51 Franklin Street, Fifth Floor    Fax:    +1-617-542-2652
 * Boston, MA  02110-1301,  USA       gnu@gnu.org
 */

#include "config.h"
#include <glib.h>
#include <glib-object.h>
#include <stdlib.h>

#include "Account.h"
#include "SX-book.h"
#include "SchedXaction.h"
#include "Scrub.h"
#include "Split.h"
#include "Transaction.h"
#include "gnc-commodity.h"
#include "gnc-event.h"
#include "gnc-exp-parser.h"
#include "gnc-glib-utils.h"
#include "gnc-sx-instance-model.h"
#include "gnc-ui-util.h"
#include "qof.h"
#include <gnc-gdate-utils.h>

#undef G_LOG_DOMAIN
#define G_LOG_DOMAIN "gnc.app-utils.sx"

static GObjectClass *parent_class = NULL;

static void gnc_sx_instance_model_class_init (GncSxInstanceModelClass *klass);
static void gnc_sx_instance_model_init(GTypeInstance *instance, gpointer klass);
static GncSxInstanceModel* gnc_sx_instance_model_new(void);

static GncSxInstance* gnc_sx_instance_new(GncSxInstances *parent, GncSxInstanceState state, GDate *date, void *temporal_state, gint sequence_num);

static gint _get_vars_helper(Transaction *txn, void *var_hash_data);

static GncSxVariable* gnc_sx_variable_new(gchar *name);

static void _gnc_sx_instance_event_handler(QofInstance *ent, QofEventId event_type, gpointer user_data, gpointer evt_data);

/* ------------------------------------------------------------ */

static void
_sx_var_to_raw_numeric(gchar *name, GncSxVariable *var, GHashTable *parser_var_hash)
{
    g_hash_table_insert(parser_var_hash, g_strdup(name), &var->value);
}

static void
_var_numeric_to_sx_var(gchar *name, gnc_numeric *num, GHashTable *sx_var_hash)
{
    gpointer p_var;
    if (!g_hash_table_lookup_extended(sx_var_hash, name, NULL, &p_var))
    {
        p_var = (gpointer)gnc_sx_variable_new(name);
        g_hash_table_insert(sx_var_hash, g_strdup(name), p_var);
    }
    ((GncSxVariable*)p_var)->value = *num;
}

static void
_wipe_parsed_sx_var(gchar *key, GncSxVariable *var, gpointer unused_user_data)
{
    var->value = gnc_numeric_error(GNC_ERROR_ARG);
}

/**
 * @return caller-owned.
 **/
GHashTable*
gnc_sx_instance_get_variables_for_parser(GHashTable *instance_var_hash)
{
    GHashTable *parser_vars;
    parser_vars = g_hash_table_new(g_str_hash, g_str_equal);
    g_hash_table_foreach(instance_var_hash, (GHFunc)_sx_var_to_raw_numeric, parser_vars);
    return parser_vars;
}

int
gnc_sx_parse_vars_from_formula(const char *formula,
                               GHashTable *var_hash,
                               gnc_numeric *result)
{
    gnc_numeric num;
    char *errLoc = NULL;
    int toRet = 0;
    GHashTable *parser_vars;

    // convert var_hash -> variables for the parser.
    parser_vars = gnc_sx_instance_get_variables_for_parser(var_hash);

    num = gnc_numeric_zero();
    if (!gnc_exp_parser_parse_separate_vars(formula, &num, &errLoc, parser_vars))
    {
        toRet = -1;
    }

    // convert back.
    g_hash_table_foreach(parser_vars, (GHFunc)_var_numeric_to_sx_var, var_hash);
    g_hash_table_destroy(parser_vars);

    if (result != NULL)
    {
        *result = num;
    }

    return toRet;
}

static GncSxVariable*
gnc_sx_variable_new(gchar *name)
{
    GncSxVariable *var = g_new0(GncSxVariable, 1);
    var->name = g_strdup(name);
    var->value = gnc_numeric_error(GNC_ERROR_ARG);
    var->editable = TRUE;
    return var;
}

GncSxVariable*
gnc_sx_variable_new_full(gchar *name, gnc_numeric value, gboolean editable)
{
    GncSxVariable *var = gnc_sx_variable_new(name);
    var->value = value;
    var->editable = editable;
    return var;
}

static GncSxVariable*
gnc_sx_variable_new_copy(GncSxVariable *to_copy)
{
    GncSxVariable *var = gnc_sx_variable_new(to_copy->name);
    var->value = to_copy->value;
    var->editable = to_copy->editable;
    return var;
}

void
gnc_sx_variable_free(GncSxVariable *var)
{
    g_free(var->name);
    g_free(var);
}

static gint
_get_vars_helper(Transaction *txn, void *var_hash_data)
{
    GHashTable *var_hash = (GHashTable*)var_hash_data;
    GList *split_list;
    Split *s;
    gchar *credit_formula = NULL;
    gchar *debit_formula = NULL;
    gnc_commodity *first_cmdty = NULL;

    split_list = xaccTransGetSplitList(txn);
    if (split_list == NULL)
    {
        return 1;
    }

    for ( ; split_list; split_list = split_list->next)
    {
        gnc_commodity *split_cmdty = NULL;
        GncGUID *acct_guid = NULL;
        Account *acct;

        s = (Split*)split_list->data;

        qof_instance_get (QOF_INSTANCE (s),
			  "sx-account", &acct_guid,
			  "sx-credit-formula", &credit_formula,
			  "sx-debit-formula", &debit_formula,
			  NULL);
        acct = xaccAccountLookup(acct_guid, gnc_get_current_book());
        split_cmdty = xaccAccountGetCommodity(acct);
        if (first_cmdty == NULL)
        {
            first_cmdty = split_cmdty;
        }

        if (! gnc_commodity_equal(split_cmdty, first_cmdty))
        {
            GncSxVariable *var;
            GString *var_name;
            const gchar *split_mnemonic, *first_mnemonic;

            var_name = g_string_sized_new(16);
            split_mnemonic = gnc_commodity_get_mnemonic(split_cmdty);
            first_mnemonic = gnc_commodity_get_mnemonic(first_cmdty);
            g_string_printf(var_name, "%s -> %s",
                            split_mnemonic ? split_mnemonic : "(null)",
                            first_mnemonic ? first_mnemonic : "(null)");
            var = gnc_sx_variable_new(g_strdup(var_name->str));
            g_hash_table_insert(var_hash, g_strdup(var->name), var);
            g_string_free(var_name, TRUE);
        }

        // existing... ------------------------------------------
	if (credit_formula && strlen(credit_formula) != 0)
	{
	    gnc_sx_parse_vars_from_formula(credit_formula, var_hash, NULL);
	}
	if (debit_formula && strlen(debit_formula) != 0)
	{
	    gnc_sx_parse_vars_from_formula(debit_formula, var_hash, NULL);
	}
	g_free (credit_formula);
	g_free (debit_formula);
    }

    return 0;
}

Account*
gnc_sx_get_template_transaction_account(const SchedXaction *sx)
{
    Account *template_root, *sx_template_acct;
    char sx_guid_str[GUID_ENCODING_LENGTH+1];

    template_root = gnc_book_get_template_root(gnc_get_current_book());
    guid_to_string_buff(xaccSchedXactionGetGUID(sx), sx_guid_str);
    sx_template_acct = gnc_account_lookup_by_name(template_root, sx_guid_str);
    return sx_template_acct;
}

void
gnc_sx_get_variables(SchedXaction *sx, GHashTable *var_hash)
{
    Account *sx_template_acct;
    sx_template_acct = gnc_sx_get_template_transaction_account(sx);
    xaccAccountForEachTransaction(sx_template_acct, _get_vars_helper, var_hash);
}

static void
_set_var_to_random_value(gchar *key, GncSxVariable *var, gpointer unused_user_data)
{
    var->value = double_to_gnc_numeric(g_random_int() + 2, 1,
                                       GNC_NUMERIC_RND_MASK
                                       | GNC_HOW_RND_FLOOR);
}

void
gnc_sx_randomize_variables(GHashTable *vars)
{
    g_hash_table_foreach(vars, (GHFunc)_set_var_to_random_value, NULL);
}

static void
_clone_sx_var_hash_entry(gpointer key, gpointer value, gpointer user_data)
{
    GHashTable *to = (GHashTable*)user_data;
    GncSxVariable *to_copy = (GncSxVariable*)value;
    GncSxVariable *var = gnc_sx_variable_new_copy(to_copy);
    g_hash_table_insert(to, g_strdup(key), var);
}

static GncSxInstance*
gnc_sx_instance_new(GncSxInstances *parent, GncSxInstanceState state, GDate *date, void *temporal_state, gint sequence_num)
{
    GncSxInstance *rtn = g_new0(GncSxInstance, 1);
    rtn->parent = parent;
    rtn->orig_state = state;
    rtn->state = state;
    g_date_clear(&rtn->date, 1);
    rtn->date = *date;
    rtn->temporal_state = gnc_sx_clone_temporal_state(temporal_state);

    if (! parent->variable_names_parsed)
    {
        parent->variable_names = g_hash_table_new_full(g_str_hash, g_str_equal, g_free, (GDestroyNotify)gnc_sx_variable_free);
        gnc_sx_get_variables(parent->sx, parent->variable_names);
        g_hash_table_foreach(parent->variable_names, (GHFunc)_wipe_parsed_sx_var, NULL);
        parent->variable_names_parsed = TRUE;
    }

    rtn->variable_bindings = g_hash_table_new_full(g_str_hash, g_str_equal, g_free, (GDestroyNotify)gnc_sx_variable_free);
    g_hash_table_foreach(parent->variable_names, _clone_sx_var_hash_entry, rtn->variable_bindings);

    {
        int instance_i_value;
        gnc_numeric i_num;
        GncSxVariable *as_var;

        instance_i_value = gnc_sx_get_instance_count(rtn->parent->sx, rtn->temporal_state);
        i_num = gnc_numeric_create(instance_i_value, 1);
        as_var = gnc_sx_variable_new_full("i", i_num, FALSE);

        g_hash_table_insert(rtn->variable_bindings, g_strdup("i"), as_var);
    }

    return rtn;
}

static gint
_compare_GncSxVariables(gconstpointer a, gconstpointer b)
{
    return strcmp(((const GncSxVariable*)a)->name, ((const GncSxVariable*)b)->name);
}

static void
_build_list_from_hash_elts(gpointer key, gpointer value, gpointer user_data)
{
    GList **list = (GList**)user_data;
    *list = g_list_insert_sorted(*list, value, _compare_GncSxVariables);
}

GList *
gnc_sx_instance_get_variables(GncSxInstance *inst)
{
    GList *vars = NULL;
    g_hash_table_foreach(inst->variable_bindings, _build_list_from_hash_elts, &vars);
    return vars;
}

static GncSxInstances*
_gnc_sx_gen_instances(gpointer *data, gpointer user_data)
{
    GncSxInstances *instances = g_new0(GncSxInstances, 1);
    SchedXaction *sx = (SchedXaction*)data;
    const GDate *range_end = (const GDate*)user_data;
    GDate creation_end, remind_end;
    GDate cur_date;
    void *sequence_ctx;

    instances->sx = sx;

    creation_end = *range_end;
    g_date_add_days(&creation_end, xaccSchedXactionGetAdvanceCreation(sx));
    remind_end = creation_end;
    g_date_add_days(&remind_end, xaccSchedXactionGetAdvanceReminder(sx));

    /* postponed */
    {
        GList *postponed = gnc_sx_get_defer_instances(sx);
        for ( ; postponed != NULL; postponed = postponed->next)
        {
            GDate inst_date;
            int seq_num;
            GncSxInstance *inst;

            g_date_clear(&inst_date, 1);
            inst_date = xaccSchedXactionGetNextInstance(sx, postponed->data);
            seq_num = gnc_sx_get_instance_count(sx, postponed->data);
            inst = gnc_sx_instance_new(instances, SX_INSTANCE_STATE_POSTPONED, &inst_date, postponed->data, seq_num);
            instances->instance_list = g_list_append(instances->instance_list, inst);
        }
    }

    /* to-create */
    g_date_clear(&cur_date, 1);
    sequence_ctx = gnc_sx_create_temporal_state(sx);
    cur_date = xaccSchedXactionGetInstanceAfter(sx, &cur_date, sequence_ctx);
    instances->next_instance_date = cur_date;
    while (g_date_valid(&cur_date) && g_date_compare(&cur_date, &creation_end) <= 0)
    {
        GncSxInstance *inst;
        int seq_num;
        seq_num = gnc_sx_get_instance_count(sx, sequence_ctx);
        inst = gnc_sx_instance_new(instances, SX_INSTANCE_STATE_TO_CREATE, &cur_date, sequence_ctx, seq_num);
        instances->instance_list = g_list_append(instances->instance_list, inst);
        gnc_sx_incr_temporal_state(sx, sequence_ctx);
        cur_date = xaccSchedXactionGetInstanceAfter(sx, &cur_date, sequence_ctx);
    }

    /* reminders */
    while (g_date_valid(&cur_date) && g_date_compare(&cur_date, &remind_end) <= 0)
    {
        GncSxInstance *inst;
        int seq_num;
        seq_num = gnc_sx_get_instance_count(sx, sequence_ctx);
        inst = gnc_sx_instance_new(instances, SX_INSTANCE_STATE_REMINDER, &cur_date, sequence_ctx, seq_num);
        instances->instance_list = g_list_append(instances->instance_list, inst);
        gnc_sx_incr_temporal_state(sx, sequence_ctx);
        cur_date = xaccSchedXactionGetInstanceAfter(sx, &cur_date, sequence_ctx);
    }

    return instances;
}

GncSxInstanceModel*
gnc_sx_get_current_instances(void)
{
    GDate now;
    g_date_clear(&now, 1);
    gnc_gdate_set_time64 (&now, gnc_time (NULL));
    return gnc_sx_get_instances(&now, FALSE);
}

GncSxInstanceModel*
gnc_sx_get_instances(const GDate *range_end, gboolean include_disabled)
{
    GList *all_sxes = gnc_book_get_schedxactions(gnc_get_current_book())->sx_list;
    GncSxInstanceModel *instances;

    g_assert(range_end != NULL);
    g_assert(g_date_valid(range_end));

    instances = gnc_sx_instance_model_new();
    instances->include_disabled = include_disabled;
    instances->range_end = *range_end;

    if (include_disabled)
    {
        instances->sx_instance_list = gnc_g_list_map(all_sxes, (GncGMapFunc)_gnc_sx_gen_instances, (gpointer)range_end);
    }
    else
    {
        GList *sx_iter = g_list_first(all_sxes);
        GList *enabled_sxes = NULL;

        for (; sx_iter != NULL; sx_iter = sx_iter->next)
        {
            SchedXaction *sx = (SchedXaction*)sx_iter->data;
            if (xaccSchedXactionGetEnabled(sx))
            {
                enabled_sxes = g_list_append(enabled_sxes, sx);
            }
        }
        instances->sx_instance_list = gnc_g_list_map(enabled_sxes, (GncGMapFunc)_gnc_sx_gen_instances, (gpointer)range_end);
        g_list_free(enabled_sxes);
    }

    return instances;
}
static GncSxInstanceModel*
gnc_sx_instance_model_new(void)
{
    return GNC_SX_INSTANCE_MODEL(g_object_new(GNC_TYPE_SX_INSTANCE_MODEL, NULL));
}

GType
gnc_sx_instance_model_get_type(void)
{
    static GType type = 0;
    if (type == 0)
    {
        static const GTypeInfo info =
        {
            sizeof (GncSxInstanceModelClass),
            NULL,   /* base_init */
            NULL,   /* base_finalize */
            (GClassInitFunc)gnc_sx_instance_model_class_init,   /* class_init */
            NULL,   /* class_finalize */
            NULL,   /* class_data */
            sizeof (GncSxInstanceModel),
            0,      /* n_preallocs */
            (GInstanceInitFunc)gnc_sx_instance_model_init    /* instance_init */
        };
        type = g_type_register_static (G_TYPE_OBJECT,
                                       "GncSxInstanceModelType",
                                       &info, 0);
    }
    return type;
}

static void
gnc_sx_instance_model_dispose(GObject *object)
{
    GncSxInstanceModel *model;
    g_return_if_fail(object != NULL);
    model = GNC_SX_INSTANCE_MODEL(object);

    g_return_if_fail(!model->disposed);
    model->disposed = TRUE;

    qof_event_unregister_handler(model->qof_event_handler_id);

    G_OBJECT_CLASS(parent_class)->dispose(object);
}

static void
gnc_sx_instance_free(GncSxInstance *instance)
{
    gnc_sx_destroy_temporal_state(instance->temporal_state);

    if (instance->variable_bindings != NULL)
    {
        g_hash_table_destroy(instance->variable_bindings);
    }
    instance->variable_bindings = NULL;

    g_free(instance);
}

static void
gnc_sx_instances_free(GncSxInstances *instances)
{
    GList *instance_iter;

    if (instances->variable_names != NULL)
    {
        g_hash_table_destroy(instances->variable_names);
    }
    instances->variable_names = NULL;

    instances->sx = NULL;

    for (instance_iter = instances->instance_list; instance_iter != NULL; instance_iter = instance_iter->next)
    {
        GncSxInstance *inst = (GncSxInstance*)instance_iter->data;
        gnc_sx_instance_free(inst);
    }
    g_list_free(instances->instance_list);
    instances->instance_list = NULL;

    g_free(instances);
}

static void
gnc_sx_instance_model_finalize (GObject *object)
{
    GncSxInstanceModel *model;
    GList *sx_list_iter;

    g_return_if_fail(object != NULL);

    model = GNC_SX_INSTANCE_MODEL(object);
    for (sx_list_iter = model->sx_instance_list; sx_list_iter != NULL; sx_list_iter = sx_list_iter->next)
    {
        GncSxInstances *instances = (GncSxInstances*)sx_list_iter->data;
        gnc_sx_instances_free(instances);
    }
    g_list_free(model->sx_instance_list);
    model->sx_instance_list = NULL;

    G_OBJECT_CLASS(parent_class)->finalize(object);
}

static void
gnc_sx_instance_model_class_init (GncSxInstanceModelClass *klass)
{
    GObjectClass *object_class = G_OBJECT_CLASS(klass);

    parent_class = g_type_class_peek_parent(klass);

    object_class->dispose = gnc_sx_instance_model_dispose;
    object_class->finalize = gnc_sx_instance_model_finalize;

    klass->removing_signal_id =
        g_signal_new("removing",
                     GNC_TYPE_SX_INSTANCE_MODEL,
                     G_SIGNAL_RUN_FIRST,
                     0, /* class offset */
                     NULL, /* accumulator */
                     NULL, /* accum data */
                     g_cclosure_marshal_VOID__POINTER,
                     G_TYPE_NONE,
                     1,
                     G_TYPE_POINTER);

    klass->updated_signal_id =
        g_signal_new("updated",
                     GNC_TYPE_SX_INSTANCE_MODEL,
                     G_SIGNAL_RUN_FIRST,
                     0, /* class offset */
                     NULL, /* accumulator */
                     NULL, /* accum data */
                     g_cclosure_marshal_VOID__POINTER,
                     G_TYPE_NONE,
                     1,
                     G_TYPE_POINTER);

    klass->added_signal_id =
        g_signal_new("added",
                     GNC_TYPE_SX_INSTANCE_MODEL,
                     G_SIGNAL_RUN_FIRST,
                     0, /* class offset */
                     NULL, /* accumulator */
                     NULL, /* accum data */
                     g_cclosure_marshal_VOID__POINTER,
                     G_TYPE_NONE,
                     1,
                     G_TYPE_POINTER);
}

static void
gnc_sx_instance_model_init(GTypeInstance *instance, gpointer klass)
{
    GncSxInstanceModel *inst = (GncSxInstanceModel*)instance;

    g_date_clear(&inst->range_end, 1);
    inst->sx_instance_list = NULL;
    inst->qof_event_handler_id = qof_event_register_handler(_gnc_sx_instance_event_handler, inst);
}

static gint
_gnc_sx_instance_find_by_sx(GncSxInstances *in_list_instances, SchedXaction *sx_to_find)
{
    if (in_list_instances->sx == sx_to_find)
        return 0;
    return -1;
}

static void
_gnc_sx_instance_event_handler(QofInstance *ent, QofEventId event_type, gpointer user_data, gpointer evt_data)
{
    GncSxInstanceModel *instances = GNC_SX_INSTANCE_MODEL(user_data);

    /* selection rules {
    //   (gnc_collection_get_schedxaction_list(book), GNC_EVENT_ITEM_ADDED)
    //   (gnc_collection_get_schedxaction_list(book), GNC_EVENT_ITEM_REMOVED)
    //   (GNC_IS_SX(ent), QOF_EVENT_MODIFIED)
    // } */
    if (!(GNC_IS_SX(ent) || GNC_IS_SXES(ent)))
        return;

    if (GNC_IS_SX(ent))
    {
        SchedXaction *sx;
        gboolean sx_is_in_model = FALSE;

        sx = GNC_SX(ent);
        // only send `updated` if it's actually in the model
        sx_is_in_model = (g_list_find_custom(instances->sx_instance_list, sx, (GCompareFunc)_gnc_sx_instance_find_by_sx) != NULL);
        if (event_type & QOF_EVENT_MODIFY)
        {
            if (sx_is_in_model)
            {
                if (instances->include_disabled || xaccSchedXactionGetEnabled(sx))
                {
                    g_signal_emit_by_name(instances, "updated", (gpointer)sx);
                }
                else
                {
                    /* the sx was enabled but is now disabled */
                    g_signal_emit_by_name(instances, "removing", (gpointer)sx);
                }
            }
            else
            {
                /* determine if this is a legitimate SX or just a "one-off" / being created */
                GList *all_sxes = gnc_book_get_schedxactions(gnc_get_current_book())->sx_list;
                if (g_list_find(all_sxes, sx) && (!instances->include_disabled && xaccSchedXactionGetEnabled(sx)))
                {
                    /* it's moved from disabled to enabled, add the instances */
                    instances->sx_instance_list
                    = g_list_append(instances->sx_instance_list,
                                    _gnc_sx_gen_instances((gpointer)sx, (gpointer) & instances->range_end));
                    g_signal_emit_by_name(instances, "added", (gpointer)sx);
                }
            }
        }
        /* else { unsupported event type; ignore } */
    }
    else if (GNC_IS_SXES(ent))
    {
        SchedXaction *sx = GNC_SX(evt_data);

        if (event_type & GNC_EVENT_ITEM_REMOVED)
        {
            GList *instances_link;
            instances_link = g_list_find_custom(instances->sx_instance_list, sx, (GCompareFunc)_gnc_sx_instance_find_by_sx);
            if (instances_link != NULL)
            {
                g_signal_emit_by_name(instances, "removing", (gpointer)sx);
            }
            else if (instances->include_disabled)
            {
                g_warning("could not remove instances that do not exist in the model");
            }
        }
        else if (event_type & GNC_EVENT_ITEM_ADDED)
        {
            if (instances->include_disabled || xaccSchedXactionGetEnabled(sx))
            {
                /* generate instances, add to instance list, emit update. */
                instances->sx_instance_list
                = g_list_append(instances->sx_instance_list,
                                _gnc_sx_gen_instances((gpointer)sx, (gpointer) & instances->range_end));
                g_signal_emit_by_name(instances, "added", (gpointer)sx);
            }
        }
        /* else { g_critical("unsupported event type [%d]\n", event_type); } */
    }
}

typedef struct _HashListPair
{
    GHashTable *hash;
    GList *list;
} HashListPair;

static void
_find_unreferenced_vars(gchar *key,
                        gpointer value,
                        HashListPair *cb_pair)
{
    if (!g_hash_table_lookup_extended(cb_pair->hash, key, NULL, NULL))
    {
        g_debug("variable [%s] not found", key);
        cb_pair->list = g_list_append(cb_pair->list, key);
    }
}

void
gnc_sx_instance_model_update_sx_instances(GncSxInstanceModel *model, SchedXaction *sx)
{
    GncSxInstances *existing, *new_instances;
    GList *link;

    link = g_list_find_custom(model->sx_instance_list, sx, (GCompareFunc)_gnc_sx_instance_find_by_sx);
    if (link == NULL)
    {
        g_critical("couldn't find sx [%p]\n", sx);
        return;
    }

    // merge the new instance data into the existing structure, mutating as little as possible.
    existing = (GncSxInstances*)link->data;
    new_instances = _gnc_sx_gen_instances((gpointer)sx, &model->range_end);
    existing->sx = new_instances->sx;
    existing->next_instance_date = new_instances->next_instance_date;
    {
        GList *existing_iter, *new_iter;
        gboolean existing_remain, new_remain;

        // step through the lists pairwise, and retain the existing
        // instance if the dates align, as soon as they don't stop and
        // cleanup.
        existing_iter = existing->instance_list;
        new_iter = new_instances->instance_list;
        for (; existing_iter != NULL && new_iter != NULL; existing_iter = existing_iter->next, new_iter = new_iter->next)
        {
            GncSxInstance *existing_inst, *new_inst;
            gboolean same_instance_date;
            existing_inst = (GncSxInstance*)existing_iter->data;
            new_inst = (GncSxInstance*)new_iter->data;

            same_instance_date = g_date_compare(&existing_inst->date, &new_inst->date) == 0;
            if (!same_instance_date)
                break;
        }

        existing_remain = (existing_iter != NULL);
        new_remain = (new_iter != NULL);

        if (existing_remain)
        {
            // delete excess
            gnc_g_list_cut(&existing->instance_list, existing_iter);
            g_list_foreach(existing_iter, (GFunc)gnc_sx_instance_free, NULL);
        }

        if (new_remain)
        {
            // append new
            GList *new_iter_iter;
            gnc_g_list_cut(&new_instances->instance_list, new_iter);

            for (new_iter_iter = new_iter; new_iter_iter != NULL; new_iter_iter = new_iter_iter->next)
            {
                GncSxInstance *inst = (GncSxInstance*)new_iter_iter->data;
                inst->parent = existing;
                existing->instance_list = g_list_append(existing->instance_list, new_iter_iter->data);
            }
            g_list_free(new_iter);
        }
    }

    // handle variables
    {
        HashListPair removed_cb_data, added_cb_data;
        GList *removed_var_names = NULL, *added_var_names = NULL;
        GList *inst_iter = NULL;

        removed_cb_data.hash = new_instances->variable_names;
        removed_cb_data.list = NULL;
        g_hash_table_foreach(existing->variable_names, (GHFunc)_find_unreferenced_vars, &removed_cb_data);
        removed_var_names = removed_cb_data.list;
        g_debug("%d removed variables", g_list_length(removed_var_names));

        added_cb_data.hash = existing->variable_names;
        added_cb_data.list = NULL;
        g_hash_table_foreach(new_instances->variable_names, (GHFunc)_find_unreferenced_vars, &added_cb_data);
        added_var_names = added_cb_data.list;
        g_debug("%d added variables", g_list_length(added_var_names));

        if (existing->variable_names != NULL)
        {
            g_hash_table_destroy(existing->variable_names);
        }
        existing->variable_names = new_instances->variable_names;
        new_instances->variable_names = NULL;

        for (inst_iter = existing->instance_list; inst_iter != NULL; inst_iter = inst_iter->next)
        {
            GList *var_iter;
            GncSxInstance *inst = (GncSxInstance*)inst_iter->data;

            for (var_iter = removed_var_names; var_iter != NULL; var_iter = var_iter->next)
            {
                gchar *to_remove_key = (gchar*)var_iter->data;
                g_hash_table_remove(inst->variable_bindings, to_remove_key);
            }

            for (var_iter = added_var_names; var_iter != NULL; var_iter = var_iter->next)
            {
                gchar *to_add_key = (gchar*)var_iter->data;
                if (!g_hash_table_lookup_extended(
                            inst->variable_bindings, to_add_key, NULL, NULL))
                {
                    GncSxVariable *parent_var
                    = g_hash_table_lookup(existing->variable_names, to_add_key);
                    GncSxVariable *var_copy;

                    g_assert(parent_var != NULL);
                    var_copy = gnc_sx_variable_new_copy(parent_var);
                    g_hash_table_insert(inst->variable_bindings, g_strdup(to_add_key), var_copy);
                }
            }
        }
    }
    gnc_sx_instances_free(new_instances);
}

void
gnc_sx_instance_model_remove_sx_instances(GncSxInstanceModel *model, SchedXaction *sx)
{
    GList *instance_link = NULL;

    instance_link = g_list_find_custom(model->sx_instance_list, sx, (GCompareFunc)_gnc_sx_instance_find_by_sx);
    if (instance_link == NULL)
    {
        g_warning("instance not found!\n");
        return;
    }

    model->sx_instance_list = g_list_remove_link(model->sx_instance_list, instance_link);
    gnc_sx_instances_free((GncSxInstances*)instance_link->data);
}

static void
increment_sx_state(GncSxInstance *inst, GDate **last_occur_date, int *instance_count, int *remain_occur_count)
{
    if (!g_date_valid(*last_occur_date)
            || (g_date_valid(*last_occur_date)
                && g_date_compare(*last_occur_date, &inst->date) <= 0))
    {
        *last_occur_date = &inst->date;
    }

    *instance_count = gnc_sx_get_instance_count(inst->parent->sx, inst->temporal_state) + 1;

    if (*remain_occur_count > 0)
    {
        *remain_occur_count -= 1;
    }
}

typedef struct _SxTxnCreationData
{
    GncSxInstance *instance;
    GList **created_txn_guids;
    GList **creation_errors;
} SxTxnCreationData;

static gboolean
_get_template_split_account(const SchedXaction* sx,
			    const Split *template_split,
			    Account **split_acct,
			    GList **creation_errors)
{
    GncGUID *acct_guid = NULL;
    qof_instance_get (QOF_INSTANCE (template_split),
		      "sx-account", &acct_guid,
		      NULL);
    *split_acct = xaccAccountLookup(acct_guid, gnc_get_current_book());
    if (*split_acct == NULL)
    {
        char guid_str[GUID_ENCODING_LENGTH+1];
        GString *err;
        guid_to_string_buff((const GncGUID*)acct_guid, guid_str);
        err = g_string_new("");
        g_string_printf(err, "Unknown account for guid [%s], cancelling SX [%s] creation.",
                        guid_str, xaccSchedXactionGetName(sx));
        g_critical("%s", err->str);
        if (creation_errors != NULL)
            *creation_errors = g_list_append(*creation_errors, err);
        else
            g_string_free(err, TRUE);
        return FALSE;
    }

    return TRUE;
}

static void
_get_sx_formula_value(const SchedXaction* sx,
		      const Split *template_split,
		      gnc_numeric *numeric,
		      GList **creation_errors,
		      const char *formula_key,
		      const char* numeric_key,
		      GHashTable *variable_bindings)
{

    char *formula_str = NULL, *parseErrorLoc = NULL;
    gnc_numeric *numeric_val = NULL;
    qof_instance_get (QOF_INSTANCE (template_split),
		      formula_key, &formula_str,
		      numeric_key, &numeric_val,
		      NULL);

    if (numeric_val != NULL &&
	gnc_numeric_check(*numeric_val) == GNC_ERROR_OK &&
	!gnc_numeric_zero_p(*numeric_val))
    {
        /* Already a valid non-zero result? Then return and don't
         * parse the string. Luckily we avoid any locale problems with
         * decimal points here! Phew. */
	numeric->num = numeric_val->num;
	numeric->denom = numeric_val->denom;
        return;
    }

    if (formula_str != NULL && strlen(formula_str) != 0)
    {
        GHashTable *parser_vars = NULL;
        if (variable_bindings)
        {
            parser_vars = gnc_sx_instance_get_variables_for_parser(variable_bindings);
        }
        if (!gnc_exp_parser_parse_separate_vars(formula_str,
                                                numeric,
                                                &parseErrorLoc,
                                                parser_vars))
        {
            GString *err = g_string_new("");
            g_string_printf(err, "Error parsing SX [%s] key [%s]=formula [%s] at [%s]: %s",
                            xaccSchedXactionGetName(sx),
                            formula_key,
                            formula_str,
                            parseErrorLoc,
                            gnc_exp_parser_error_string());
            g_critical("%s", err->str);
            if (creation_errors != NULL)
                *creation_errors = g_list_append(*creation_errors, err);
            else
                g_string_free(err, TRUE);
        }

        if (parser_vars != NULL)
        {
            g_hash_table_destroy(parser_vars);
        }
    }
}

static void
_get_credit_formula_value(GncSxInstance *instance, const Split *template_split, gnc_numeric *credit_num, GList **creation_errors)
{
    _get_sx_formula_value(instance->parent->sx, template_split, credit_num,
			  creation_errors, "sx-credit-formula",
			  "sx-credit-numeric", instance->variable_bindings);
}

static void
_get_debit_formula_value(GncSxInstance *instance, const Split *template_split, gnc_numeric *debit_num, GList **creation_errors)
{
    _get_sx_formula_value(instance->parent->sx, template_split, debit_num,
			  creation_errors, "sx-debit-formula",
			  "sx-debit-numeric", instance->variable_bindings);
}

static gboolean
create_each_transaction_helper(Transaction *template_txn, void *user_data)
{
    Transaction *new_txn;
    GList *txn_splits, *template_splits;
    Split *copying_split;
    gnc_commodity *first_cmdty = NULL;
    gboolean err_flag = FALSE;
    SxTxnCreationData *creation_data;

    creation_data = (SxTxnCreationData*)user_data;

    /* FIXME: In general, this should [correctly] deal with errors such
       as not finding the approrpiate Accounts and not being able to
       parse the formula|credit/debit strings. */

    new_txn = xaccTransCloneNoKvp(template_txn);
    xaccTransBeginEdit(new_txn);

    g_debug("creating template txn desc [%s] for sx [%s]",
            xaccTransGetDescription(new_txn),
            xaccSchedXactionGetName(creation_data->instance->parent->sx));

    g_debug("template txn currency is %s", gnc_commodity_get_mnemonic(xaccTransGetCurrency (template_txn)));

    /* Bug#500427: copy the notes, if any */
    if (xaccTransGetNotes(template_txn) != NULL)
    {
        xaccTransSetNotes(new_txn, g_strdup(xaccTransGetNotes(template_txn)));
    }

    xaccTransSetDate(new_txn,
                     g_date_get_day(&creation_data->instance->date),
                     g_date_get_month(&creation_data->instance->date),
                     g_date_get_year(&creation_data->instance->date));

    /* the accounts and amounts are in the kvp_frames of the splits. */
    template_splits = xaccTransGetSplitList(template_txn);
    txn_splits = xaccTransGetSplitList(new_txn);
    if ((template_splits == NULL) || (txn_splits == NULL))
    {
        g_critical("transaction w/o splits for sx [%s]",
                   xaccSchedXactionGetName(creation_data->instance->parent->sx));
        xaccTransDestroy(new_txn);
        xaccTransCommitEdit(new_txn);
        return FALSE;
    }

    for (;
            txn_splits && template_splits;
            txn_splits = txn_splits->next, template_splits = template_splits->next)
    {
        const Split *template_split;
        Account *split_acct;
        gnc_commodity *split_cmdty = NULL;

        /* FIXME: Ick.  This assumes that the split lists will be ordered
           identically. :( They are, but we'd rather not have to count on
           it. --jsled */
        template_split = (Split*)template_splits->data;
        copying_split = (Split*)txn_splits->data;

        if (!_get_template_split_account(creation_data->instance->parent->sx, template_split, &split_acct, creation_data->creation_errors))
        {
            err_flag = TRUE;
            break;
        }

        split_cmdty = xaccAccountGetCommodity(split_acct);
        if (first_cmdty == NULL)
        {
            /* Set new_txn currency to template_txn if we have one, else first split */
            if (xaccTransGetCurrency(template_txn))
                xaccTransSetCurrency(new_txn, xaccTransGetCurrency(template_txn));
            else
                xaccTransSetCurrency(new_txn, split_cmdty);

            first_cmdty = xaccTransGetCurrency(new_txn);
        }
        g_debug("new txn currency is %s", gnc_commodity_get_mnemonic(first_cmdty));

        xaccSplitSetAccount(copying_split, split_acct);

        {
            gnc_numeric credit_num, debit_num, final;
            gint gncn_error;

            credit_num = gnc_numeric_zero();
            debit_num = gnc_numeric_zero();

            _get_credit_formula_value(creation_data->instance, template_split, &credit_num, creation_data->creation_errors);
            _get_debit_formula_value(creation_data->instance, template_split, &debit_num, creation_data->creation_errors);

            final = gnc_numeric_sub_fixed( debit_num, credit_num );

            gncn_error = gnc_numeric_check(final);
            if (gncn_error != GNC_ERROR_OK)
            {
                GString *err = g_string_new("");
                g_string_printf(err, "error %d in SX [%s] final gnc_numeric value, using 0 instead",
                                gncn_error, xaccSchedXactionGetName(creation_data->instance->parent->sx));
                g_critical("%s", err->str);
                if (creation_data->creation_errors != NULL)
                    *creation_data->creation_errors = g_list_append(*creation_data->creation_errors, err);
                else
                    g_string_free(err, TRUE);
                final = gnc_numeric_zero();
            }

            xaccSplitSetValue(copying_split, final);
            g_debug("value is %s for memo split '%s'", gnc_numeric_to_string (final), xaccSplitGetMemo (copying_split));
            if (! gnc_commodity_equal(split_cmdty, xaccTransGetCurrency (new_txn)))
            {
                GString *exchange_rate_var_name = g_string_sized_new(16);
                GncSxVariable *exchange_rate_var;
                gnc_numeric exchange_rate, amt;

                /*
                  GNCPriceDB *price_db = gnc_pricedb_get_db(gnc_get_current_book());
                  GNCPrice *price;

                  price = gnc_pricedb_lookup_latest(price_db, first_cmdty, split_cmdty);
                  if (price == NULL)
                  {
                  price = gnc_pricedb_lookup_latest(price_db, split_cmdty, first_cmdty);
                  if (price == NULL)
                  {
                  GString *err = g_string_new("");
                  g_string_printf(err, "could not find pricedb entry for commodity-pair (%s, %s).",
                  gnc_commodity_get_mnemonic(first_cmdty),
                  gnc_commodity_get_mnemonic(split_cmdty));
                  exchange = gnc_numeric_create(1, 1);
                  *creation_data->creation_errors = g_list_append(*creation_data->creation_errors, err);

                  }
                  else
                  {
                  exchange = gnc_numeric_div(gnc_numeric_create(1,1),
                  gnc_price_get_value(price),
                  1000, GNC_HOW_RND_ROUND_HALF_UP);
                  }
                  }
                  else
                  {
                  exchange = gnc_price_get_value(price);
                  }
                */

                exchange_rate = gnc_numeric_zero();
                g_string_printf(exchange_rate_var_name, "%s -> %s",
                                gnc_commodity_get_mnemonic(first_cmdty),
                                gnc_commodity_get_mnemonic(split_cmdty));

                g_debug("var_name is %s -> %s", gnc_commodity_get_mnemonic(first_cmdty),
                                                gnc_commodity_get_mnemonic(split_cmdty));

                exchange_rate_var = (GncSxVariable*)g_hash_table_lookup(creation_data->instance->variable_bindings,
                                    exchange_rate_var_name->str);

                if (exchange_rate_var != NULL)
                {
                    exchange_rate = exchange_rate_var->value;
                    g_debug("exchange_rate is %s", gnc_numeric_to_string (exchange_rate));
                }
                g_string_free(exchange_rate_var_name, TRUE);

                if (!gnc_commodity_is_currency (split_cmdty))
                    amt = gnc_numeric_div(final, exchange_rate, gnc_commodity_get_fraction (split_cmdty), GNC_HOW_RND_ROUND_HALF_UP);
                else
                    amt = gnc_numeric_mul(final, exchange_rate, 1000, GNC_HOW_RND_ROUND_HALF_UP);


                g_debug("amount is %s for memo split '%s'", gnc_numeric_to_string (amt), xaccSplitGetMemo (copying_split));
                xaccSplitSetAmount(copying_split, amt); /* marks split dirty */
            }

            xaccSplitScrub(copying_split);
        }
    }

    if (err_flag)
    {
        g_critical("new transaction creation sx [%s]",
                   xaccSchedXactionGetName(creation_data->instance->parent->sx));
        xaccTransDestroy(new_txn);
        xaccTransCommitEdit(new_txn);
        return FALSE;
    }

    {
<<<<<<< HEAD
        kvp_frame *txn_frame;
        txn_frame = xaccTransGetSlots(new_txn);
        kvp_frame_set_guid(txn_frame, "from-sched-xaction",
		  xaccSchedXactionGetGUID(creation_data->instance->parent->sx));
/* The transaction was probably marked dirty by xaccTransSetCurrency,
 * but just in case: */
	qof_instance_set_dirty (QOF_INSTANCE (new_txn));
=======
	qof_instance_set (QOF_INSTANCE (new_txn),
			  "from-sched-xaction",
			  xaccSchedXactionGetGUID(creation_data->instance->parent->sx),
			  NULL);
>>>>>>> 207bedb4
    }

    xaccTransCommitEdit(new_txn);

    if (creation_data->created_txn_guids != NULL)
    {
        *creation_data->created_txn_guids
        = g_list_append(*(creation_data->created_txn_guids), (gpointer)xaccTransGetGUID(new_txn));
    }

    return FALSE;
}

static void
create_transactions_for_instance(GncSxInstance *instance, GList **created_txn_guids, GList **creation_errors)
{
    SxTxnCreationData creation_data;
    Account *sx_template_account;

    sx_template_account = gnc_sx_get_template_transaction_account(instance->parent->sx);

    creation_data.instance = instance;
    creation_data.created_txn_guids = created_txn_guids;
    creation_data.creation_errors = creation_errors;

    xaccAccountForEachTransaction(sx_template_account,
                                  create_each_transaction_helper,
                                  &creation_data);
}

void
gnc_sx_instance_model_effect_change(GncSxInstanceModel *model,
                                    gboolean auto_create_only,
                                    GList **created_transaction_guids,
                                    GList **creation_errors)
{
    GList *iter;

    if (qof_book_is_readonly(gnc_get_current_book()))
    {
        /* Is the book read-only? Then don't change anything here. */
        return;
    }

    for (iter = model->sx_instance_list; iter != NULL; iter = iter->next)
    {
        GList *instance_iter;
        GncSxInstances *instances = (GncSxInstances*)iter->data;
        GDate *last_occur_date;
        gint instance_count = 0;
        gint remain_occur_count = 0;

        // If there are no instances, then skip; specifically, skip
        // re-setting SchedXaction fields, which will dirty the book
        // spuriously.
        if (g_list_length(instances->instance_list) == 0)
            continue;

        last_occur_date = (GDate*) xaccSchedXactionGetLastOccurDate(instances->sx);
        instance_count = gnc_sx_get_instance_count(instances->sx, NULL);
        remain_occur_count = xaccSchedXactionGetRemOccur(instances->sx);

        for (instance_iter = instances->instance_list; instance_iter != NULL; instance_iter = instance_iter->next)
        {
            GncSxInstance *inst = (GncSxInstance*)instance_iter->data;
            gboolean sx_is_auto_create;

            xaccSchedXactionGetAutoCreate(inst->parent->sx, &sx_is_auto_create, NULL);
            if (auto_create_only && !sx_is_auto_create)
            {
                if (inst->state != SX_INSTANCE_STATE_TO_CREATE)
                {
                    break;
                }
                continue;
            }

            if (inst->orig_state == SX_INSTANCE_STATE_POSTPONED
                    && inst->state != SX_INSTANCE_STATE_POSTPONED)
            {
                // remove from postponed list
                g_assert(inst->temporal_state != NULL);
                gnc_sx_remove_defer_instance(inst->parent->sx, inst->temporal_state);
            }

            switch (inst->state)
            {
            case SX_INSTANCE_STATE_CREATED:
                // nop: we've already processed this.
                break;
            case SX_INSTANCE_STATE_IGNORED:
                increment_sx_state(inst, &last_occur_date, &instance_count, &remain_occur_count);
                break;
            case SX_INSTANCE_STATE_POSTPONED:
                if (inst->orig_state != SX_INSTANCE_STATE_POSTPONED)
                {
                    gnc_sx_add_defer_instance(instances->sx, inst->temporal_state);
                }
                increment_sx_state(inst, &last_occur_date, &instance_count, &remain_occur_count);
                break;
            case SX_INSTANCE_STATE_TO_CREATE:
                create_transactions_for_instance(inst, created_transaction_guids, creation_errors);
                increment_sx_state(inst, &last_occur_date, &instance_count, &remain_occur_count);
                gnc_sx_instance_model_change_instance_state(model, inst, SX_INSTANCE_STATE_CREATED);
                break;
            case SX_INSTANCE_STATE_REMINDER:
                // do nothing
                // assert no non-remind instances after this?
                break;
            default:
                g_assert_not_reached();
                break;
            }
        }

        xaccSchedXactionSetLastOccurDate(instances->sx, last_occur_date);
        gnc_sx_set_instance_count(instances->sx, instance_count);
        xaccSchedXactionSetRemOccur(instances->sx, remain_occur_count);
    }
}

void
gnc_sx_instance_model_change_instance_state(GncSxInstanceModel *model,
        GncSxInstance *instance,
        GncSxInstanceState new_state)
{
    if (instance->state == new_state)
        return;

    instance->state = new_state;

    // ensure 'remind' constraints are met:
    {
        GList *inst_iter;
        inst_iter = g_list_find(instance->parent->instance_list, instance);
        g_assert(inst_iter != NULL);
        if (instance->state != SX_INSTANCE_STATE_REMINDER)
        {
            // iterate backwards, making sure reminders are changed to 'postponed'
            for (inst_iter = inst_iter->prev; inst_iter != NULL; inst_iter = inst_iter->prev)
            {
                GncSxInstance *prev_inst = (GncSxInstance*)inst_iter->data;
                if (prev_inst->state != SX_INSTANCE_STATE_REMINDER)
                    continue;
                prev_inst->state = SX_INSTANCE_STATE_POSTPONED;
            }
        }
        else
        {
            // iterate forward, make sure transactions are set to 'remind'
            for (inst_iter = inst_iter->next; inst_iter != NULL; inst_iter = inst_iter->next)
            {
                GncSxInstance *next_inst = (GncSxInstance*)inst_iter->data;
                if (next_inst->state == SX_INSTANCE_STATE_REMINDER)
                    continue;
                next_inst->state = SX_INSTANCE_STATE_REMINDER;
            }
        }
    }

    g_signal_emit_by_name(model, "updated", (gpointer)instance->parent->sx);
}

void
gnc_sx_instance_model_set_variable(GncSxInstanceModel *model,
                                   GncSxInstance *instance,
                                   GncSxVariable *variable,
                                   gnc_numeric *new_value)
{

    if (gnc_numeric_equal(variable->value, *new_value))
        return;
    variable->value = *new_value;
    g_signal_emit_by_name(model, "updated", (gpointer)instance->parent->sx);
}

static void
_list_from_hash_elts(gpointer key, gpointer value, GList **result_list)
{
    *result_list = g_list_append(*result_list, value);
}

GList*
gnc_sx_instance_model_check_variables(GncSxInstanceModel *model)
{
    GList *rtn = NULL;
    GList *sx_iter, *inst_iter, *var_list = NULL, *var_iter;

    for (sx_iter = model->sx_instance_list; sx_iter != NULL; sx_iter = sx_iter->next)
    {
        GncSxInstances *instances = (GncSxInstances*)sx_iter->data;
        for (inst_iter = instances->instance_list; inst_iter != NULL; inst_iter = inst_iter->next)
        {
            GncSxInstance *inst = (GncSxInstance*)inst_iter->data;

            if (inst->state != SX_INSTANCE_STATE_TO_CREATE)
                continue;

            g_hash_table_foreach(inst->variable_bindings, (GHFunc)_list_from_hash_elts, &var_list);
            for (var_iter = var_list; var_iter != NULL; var_iter = var_iter->next)
            {
                GncSxVariable *var = (GncSxVariable*)var_iter->data;
                if (gnc_numeric_check(var->value) != GNC_ERROR_OK)
                {
                    GncSxVariableNeeded *need = g_new0(GncSxVariableNeeded, 1);
                    need->instance = inst;
                    need->variable = var;
                    rtn = g_list_append(rtn, need);
                }
            }
            g_list_free(var_list);
            var_list = NULL;
        }
    }
    return rtn;
}

void
gnc_sx_instance_model_summarize(GncSxInstanceModel *model, GncSxSummary *summary)
{
    GList *sx_iter, *inst_iter;

    g_return_if_fail(model != NULL);
    g_return_if_fail(summary != NULL);

    summary->need_dialog = FALSE;
    summary->num_instances = 0;
    summary->num_to_create_instances = 0;
    summary->num_auto_create_instances = 0;
    summary->num_auto_create_no_notify_instances = 0;

    for (sx_iter = model->sx_instance_list; sx_iter != NULL; sx_iter = sx_iter->next)
    {
        GncSxInstances *instances = (GncSxInstances*)sx_iter->data;
        gboolean sx_is_auto_create = FALSE, sx_notify = FALSE;
        xaccSchedXactionGetAutoCreate(instances->sx, &sx_is_auto_create, &sx_notify);
        for (inst_iter = instances->instance_list; inst_iter != NULL; inst_iter = inst_iter->next)
        {
            GncSxInstance *inst = (GncSxInstance*)inst_iter->data;
            summary->num_instances++;

            if (inst->state == SX_INSTANCE_STATE_TO_CREATE)
            {
                if (sx_is_auto_create)
                {
                    if (!sx_notify)
                    {
                        summary->num_auto_create_no_notify_instances++;
                    }
                    else
                    {
                        summary->num_auto_create_instances++;
                    }
                }
                else
                {
                    summary->num_to_create_instances++;
                }
            }
        }
    }

    // if all the instances are 'auto-create, no-notify', then we don't need
    // the dialog.
    summary->need_dialog
    = (summary->num_instances != 0
       && summary->num_auto_create_no_notify_instances != summary->num_instances);
}

void
gnc_sx_summary_print(const GncSxSummary *summary)
{
    g_message("num_instances: %d", summary->num_instances);
    g_message("num_to_create: %d", summary->num_to_create_instances);
    g_message("num_auto_create_instances: %d", summary->num_auto_create_instances);
    g_message("num_auto_create_no_notify_instances: %d", summary->num_auto_create_no_notify_instances);
    g_message("need dialog? %s", summary->need_dialog ? "true" : "false");
}

static void gnc_numeric_free(gpointer data)
{
    gnc_numeric *p = (gnc_numeric*) data;
    g_free(p);
}

GHashTable* gnc_g_hash_new_guid_numeric()
{
    return g_hash_table_new_full (guid_hash_to_guint, guid_g_hash_table_equal,
                                  NULL, gnc_numeric_free);
}

typedef struct
{
    GHashTable *hash;
    GList **creation_errors;
    const SchedXaction *sx;
    gnc_numeric count;
} SxCashflowData;

static void add_to_hash_amount(GHashTable* hash, const GncGUID* guid, const gnc_numeric* amount)
{
    /* Do we have a number belonging to this GUID in the hash? If yes,
     * modify it in-place; if not, insert the new element into the
     * hash. */
    gnc_numeric* elem = g_hash_table_lookup(hash, guid);
    if (!elem)
    {
        elem = g_new0(gnc_numeric, 1);
        *elem = gnc_numeric_zero();
        g_hash_table_insert(hash, (gpointer) guid, elem);
    }

    /* Check input arguments for sanity */
    if (gnc_numeric_check(*amount) != GNC_ERROR_OK)
    {
        g_critical("Oops, the given amount [%s] has the error code %d, at guid [%s].",
                   gnc_num_dbg_to_string(*amount),
                   gnc_numeric_check(*amount),
                   guid_to_string(guid));
        return;
    }
    if (gnc_numeric_check(*elem) != GNC_ERROR_OK)
    {
        g_critical("Oops, the account's amount [%s] has the error code %d, at guid [%s].",
                   gnc_num_dbg_to_string(*elem),
                   gnc_numeric_check(*elem),
                   guid_to_string(guid));
        return;
    }

    /* Watch out - don't use gnc_numeric_add_fixed here because it
     * will refuse to add 1/5+1/10; instead, we have to use the flags
     * as given here explicitly. Eventually, add the given amount to
     * the entry in the hash. */
    *elem = gnc_numeric_add(*elem, *amount,
                            GNC_DENOM_AUTO,
                            GNC_HOW_DENOM_REDUCE | GNC_HOW_RND_NEVER);

    /* Check for sanity of the output. */
    if (gnc_numeric_check(*elem) != GNC_ERROR_OK)
    {
        g_critical("Oops, after addition at guid [%s] the resulting amount [%s] has the error code %d; added amount = [%s].",
                   guid_to_string(guid),
                   gnc_num_dbg_to_string(*elem),
                   gnc_numeric_check(*elem),
                   gnc_num_dbg_to_string(*amount));
        return;
    }

    /* In case anyone wants to see this in the debug log. */
    g_debug("Adding to guid [%s] the value [%s]. Value now [%s].",
            guid_to_string(guid),
            gnc_num_dbg_to_string(*amount),
            gnc_num_dbg_to_string(*elem));
}

static gboolean
create_cashflow_helper(Transaction *template_txn, void *user_data)
{
    SxCashflowData *creation_data = user_data;
    GList *template_splits;
    const gnc_commodity *first_cmdty = NULL;

    g_debug("Evaluating txn desc [%s] for sx [%s]",
            xaccTransGetDescription(template_txn),
            xaccSchedXactionGetName(creation_data->sx));

    /* The accounts and amounts are in the kvp_frames of the
     * splits. Hence, we iterate over all splits of this
     * transaction. */
    template_splits = xaccTransGetSplitList(template_txn);

    if (template_splits == NULL)
    {
        g_critical("transaction w/o splits for sx [%s]",
                   xaccSchedXactionGetName(creation_data->sx));
        return FALSE;
    }

    for (;
            template_splits;
            template_splits = template_splits->next)
    {
        Account *split_acct;
        const gnc_commodity *split_cmdty = NULL;
        const Split *template_split = (const Split*) template_splits->data;

        /* Get the account that should be used for this split. */
        if (!_get_template_split_account(creation_data->sx, template_split, &split_acct, creation_data->creation_errors))
        {
            g_debug("Could not find account for split");
            break;
        }

        /* The split's account also has some commodity */
        split_cmdty = xaccAccountGetCommodity(split_acct);
        if (first_cmdty == NULL)
        {
            first_cmdty = split_cmdty;
            //xaccTransSetCurrency(new_txn, first_cmdty);
        }

        {
            gnc_numeric credit_num = gnc_numeric_zero();
            gnc_numeric debit_num = gnc_numeric_zero();
            gnc_numeric final_once, final;
            gint gncn_error;

            /* Credit value */
            _get_sx_formula_value(creation_data->sx, template_split,
				  &credit_num, creation_data->creation_errors,
				  "sx-credit-formula", "sx-credit-numeric",
				  NULL);
            /* Debit value */
            _get_sx_formula_value(creation_data->sx, template_split,
				  &debit_num, creation_data->creation_errors,
				  "sx-debit-formula", "sx-debit-numeric", NULL);

            /* The resulting cash flow number: debit minus credit,
             * multiplied with the count factor. */
            final_once = gnc_numeric_sub_fixed( debit_num, credit_num );
            /* Multiply with the count factor. */
            final = gnc_numeric_mul(final_once, creation_data->count,
                                    gnc_numeric_denom(final_once),
                                    GNC_HOW_RND_ROUND_HALF_UP);

            gncn_error = gnc_numeric_check(final);
            if (gncn_error != GNC_ERROR_OK)
            {
                GString *err = g_string_new("");
                g_string_printf(err, "error %d in SX [%s] final gnc_numeric value, using 0 instead",
                                gncn_error, xaccSchedXactionGetName(creation_data->sx));
                g_critical("%s", err->str);
                if (creation_data->creation_errors != NULL)
                    *creation_data->creation_errors = g_list_append(*creation_data->creation_errors, err);
                else
                    g_string_free(err, TRUE);
                final = gnc_numeric_zero();
            }

            /* Print error message if we would have needed an exchange rate */
            if (! gnc_commodity_equal(split_cmdty, first_cmdty))
            {
                GString *err = g_string_new("");
                g_string_printf(err, "No exchange rate available in SX [%s] for %s -> %s, value is zero",
                                xaccSchedXactionGetName(creation_data->sx),
                                gnc_commodity_get_mnemonic(split_cmdty),
                                gnc_commodity_get_mnemonic(first_cmdty));
                g_critical("%s", err->str);
                if (creation_data->creation_errors != NULL)
                    *creation_data->creation_errors = g_list_append(*creation_data->creation_errors, err);
                else
                    g_string_free(err, TRUE);
                final = gnc_numeric_zero();
            }

            /* And add the resulting value to the hash */
            add_to_hash_amount(creation_data->hash, xaccAccountGetGUID(split_acct), &final);
        }
    }

    return FALSE;
}

static void
instantiate_cashflow_internal(const SchedXaction* sx,
                              GHashTable* map,
                              GList **creation_errors, gint count)
{
    SxCashflowData create_cashflow_data;
    Account* sx_template_account = gnc_sx_get_template_transaction_account(sx);

    if (!sx_template_account)
    {
        g_critical("Huh? No template account for the SX %s", xaccSchedXactionGetName(sx));
        return;
    }

    if (!xaccSchedXactionGetEnabled(sx))
    {
        g_debug("Skipping non-enabled SX [%s]",
                xaccSchedXactionGetName(sx));
        return;
    }

    create_cashflow_data.hash = map;
    create_cashflow_data.creation_errors = creation_errors;
    create_cashflow_data.sx = sx;
    create_cashflow_data.count = gnc_numeric_create(count, 1);

    /* The cash flow numbers are in the transactions of the template
     * account, so run this foreach on the transactions. */
    xaccAccountForEachTransaction(sx_template_account,
                                  create_cashflow_helper,
                                  &create_cashflow_data);
}

typedef struct
{
    GHashTable *hash;
    GList **creation_errors;
    const GDate *range_start;
    const GDate *range_end;
} SxAllCashflow;

static void instantiate_cashflow_cb(gpointer data, gpointer _user_data)
{
    const SchedXaction* sx = (const SchedXaction*) data;
    SxAllCashflow* userdata = (SxAllCashflow*) _user_data;
    gint count;

    g_assert(sx);
    g_assert(userdata);

    /* How often does this particular SX occur in the date range? */
    count = gnc_sx_get_num_occur_daterange(sx, userdata->range_start,
                                           userdata->range_end);
    if (count > 0)
    {
        /* If it occurs at least once, calculate ("instantiate") its
         * cash flow and add it to the result
         * g_hash<GUID,gnc_numeric> */
        instantiate_cashflow_internal(sx,
                                      userdata->hash,
                                      userdata->creation_errors,
                                      count);
    }
}

void gnc_sx_all_instantiate_cashflow(GList *all_sxes,
                                     const GDate *range_start, const GDate *range_end,
                                     GHashTable* map, GList **creation_errors)
{
    SxAllCashflow userdata;
    userdata.hash = map;
    userdata.creation_errors = creation_errors;
    userdata.range_start = range_start;
    userdata.range_end = range_end;

    /* The work is done in the callback for each SX */
    g_list_foreach(all_sxes, instantiate_cashflow_cb, &userdata);
}


GHashTable* gnc_sx_all_instantiate_cashflow_all(GDate range_start, GDate range_end)
{
    GHashTable *result_map = gnc_g_hash_new_guid_numeric();
    GList *all_sxes = gnc_book_get_schedxactions(gnc_get_current_book())->sx_list;
    gnc_sx_all_instantiate_cashflow(all_sxes,
                                    &range_start, &range_end,
                                    result_map, NULL);
    return result_map;
}
<|MERGE_RESOLUTION|>--- conflicted
+++ resolved
@@ -1181,20 +1181,10 @@
     }
 
     {
-<<<<<<< HEAD
-        kvp_frame *txn_frame;
-        txn_frame = xaccTransGetSlots(new_txn);
-        kvp_frame_set_guid(txn_frame, "from-sched-xaction",
-		  xaccSchedXactionGetGUID(creation_data->instance->parent->sx));
-/* The transaction was probably marked dirty by xaccTransSetCurrency,
- * but just in case: */
-	qof_instance_set_dirty (QOF_INSTANCE (new_txn));
-=======
 	qof_instance_set (QOF_INSTANCE (new_txn),
 			  "from-sched-xaction",
 			  xaccSchedXactionGetGUID(creation_data->instance->parent->sx),
 			  NULL);
->>>>>>> 207bedb4
     }
 
     xaccTransCommitEdit(new_txn);
