include $(top_srcdir)/test-templates/Makefile.decl

check_PROGRAMS = \
  test-link-module \
  test-exp-parser \
  test-scm-query-string \
  test-print-parse-amount \
  test-sx \
  test-app-utils

TESTS =  \
  test-load-module \
  ${check_PROGRAMS}

test_scm_query_string_SOURCES = test-scm-query-string.cpp
test_sx_SOURCES = test-sx.cpp
test_print_parse_amount_SOURCES = test-print-parse-amount.cpp

GNC_TEST_DEPS = --gnc-module-dir ${top_builddir}/src/engine \
  --gnc-module-dir ${top_builddir}/src/app-utils \
  --guile-load-dir ${top_builddir}/src/core-utils \
  --guile-load-dir ${top_builddir}/src/gnc-module \
  --guile-load-dir ${top_builddir}/src/engine \
  --guile-load-dir ${top_builddir}/src/scm \
  --guile-load-dir ${top_builddir}/src/app-utils \
  --library-dir    ${top_builddir}/src/libqof/qof \
  --library-dir    ${top_builddir}/src/core-utils \
  --library-dir    ${top_builddir}/src/gnc-module \
  --library-dir    ${top_builddir}/src/engine \
  --library-dir    ${top_builddir}/src/backend/xml \
  --library-dir    ${top_builddir}/src/backend/sql \
  --library-dir    ${top_builddir}/src/app-utils

TESTS_ENVIRONMENT = \
  GUILE_WARN_DEPRECATED=no \
  GUILE="${GUILE}" \
  SRCDIR=${srcdir} \
  GNC_BUILDDIR="${abs_top_builddir}" \
  $(shell ${abs_top_srcdir}/src/gnc-test-env.pl --noexports ${GNC_TEST_DEPS})

LDADD = \
   ${top_builddir}/src/libqof/qof/libgnc-qof.la \
   ${top_builddir}/src/core-utils/libgnc-core-utils.la \
   ${top_builddir}/src/engine/libgncmod-engine.la \
   ${top_builddir}/src/gnc-module/libgnc-module.la \
   ${top_builddir}/src/app-utils/libgncmod-app-utils.la \
   ${top_builddir}/src/test-core/libtest-core.la \
   ${top_builddir}/src/engine/test-core/libgncmod-test-engine.la \
   ${GUILE_LIBS}

<<<<<<< HEAD
EXTRA_DIST += \
  test-load-module
=======
check_PROGRAMS = \
  test-link-module \
  test-exp-parser \
  test-print-parse-amount \
  test-scm-query-string \
  test-print-queries \
  test-sx

EXTRA_DIST = \
  test-load-module \
  CMakeLists.txt
>>>>>>> b1f9f801

AM_CPPFLAGS = \
  -I${top_srcdir}/src \
  -I${top_srcdir}/src/test-core \
  -I${top_srcdir}/src/engine \
  -I${top_srcdir}/src/engine/test-core \
  -I${top_srcdir}/src/app-utils \
  -I${top_srcdir}/src/gnc-module \
  -I${top_srcdir}/src/core-utils \
  -I${top_srcdir}/src/libqof/qof \
  ${GUILE_CFLAGS} \
  ${GLIB_CFLAGS} \
  ${BOOST_CPPFLAGS}

test_app_utils_SOURCES = \
	test-app-utils.c \
	test-option-util.cpp \
	test-gnc-ui-util.c

test_app_utils_CXXFLAGS = \
	${DEFAULT_INCLUDES} \
	-I${top_srcdir}/${MODULEPATH}/ \
	-DTESTPROG=test_app_utils \
	${GLIB_CFLAGS}<|MERGE_RESOLUTION|>--- conflicted
+++ resolved
@@ -48,22 +48,9 @@
    ${top_builddir}/src/engine/test-core/libgncmod-test-engine.la \
    ${GUILE_LIBS}
 
-<<<<<<< HEAD
 EXTRA_DIST += \
-  test-load-module
-=======
-check_PROGRAMS = \
-  test-link-module \
-  test-exp-parser \
-  test-print-parse-amount \
-  test-scm-query-string \
-  test-print-queries \
-  test-sx
-
-EXTRA_DIST = \
   test-load-module \
   CMakeLists.txt
->>>>>>> b1f9f801
 
 AM_CPPFLAGS = \
   -I${top_srcdir}/src \
