--- conflicted
+++ resolved
@@ -1,9 +1,3 @@
-<<<<<<< HEAD
-@-NOTE If you make any changes here, you should probably -@
-@-NOTE also change the equivalent sections in:           -@
-@-NOTE - src/bin/overrides/gnucash-env.in                -@
-=======
->>>>>>> ca1d5a73
 # environment
 #
 # This configuration file can be used to change/add environment variables
