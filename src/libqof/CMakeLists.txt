# CMakeLists.txt for src/libqof

ADD_SUBDIRECTORY(qof)

<<<<<<< HEAD
SET (gnc_qof_HEADERS
    qof/gnc-aqbanking-templates.h
    qof/gnc-date-p.h
    qof/gnc-date.h
    qof/gnc-datetime.hpp
    qof/gnc-timezone.hpp
    qof/gnc-numeric.h
    qof/gnc-numeric.hpp
    qof/gnc-rational.hpp
    qof/gnc-rational-rounding.hpp
    qof/guid.h
    qof/kvp_frame.hpp
    qof/kvp-value.hpp
    qof/qof.h
    qof/qof-backend.hpp
    qof/qofbackend.h
    qof/qofbook.h
    qof/qofbookslots.h
    qof/qofchoice.h
    qof/qofclass.h
    qof/qofevent.h
    qof/qofid-p.h
    qof/qofid.h
    qof/qofinstance-p.h
    qof/qofinstance.h
    qof/qoflog.h
    qof/qofobject.h
    qof/qofquery.h
    qof/qofquerycore.h
    qof/qofsession.h
    qof/qofutil.h
    qof/qof-gobject.h
    qof/qof-string-cache.h
)
SET (gnc_qof_noinst_HEADERS
    qof/gnc-backend-prov.hpp
    qof/qofbook-p.h
    qof/qofclass-p.h
    qof/gnc-date-p.h
    qof/qofevent-p.h
    qof/gnc-int128.hpp
    qof/qofobject-p.h
    qof/qofquery-p.h
    qof/qofquerycore-p.h
    qof/qofsession.hpp
)

SET (gnc_qof_SOURCES
   qof/gnc-aqbanking-templates.cpp
   qof/gnc-date.cpp
   qof/gnc-datetime.cpp
   qof/gnc-int128.cpp
   qof/gnc-numeric.cpp
   qof/gnc-rational.cpp
   qof/gnc-datetime.cpp
   qof/gnc-timezone.cpp
   qof/guid.cpp
   qof/kvp_frame.cpp
   qof/kvp-value.cpp
   qof/qof-backend.cpp
   qof/qofbook.cpp
   qof/qofchoice.cpp
   qof/qofclass.cpp
   qof/qofevent.cpp
   qof/qofid.cpp
   qof/qofinstance.cpp
   qof/qoflog.cpp
   qof/qofobject.cpp
   qof/qofquery.cpp
   qof/qofquerycore.cpp
   qof/qofsession.cpp
   qof/qofutil.cpp
   qof/qof-string-cache.cpp
)

IF (WIN32)
  ADD_DEFINITIONS (-DOS_WIN32)
  SET (gnc_qof_SOURCES ${gnc_qof_SOURCES}
    qof/qof-win32.cpp
	../../lib/libc/strptime.c
  )
ENDIF (WIN32)

# Add dependency on config.h
SET_SOURCE_FILES_PROPERTIES (${gnc_qof_SOURCES} PROPERTIES OBJECT_DEPENDS ${CONFIG_H})


ADD_LIBRARY	(gnc-qof
  ${gnc_qof_SOURCES}
  ${gnc_qof_HEADERS}
  ${gnc_qof_noinst_HEADERS}
)

TARGET_LINK_LIBRARIES(gnc-qof ${Boost_DATE_TIME_LIBRARIES}  ${Boost_REGEX_LIBRARIES} ${REGEX_LDFLAGS} ${GMODULE_LDFLAGS} ${GLIB2_LDFLAGS} ${GOBJECT_LDFLAGS})

TARGET_COMPILE_DEFINITIONS (gnc-qof PRIVATE -DG_LOG_DOMAIN=\"qof\")

TARGET_INCLUDE_DIRECTORIES (gnc-qof PUBLIC
  ${CMAKE_BINARY_DIR}/src # for config.h
  ${CMAKE_SOURCE_DIR}/src # for platform.h
  ${CMAKE_CURRENT_SOURCE_DIR}/qof
  ${GLIB2_INCLUDE_DIRS}
  ${LIBINTL_INCLUDE_PATH}
  ${REGEX_INCLUDE_PATH}
  ${CMAKE_SOURCE_DIR}/lib/libc # for strptime.h
)

INSTALL(TARGETS gnc-qof
  LIBRARY DESTINATION lib
  ARCHIVE DESTINATION lib
  RUNTIME DESTINATION bin)
INSTALL(FILES ${gnc_qof_HEADERS} DESTINATION include/gnucash)

SET(qof_test_HEADERS
    qof/kvp_frame.hpp
    qof/qofbook.h
    qof/qofinstance.h
    qof/qofobject.h
    qof/qofsession.h
)

INSTALL(FILES ${qof_test_HEADERS} DESTINATION libexec/gnucash/src/libqof/qof/test)
=======
SET_LOCAL_DIST(libqof_DIST_local CMakeLists.txt Makefile.am)
SET(libqof_DIST ${libqof_DIST_local} ${qof_DIST} PARENT_SCOPE)
>>>>>>> e67f4500
<|MERGE_RESOLUTION|>--- conflicted
+++ resolved
@@ -2,130 +2,5 @@
 
 ADD_SUBDIRECTORY(qof)
 
-<<<<<<< HEAD
-SET (gnc_qof_HEADERS
-    qof/gnc-aqbanking-templates.h
-    qof/gnc-date-p.h
-    qof/gnc-date.h
-    qof/gnc-datetime.hpp
-    qof/gnc-timezone.hpp
-    qof/gnc-numeric.h
-    qof/gnc-numeric.hpp
-    qof/gnc-rational.hpp
-    qof/gnc-rational-rounding.hpp
-    qof/guid.h
-    qof/kvp_frame.hpp
-    qof/kvp-value.hpp
-    qof/qof.h
-    qof/qof-backend.hpp
-    qof/qofbackend.h
-    qof/qofbook.h
-    qof/qofbookslots.h
-    qof/qofchoice.h
-    qof/qofclass.h
-    qof/qofevent.h
-    qof/qofid-p.h
-    qof/qofid.h
-    qof/qofinstance-p.h
-    qof/qofinstance.h
-    qof/qoflog.h
-    qof/qofobject.h
-    qof/qofquery.h
-    qof/qofquerycore.h
-    qof/qofsession.h
-    qof/qofutil.h
-    qof/qof-gobject.h
-    qof/qof-string-cache.h
-)
-SET (gnc_qof_noinst_HEADERS
-    qof/gnc-backend-prov.hpp
-    qof/qofbook-p.h
-    qof/qofclass-p.h
-    qof/gnc-date-p.h
-    qof/qofevent-p.h
-    qof/gnc-int128.hpp
-    qof/qofobject-p.h
-    qof/qofquery-p.h
-    qof/qofquerycore-p.h
-    qof/qofsession.hpp
-)
-
-SET (gnc_qof_SOURCES
-   qof/gnc-aqbanking-templates.cpp
-   qof/gnc-date.cpp
-   qof/gnc-datetime.cpp
-   qof/gnc-int128.cpp
-   qof/gnc-numeric.cpp
-   qof/gnc-rational.cpp
-   qof/gnc-datetime.cpp
-   qof/gnc-timezone.cpp
-   qof/guid.cpp
-   qof/kvp_frame.cpp
-   qof/kvp-value.cpp
-   qof/qof-backend.cpp
-   qof/qofbook.cpp
-   qof/qofchoice.cpp
-   qof/qofclass.cpp
-   qof/qofevent.cpp
-   qof/qofid.cpp
-   qof/qofinstance.cpp
-   qof/qoflog.cpp
-   qof/qofobject.cpp
-   qof/qofquery.cpp
-   qof/qofquerycore.cpp
-   qof/qofsession.cpp
-   qof/qofutil.cpp
-   qof/qof-string-cache.cpp
-)
-
-IF (WIN32)
-  ADD_DEFINITIONS (-DOS_WIN32)
-  SET (gnc_qof_SOURCES ${gnc_qof_SOURCES}
-    qof/qof-win32.cpp
-	../../lib/libc/strptime.c
-  )
-ENDIF (WIN32)
-
-# Add dependency on config.h
-SET_SOURCE_FILES_PROPERTIES (${gnc_qof_SOURCES} PROPERTIES OBJECT_DEPENDS ${CONFIG_H})
-
-
-ADD_LIBRARY	(gnc-qof
-  ${gnc_qof_SOURCES}
-  ${gnc_qof_HEADERS}
-  ${gnc_qof_noinst_HEADERS}
-)
-
-TARGET_LINK_LIBRARIES(gnc-qof ${Boost_DATE_TIME_LIBRARIES}  ${Boost_REGEX_LIBRARIES} ${REGEX_LDFLAGS} ${GMODULE_LDFLAGS} ${GLIB2_LDFLAGS} ${GOBJECT_LDFLAGS})
-
-TARGET_COMPILE_DEFINITIONS (gnc-qof PRIVATE -DG_LOG_DOMAIN=\"qof\")
-
-TARGET_INCLUDE_DIRECTORIES (gnc-qof PUBLIC
-  ${CMAKE_BINARY_DIR}/src # for config.h
-  ${CMAKE_SOURCE_DIR}/src # for platform.h
-  ${CMAKE_CURRENT_SOURCE_DIR}/qof
-  ${GLIB2_INCLUDE_DIRS}
-  ${LIBINTL_INCLUDE_PATH}
-  ${REGEX_INCLUDE_PATH}
-  ${CMAKE_SOURCE_DIR}/lib/libc # for strptime.h
-)
-
-INSTALL(TARGETS gnc-qof
-  LIBRARY DESTINATION lib
-  ARCHIVE DESTINATION lib
-  RUNTIME DESTINATION bin)
-INSTALL(FILES ${gnc_qof_HEADERS} DESTINATION include/gnucash)
-
-SET(qof_test_HEADERS
-    qof/kvp_frame.hpp
-    qof/qofbook.h
-    qof/qofinstance.h
-    qof/qofobject.h
-    qof/qofsession.h
-)
-
-INSTALL(FILES ${qof_test_HEADERS} DESTINATION libexec/gnucash/src/libqof/qof/test)
-=======
 SET_LOCAL_DIST(libqof_DIST_local CMakeLists.txt Makefile.am)
-SET(libqof_DIST ${libqof_DIST_local} ${qof_DIST} PARENT_SCOPE)
->>>>>>> e67f4500
+SET(libqof_DIST ${libqof_DIST_local} ${qof_DIST} PARENT_SCOPE)