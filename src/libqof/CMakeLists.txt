# CMakeLists.txt for src/libqof

SET (gnc_qof_HEADERS
<<<<<<< HEAD
    qof/gnc-aqbanking-templates.h
    qof/gnc-date-p.h
    qof/gnc-date.h
    qof/gnc-numeric.h
    qof/gnc-datetime.hpp
    qof/gnc-rational.hpp
    qof/gnc-timezone.hpp
    qof/guid.h
    qof/kvp_frame.hpp
    qof/kvp-value.hpp
    qof/qof.h
    qof/qofbackend-p.h
    qof/qofbackend.h
    qof/qofbook.h
    qof/qofbookslots.h
    qof/qofchoice.h
    qof/qofclass.h
    qof/qofevent.h
    qof/qofid-p.h
    qof/qofid.h
    qof/qofinstance-p.h
    qof/qofinstance.h
    qof/qoflog.h
    qof/qofobject.h
    qof/qofquery.h
    qof/qofquerycore.h
    qof/qofsession.h
    qof/qofutil.h
    qof/qof-gobject.h
    qof/qof-string-cache.h
)
SET (gnc_qof_noinst_HEADERS
    qof/qofbook-p.h
    qof/qofclass-p.h
    qof/gnc-date-p.h
    qof/qofevent-p.h
    qof/gnc-int128.hpp
    qof/qofobject-p.h
    qof/qofquery-p.h
    qof/qofquerycore-p.h
    qof/qofsession-p.h
)

SET (gnc_qof_SOURCES
   qof/gnc-aqbanking-templates.cpp
   qof/gnc-date.cpp
   qof/gnc-datetime.cpp
   qof/gnc-int128.cpp
   qof/gnc-numeric.cpp
   qof/gnc-rational.cpp
   qof/gnc-datetime.cpp
   qof/gnc-timezone.cpp
   qof/guid.cpp
   qof/kvp_frame.cpp
   qof/kvp-value.cpp
   qof/qofbackend.cpp
   qof/qofbook.cpp
   qof/qofchoice.cpp
   qof/qofclass.cpp
   qof/qofevent.cpp
   qof/qofid.cpp
   qof/qofinstance.cpp
   qof/qoflog.cpp
   qof/qofobject.cpp
   qof/qofquery.cpp
   qof/qofquerycore.cpp
   qof/qofsession.cpp
   qof/qofutil.cpp
   qof/qof-string-cache.cpp
=======

  qof/gnc-date-p.h
  qof/gnc-date.h
  qof/gnc-numeric.h
  qof/guid.h
  qof/kvp-util-p.h
  qof/kvp-util.h
  qof/kvp_frame.h
  qof/qof.h
  qof/qofbackend-p.h
  qof/qofbackend.h
  qof/qofbook.h
  qof/qofbookslots.h
  qof/qofchoice.h
  qof/qofclass.h
  qof/qofevent.h
  qof/qofid-p.h
  qof/qofid.h
  qof/qofinstance-p.h
  qof/qofinstance.h
  qof/qoflog.h
  qof/qofobject.h
  qof/qofquery.h
  qof/qofquerycore.h
  qof/qofreference.h
  qof/qofsession.h
  qof/qof-string-cache.h
  qof/qofutil.h
  qof/qof-gobject.h

>>>>>>> 44814868
)
SET (gnc_qof_noinst_HEADERS
  qof/md5.h
  qof/qofbook-p.h
  qof/qofclass-p.h
  qof/qofevent-p.h
  qof/qofmath128-p.h
  qof/qofobject-p.h
  qof/qofquery-p.h
  qof/qofquerycore-p.h
  qof/qofsession-p.h
)

SET (gnc_qof_SOURCES
  qof/md5.c
  qof/gnc-date.c
  qof/gnc-numeric.c
  qof/guid.c
  qof/kvp-util.c
  qof/kvp_frame.c
  qof/qofbackend.c
  qof/qofbook.c
  qof/qofchoice.c
  qof/qofclass.c
  qof/qofevent.c
  qof/qofid.c
  qof/qofinstance.c
  qof/qoflog.c
  qof/qofobject.c
  qof/qofquery.c
  qof/qofquerycore.c
  qof/qofreference.c
  qof/qofsession.c
  qof/qof-string-cache.c
  qof/qofutil.c
)

IF (WIN32)
  ADD_DEFINITIONS (-DOS_WIN32)
  SET (gnc_qof_SOURCES ${gnc_qof_SOURCES}
<<<<<<< HEAD
    qof/qof-win32.cpp
=======
    qof/qof-win32.c
>>>>>>> 44814868
	../../lib/libc/strptime.c
  )
ENDIF (WIN32)

# Add dependency on config.h
SET_SOURCE_FILES_PROPERTIES (${gnc_qof_SOURCES} PROPERTIES OBJECT_DEPENDS ${CONFIG_H})

<<<<<<< HEAD
=======
# Must compile md5.c without strict aliasing, otherwise function md5_finish_ctx
# gets "dereferencing type-punned pointer will break strict-aliasing rules"
SET_SOURCE_FILES_PROPERTIES (qof/md5.c PROPERTIES COMPILE_FLAGS "-fno-strict-aliasing")
>>>>>>> 44814868

ADD_LIBRARY	(gnc-qof
  ${gnc_qof_SOURCES}
  ${gnc_qof_HEADERS}
  ${gnc_qof_noinst_HEADERS}
)

TARGET_LINK_LIBRARIES(gnc-qof ${Boost_DATE_TIME_LIBRARIES} ${REGEX_LDFLAGS} ${GMODULE_LDFLAGS} ${GLIB2_LDFLAGS} ${GOBJECT_LDFLAGS})

TARGET_COMPILE_DEFINITIONS (gnc-qof PRIVATE -DG_LOG_DOMAIN=\"qof\")

TARGET_INCLUDE_DIRECTORIES (gnc-qof PUBLIC
  ${CMAKE_BINARY_DIR}/src # for config.h
  ${CMAKE_SOURCE_DIR}/src # for platform.h
  ${CMAKE_CURRENT_SOURCE_DIR}/qof
  ${GLIB2_INCLUDE_DIRS}
  ${LIBINTL_INCLUDE_PATH}
  ${REGEX_INCLUDE_PATH}
  ${CMAKE_SOURCE_DIR}/lib/libc # for strptime.h
)

INSTALL(TARGETS gnc-qof
  LIBRARY DESTINATION lib
  ARCHIVE DESTINATION lib
  RUNTIME DESTINATION bin)
INSTALL(FILES ${gnc_qof_HEADERS} DESTINATION include/gnucash)

SET(qof_test_HEADERS
<<<<<<< HEAD
    qof/kvp_frame.hpp
=======
    qof/kvp_frame.h
>>>>>>> 44814868
    qof/qofbook.h
    qof/qofinstance.h
    qof/qofobject.h
    qof/qofsession.h
)

INSTALL(FILES ${qof_test_HEADERS} DESTINATION libexec/gnucash/src/libqof/qof/test)<|MERGE_RESOLUTION|>--- conflicted
+++ resolved
@@ -1,7 +1,6 @@
 # CMakeLists.txt for src/libqof
 
 SET (gnc_qof_HEADERS
-<<<<<<< HEAD
     qof/gnc-aqbanking-templates.h
     qof/gnc-date-p.h
     qof/gnc-date.h
@@ -71,83 +70,12 @@
    qof/qofsession.cpp
    qof/qofutil.cpp
    qof/qof-string-cache.cpp
-=======
-
-  qof/gnc-date-p.h
-  qof/gnc-date.h
-  qof/gnc-numeric.h
-  qof/guid.h
-  qof/kvp-util-p.h
-  qof/kvp-util.h
-  qof/kvp_frame.h
-  qof/qof.h
-  qof/qofbackend-p.h
-  qof/qofbackend.h
-  qof/qofbook.h
-  qof/qofbookslots.h
-  qof/qofchoice.h
-  qof/qofclass.h
-  qof/qofevent.h
-  qof/qofid-p.h
-  qof/qofid.h
-  qof/qofinstance-p.h
-  qof/qofinstance.h
-  qof/qoflog.h
-  qof/qofobject.h
-  qof/qofquery.h
-  qof/qofquerycore.h
-  qof/qofreference.h
-  qof/qofsession.h
-  qof/qof-string-cache.h
-  qof/qofutil.h
-  qof/qof-gobject.h
-
->>>>>>> 44814868
-)
-SET (gnc_qof_noinst_HEADERS
-  qof/md5.h
-  qof/qofbook-p.h
-  qof/qofclass-p.h
-  qof/qofevent-p.h
-  qof/qofmath128-p.h
-  qof/qofobject-p.h
-  qof/qofquery-p.h
-  qof/qofquerycore-p.h
-  qof/qofsession-p.h
-)
-
-SET (gnc_qof_SOURCES
-  qof/md5.c
-  qof/gnc-date.c
-  qof/gnc-numeric.c
-  qof/guid.c
-  qof/kvp-util.c
-  qof/kvp_frame.c
-  qof/qofbackend.c
-  qof/qofbook.c
-  qof/qofchoice.c
-  qof/qofclass.c
-  qof/qofevent.c
-  qof/qofid.c
-  qof/qofinstance.c
-  qof/qoflog.c
-  qof/qofobject.c
-  qof/qofquery.c
-  qof/qofquerycore.c
-  qof/qofreference.c
-  qof/qofsession.c
-  qof/qof-string-cache.c
-  qof/qofutil.c
 )
 
 IF (WIN32)
   ADD_DEFINITIONS (-DOS_WIN32)
   SET (gnc_qof_SOURCES ${gnc_qof_SOURCES}
-<<<<<<< HEAD
     qof/qof-win32.cpp
-=======
-    qof/qof-win32.c
->>>>>>> 44814868
 	../../lib/libc/strptime.c
   )
 ENDIF (WIN32)
@@ -155,12 +83,6 @@
 # Add dependency on config.h
 SET_SOURCE_FILES_PROPERTIES (${gnc_qof_SOURCES} PROPERTIES OBJECT_DEPENDS ${CONFIG_H})
 
-<<<<<<< HEAD
-=======
-# Must compile md5.c without strict aliasing, otherwise function md5_finish_ctx
-# gets "dereferencing type-punned pointer will break strict-aliasing rules"
-SET_SOURCE_FILES_PROPERTIES (qof/md5.c PROPERTIES COMPILE_FLAGS "-fno-strict-aliasing")
->>>>>>> 44814868
 
 ADD_LIBRARY	(gnc-qof
   ${gnc_qof_SOURCES}
@@ -189,11 +111,7 @@
 INSTALL(FILES ${gnc_qof_HEADERS} DESTINATION include/gnucash)
 
 SET(qof_test_HEADERS
-<<<<<<< HEAD
     qof/kvp_frame.hpp
-=======
-    qof/kvp_frame.h
->>>>>>> 44814868
     qof/qofbook.h
     qof/qofinstance.h
     qof/qofobject.h
