/********************************************************************
 * test-kvp_frame.c: GLib g_test test suite for kvp_frame.c.		    *
 * Copyright 2011 John Ralls <jralls@ceridwen.us>		    *
 *                                                                  *
 * This program is free software; you can redistribute it and/or    *
 * modify it under the terms of the GNU General Public License as   *
 * published by the Free Software Foundation; either version 2 of   *
 * the License, or (at your option) any later version.              *
 *                                                                  *
 * This program is distributed in the hope that it will be useful,  *
 * but WITHOUT ANY WARRANTY; without even the implied warranty of   *
 * MERCHANTABILITY or FITNESS FOR A PARTICULAR PURPOSE.  See the    *
 * GNU General Public License for more details.                     *
 *                                                                  *
 * You should have received a copy of the GNU General Public License*
 * along with this program; if not, contact:                        *
 *                                                                  *
 * Free Software Foundation           Voice:  +1-617-542-5942       *
 * 51 Franklin Street, Fifth Floor    Fax:    +1-617-542-2652       *
 * Boston, MA  02110-1301,  USA       gnu@gnu.org                   *
********************************************************************/
#ifdef __cplusplus
extern "C"
{
#endif

#include "config.h"
#include <string.h>
#include <glib.h>
<<<<<<< HEAD
#include "unittest-support.h"

#ifdef __cplusplus
}
#endif

=======
#include <unittest-support.h>
>>>>>>> 207bedb4
#include "qof.h"

static const gchar *suitename = "/qof/kvp_frame";
void test_suite_kvp_frame ( void );

typedef struct
{
    KvpFrame *frame;
    GSList *hdlrs;
} Fixture;

static void
setup( Fixture *fixture, gconstpointer pData )
{
    fixture->frame = kvp_frame_new();
    fixture->hdlrs = NULL;
}

static void
teardown( Fixture *fixture, gconstpointer pData )
{
    kvp_frame_delete( fixture->frame );
    g_slist_free_full (fixture->hdlrs, test_free_log_handler);
    test_clear_error_list ();
}

extern KvpFrame* ( *p_get_trailer_make )( KvpFrame *frame, const char *key_path, char **end_key );
extern gchar* ( *p_kvp_value_glist_to_string )( const GList *list );
extern KvpFrame* ( *p_get_or_make )( KvpFrame *fr, const char * key );
extern const KvpFrame* ( *p_kvp_frame_get_frame_or_null_slash_trash )( const KvpFrame *frame, char *key_path );
extern const KvpFrame* ( *p_get_trailer_or_null )( const KvpFrame * frame, const char * key_path, char **end_key );

extern void init_static_test_pointers( void );

static void
setup_static( Fixture *fixture, gconstpointer pData )
{
    fixture->frame = kvp_frame_new();
    fixture->hdlrs = NULL;
    init_static_test_pointers();
    g_assert( p_get_trailer_make && p_kvp_value_glist_to_string &&
              p_get_or_make && p_kvp_frame_get_frame_or_null_slash_trash &&
              p_get_trailer_or_null );
}

static void
teardown_static( Fixture *fixture, gconstpointer pData )
{
    kvp_frame_delete( fixture->frame );
    g_slist_free_full (fixture->hdlrs, test_free_log_handler);
    test_clear_error_list ();
    p_get_trailer_make = NULL;
    p_kvp_value_glist_to_string = NULL;
    p_get_or_make = NULL;
    p_kvp_frame_get_frame_or_null_slash_trash = NULL;
    p_get_trailer_or_null = NULL;
}

static GncGUID*
populate_frame (KvpFrame *frame)
{
    GList *list = NULL;
    Timespec ts;
    GncGUID *guid;
    GDate gdate;

    ts.tv_sec = 1;
    ts.tv_nsec = 1;
    guid = guid_malloc ();
    guid_new (guid);
    g_date_set_dmy (&gdate, 26, 1, 1957);

    kvp_frame_set_gint64( frame, "gint64-type", 100 );
    kvp_frame_set_double( frame, "double-type", 3.14159 );
    kvp_frame_set_numeric( frame, "numeric-type", gnc_numeric_zero() );
    kvp_frame_set_timespec( frame, "timespec-type", ts );
    kvp_frame_set_string( frame, "string-type", "abcdefghijklmnop" );
    kvp_frame_set_guid( frame, "guid-type", guid );
    kvp_frame_set_value_nc (frame, "gdate-type", kvp_value_new_gdate (gdate));
    kvp_frame_set_frame( frame, "frame-type", kvp_frame_new() );

    list = g_list_prepend (list, kvp_value_new_guid (guid));
    list = g_list_prepend (list, kvp_value_new_string ("qrstuvwxyz"));
    list = g_list_prepend (list, kvp_value_new_timespec (ts));
    list = g_list_prepend (list, kvp_value_new_numeric (gnc_numeric_create (256, 120)));
    list = g_list_prepend (list, kvp_value_new_double (0.4342944819));
    list = g_list_prepend (list, kvp_value_new_gint64 (0x1f2e3d4c5b6a79LL));
    kvp_frame_set_value (frame, "list-type", kvp_value_new_glist_nc (list));

    return guid;
}

static void
test_kvp_frame_new_delete( void )
{
    KvpFrame *frame;
    GncGUID *guid;

    frame = kvp_frame_new();
    g_assert( frame );
    g_assert( kvp_frame_is_empty( frame ) );

    guid = populate_frame (frame);

    g_assert( !kvp_frame_is_empty( frame ) );

    kvp_frame_delete( frame );
    g_assert( frame );
    guid_free (guid);
}

static void
test_kvp_frame_copy( Fixture *fixture, gconstpointer pData )
{
    KvpFrame *to_copy = NULL;
    gint64 test_gint64, copy_gint64;
    double test_double, copy_double;
    gnc_numeric test_gnc_numeric, copy_gnc_numeric;
    Timespec test_ts, copy_ts;
    const char* test_str, *copy_str;
    GncGUID *test_guid, *copy_guid;
    KvpFrame *test_frame, *copy_frame;

    /* init data in source frame */
    test_gint64 = 111;
    test_double = 1.1;
    test_gnc_numeric = gnc_numeric_zero();
    test_ts.tv_sec = 1;
    test_ts.tv_nsec = 1;
    test_str = "abcdefghijklmnop";
    test_guid = guid_malloc();
    guid_new( test_guid );
    test_frame = kvp_frame_new();

    g_assert( fixture->frame );
    kvp_frame_set_gint64( fixture->frame, "gint64-type", test_gint64 );
    kvp_frame_set_double( fixture->frame, "double-type", test_double );
    kvp_frame_set_numeric( fixture->frame, "numeric-type", test_gnc_numeric );
    kvp_frame_set_timespec( fixture->frame, "timespec-type", test_ts );
    kvp_frame_set_string( fixture->frame, "string-type", test_str );
    kvp_frame_set_guid( fixture->frame, "guid-type", test_guid );
    kvp_frame_set_frame( fixture->frame, "frame-type", test_frame );
    g_assert( !kvp_frame_is_empty( fixture->frame ) );

    g_test_message( "Test frame copy" );
    to_copy = kvp_frame_copy( fixture->frame );
    g_assert( to_copy );
    g_assert( !kvp_frame_is_empty( to_copy ) );
    g_assert( to_copy != fixture->frame );
    g_assert_cmpint( kvp_frame_compare( fixture->frame, to_copy ), == , 0 );
    copy_gint64 = kvp_frame_get_gint64( to_copy, "gint64-type" );
    g_assert( &copy_gint64 != &test_gint64 );
    g_assert_cmpint( copy_gint64, == , test_gint64 );
    copy_double = kvp_frame_get_double( to_copy, "double-type" );
    g_assert( &copy_double != &test_double );
    g_assert_cmpfloat( copy_double, == , test_double );
    copy_gnc_numeric = kvp_frame_get_numeric( to_copy, "numeric-type" );
    g_assert( &copy_gnc_numeric != &test_gnc_numeric );
    g_assert_cmpfloat( copy_gnc_numeric.num, == , test_gnc_numeric.num );
    g_assert_cmpfloat( copy_gnc_numeric.denom, == , test_gnc_numeric.denom );
    copy_ts = kvp_frame_get_timespec( to_copy, "timespec-type" );
    g_assert( &copy_ts != &test_ts );
    g_assert_cmpfloat( copy_ts.tv_sec, == , test_ts.tv_sec );
    g_assert_cmpfloat( copy_ts.tv_nsec, == , test_ts.tv_nsec );
    copy_str = kvp_frame_get_string( to_copy, "string-type" );
    g_assert( copy_str != test_str );
    g_assert_cmpstr( copy_str, == , test_str );
    copy_guid = kvp_frame_get_guid( to_copy, "guid-type" );
    g_assert( copy_guid != test_guid );
    g_assert( guid_equal( copy_guid, test_guid ) );
    copy_frame = kvp_frame_get_frame( to_copy, "frame-type");
    g_assert( copy_frame );
    g_assert( kvp_frame_is_empty( copy_frame ) );
    g_assert( copy_frame != test_frame );
    g_assert_cmpint( kvp_frame_compare( copy_frame, test_frame ), == , 0 );

    kvp_frame_delete( to_copy );
    guid_free( test_guid );
}

static void
test_kvp_frame_set_foo( Fixture *fixture, gconstpointer pData )
{
    gnc_numeric test_gnc_numeric, copy_gnc_numeric;
    Timespec test_ts, copy_ts;
    GncGUID *test_guid, *copy_guid;

    test_gnc_numeric = gnc_numeric_zero();
    test_ts.tv_sec = 1;
    test_ts.tv_nsec = 1;
    test_guid = guid_malloc();
    guid_new( test_guid );

    g_assert( fixture->frame );
    g_assert( kvp_frame_is_empty( fixture->frame ) );

    g_test_message( "Test gint64 setup and replace, test frame is created" );
    g_assert( kvp_frame_get_frame( fixture->frame, "/test" ) == NULL );
    kvp_frame_set_gint64( fixture->frame, "/test/gint64", 1 );
    g_assert( kvp_frame_get_frame( fixture->frame, "/test" ) != NULL );
    g_assert_cmpint( kvp_frame_get_gint64( fixture->frame, "/test/gint64" ), == , 1 );
    kvp_frame_set_gint64( fixture->frame, "/test/gint64", 5 );
    g_assert_cmpint( kvp_frame_get_gint64( fixture->frame, "/test/gint64" ), == , 5 );

    g_test_message( "Test double setup and replace, test2 frame is created" );
    g_assert( kvp_frame_get_frame( fixture->frame, "/test2" ) == NULL );
    kvp_frame_set_double( fixture->frame, "/test2/double", 1.1 );
    g_assert( kvp_frame_get_frame( fixture->frame, "/test2" ) != NULL );
    g_assert_cmpfloat( kvp_frame_get_double( fixture->frame, "/test2/double" ), == , 1.1 );
    kvp_frame_set_double( fixture->frame, "/test2/double", 5.5 );
    g_assert_cmpfloat( kvp_frame_get_double( fixture->frame, "/test2/double" ), == , 5.5 );

    g_test_message( "Test double setup and replace, test3 frame is created" );
    g_assert( kvp_frame_get_frame( fixture->frame, "/test3" ) == NULL );
    kvp_frame_set_numeric( fixture->frame, "/test3/numeric", test_gnc_numeric );
    g_assert( kvp_frame_get_frame( fixture->frame, "/test3" ) != NULL );
    copy_gnc_numeric = kvp_frame_get_numeric( fixture->frame, "/test3/numeric" );
    g_assert_cmpint( copy_gnc_numeric.num, == , 0 );
    g_assert_cmpint( copy_gnc_numeric.denom, == , 1 );
    test_gnc_numeric.num = 2;
    test_gnc_numeric.denom = 3;
    kvp_frame_set_numeric( fixture->frame, "/test3/numeric", test_gnc_numeric );
    copy_gnc_numeric = kvp_frame_get_numeric( fixture->frame, "/test3/numeric" );
    g_assert_cmpint( copy_gnc_numeric.num, == , 2 );
    g_assert_cmpint( copy_gnc_numeric.denom, == , 3 );

    g_test_message( "Test timespec setup and replace, test4 frame is created" );
    g_assert( kvp_frame_get_frame( fixture->frame, "/test4" ) == NULL );
    kvp_frame_set_timespec( fixture->frame, "/test4/timespec", test_ts );
    g_assert( kvp_frame_get_frame( fixture->frame, "/test4" ) != NULL );
    copy_ts = kvp_frame_get_timespec( fixture->frame, "/test4/timespec" );
    g_assert_cmpint( copy_ts.tv_sec, == , 1 );
    g_assert_cmpint( copy_ts.tv_nsec, == , 1 );
    test_ts.tv_sec = 7;
    test_ts.tv_nsec = 13;
    kvp_frame_set_timespec( fixture->frame, "/test4/timespec", test_ts );
    copy_ts = kvp_frame_get_timespec( fixture->frame, "/test4/timespec" );
    g_assert_cmpint( copy_ts.tv_sec, == , 7 );
    g_assert_cmpint( copy_ts.tv_nsec, == , 13 );

    g_test_message( "Test string setup and replace, test5 frame is created" );
    g_assert( kvp_frame_get_frame( fixture->frame, "/test5" ) == NULL );
    kvp_frame_set_string( fixture->frame, "/test5/string", "one string" );
    g_assert( kvp_frame_get_frame( fixture->frame, "/test5" ) != NULL );
    g_assert_cmpstr( kvp_frame_get_string( fixture->frame, "/test5/string" ), == , "one string" );
    kvp_frame_set_string( fixture->frame, "/test5/string", "another string" );
    g_assert_cmpstr( kvp_frame_get_string( fixture->frame, "/test5/string" ), == , "another string" );

    g_test_message( "Test guid setup and replace, test6 frame is created" );
    g_assert( kvp_frame_get_frame( fixture->frame, "/test6" ) == NULL );
    kvp_frame_set_guid( fixture->frame, "/test6/guid", test_guid );
    g_assert( kvp_frame_get_frame( fixture->frame, "/test6" ) != NULL );
    copy_guid = kvp_frame_get_guid( fixture->frame, "/test6/guid" );
    g_assert( guid_equal( copy_guid, test_guid ) );
    kvp_frame_set_guid( fixture->frame, "/test6/guid", guid_null() );
    copy_guid = kvp_frame_get_guid( fixture->frame, "/test6/guid" );
    g_assert( guid_equal( copy_guid, guid_null() ) );

    g_test_message( "Test frame setup and replace, test7 frame is created" );
    g_assert( kvp_frame_get_frame( fixture->frame, "/test7" ) == NULL );
    kvp_frame_set_frame( fixture->frame, "/test7", kvp_frame_new() );
    g_assert( kvp_frame_get_frame( fixture->frame, "/test7" ) != NULL );
    kvp_frame_set_frame( fixture->frame, "/test7", NULL );
    g_assert( kvp_frame_get_frame( fixture->frame, "/test7" ) == NULL );
}

static void
test_kvp_frame_get_frame_slash( Fixture *fixture, gconstpointer pData )
{
    KvpFrame *result_frame = NULL;
    /* Mostly testing static routine kvp_frmae_get_frame_slash_trash */
    g_assert( fixture->frame );

    g_test_message( "Test path with one slash same frame should be returned" );
    result_frame = kvp_frame_get_frame_slash( fixture->frame, "/" );
    g_assert( result_frame );
    g_assert( result_frame == fixture->frame );

    g_test_message( "Test path with trailing slash same frame should be returned" );
    result_frame = kvp_frame_get_frame_slash( fixture->frame, "/////" );
    g_assert( result_frame );
    g_assert( result_frame == fixture->frame );

    g_test_message( "Test new frame is created" );
    result_frame = kvp_frame_get_frame_slash( fixture->frame, "/test" );
    g_assert( result_frame );
    g_assert( result_frame != fixture->frame );
    g_assert( result_frame == kvp_frame_get_frame( fixture->frame, "/test" ) );

    g_test_message( "Test trailing slashes are ignored and frame created" );
    result_frame = kvp_frame_get_frame_slash( fixture->frame, "////test2/////" );
    g_assert( result_frame );
    g_assert( result_frame != fixture->frame );
    g_assert( result_frame == kvp_frame_get_frame( fixture->frame, "/test2" ) );
    g_assert( result_frame != kvp_frame_get_frame( fixture->frame, "/test" ) );

    g_test_message( "Test frames are created along the path if not exist and last frame is returned" );
    result_frame = kvp_frame_get_frame_slash( fixture->frame, "////test3/////test4//////" );
    g_assert( result_frame );
    g_assert( result_frame != fixture->frame );
    g_assert( result_frame != kvp_frame_get_frame( fixture->frame, "/test2" ) );
    g_assert( result_frame != kvp_frame_get_frame( fixture->frame, "/test" ) );
    g_assert( kvp_frame_get_frame( fixture->frame, "/test3" ) != NULL );
    g_assert( result_frame != kvp_frame_get_frame( fixture->frame, "/test3" ) );
    g_assert( result_frame == kvp_frame_get_frame( fixture->frame, "/test3/test4" ) );

    g_test_message( "Test existing frame is returned" );
    g_assert( result_frame == kvp_frame_get_frame_slash( fixture->frame, "////test3/////test4//////" ) );
}

static void
test_kvp_frame_get_slot_path( Fixture *fixture, gconstpointer pData )
{
    KvpValue *result_value = NULL ;

    g_assert( fixture->frame );
    g_assert( kvp_frame_is_empty( fixture->frame ) );

    g_test_message( "Test with non existing path should return NULL" );
    result_value = kvp_frame_get_slot_path( fixture->frame, "test", "test2", NULL );
    g_assert( !result_value );

    g_test_message( "Test with existing value set to current frame" );
    kvp_frame_set_gint64( fixture->frame, "/test", 1 );
    result_value = kvp_frame_get_slot_path( fixture->frame, "test", NULL );
    g_assert( result_value );
    g_assert( kvp_value_get_type( result_value ) == KVP_TYPE_GINT64 );
    g_assert_cmpint( kvp_value_get_gint64( result_value ), == , 1 );

    g_test_message( "Test should return null as test is not a frame" );
    kvp_frame_set_gint64( fixture->frame, "/test/test2", 2 );
    result_value = kvp_frame_get_slot_path( fixture->frame, "test", "test2", NULL );
    g_assert( !result_value );

    g_test_message( "Test should return last value in the path" );
    kvp_frame_set_gint64( fixture->frame, "/test2/test3", 2 );
    result_value = kvp_frame_get_slot_path( fixture->frame, "test2", "test3", NULL );
    g_assert( result_value );
    g_assert( kvp_value_get_type( result_value ) == KVP_TYPE_GINT64 );
    g_assert_cmpint( kvp_value_get_gint64( result_value ), == , 2 );

    g_test_message( "Test should return null as last value in the path does not exist" );
    result_value = kvp_frame_get_slot_path( fixture->frame, "test2", "test3", "test4", NULL );
    g_assert( !result_value );
}

static void
test_kvp_frame_get_slot_path_gslist( Fixture *fixture, gconstpointer pData )
{
    /* similar to previous test except path is passed as GSList*/
    GSList *path_list = NULL;
    KvpValue *result_value = NULL ;

    g_assert( fixture->frame );
    g_assert( kvp_frame_is_empty( fixture->frame ) );

    g_test_message( "Test with non existing path should return NULL" );
    path_list = g_slist_append (path_list, "test");
    path_list = g_slist_append (path_list, "test2");
    result_value = kvp_frame_get_slot_path_gslist( fixture->frame, path_list );
    g_assert( !result_value );

    g_test_message( "Test with existing value set to current frame" );
    path_list = g_slist_remove( path_list, "test2" );
    kvp_frame_set_gint64( fixture->frame, "/test", 1 );
    result_value = kvp_frame_get_slot_path_gslist( fixture->frame, path_list );
    g_assert( result_value );
    g_assert( kvp_value_get_type( result_value ) == KVP_TYPE_GINT64 );
    g_assert_cmpint( kvp_value_get_gint64( result_value ), == , 1 );

    g_test_message( "Test should return null as test is not a frame" );
    path_list = g_slist_append (path_list, "test2");
    kvp_frame_set_gint64( fixture->frame, "/test/test2", 2 );
    result_value = kvp_frame_get_slot_path_gslist( fixture->frame, path_list );
    g_assert( !result_value );

    g_test_message( "Test should return last value in the path" );
    path_list = g_slist_remove( path_list, "test" );
    path_list = g_slist_append (path_list, "test3");
    kvp_frame_set_gint64( fixture->frame, "/test2/test3", 2 );
    result_value = kvp_frame_get_slot_path_gslist( fixture->frame, path_list );
    g_assert( result_value );
    g_assert( kvp_value_get_type( result_value ) == KVP_TYPE_GINT64 );
    g_assert_cmpint( kvp_value_get_gint64( result_value ), == , 2 );

    g_test_message( "Test should return null as last value in the path does not exist" );
    path_list = g_slist_append (path_list, "test4");
    result_value = kvp_frame_get_slot_path_gslist( fixture->frame, path_list );
    g_assert( !result_value );
    g_slist_free( path_list );
}

static void
test_kvp_frame_add_frame_nc( Fixture *fixture, gconstpointer pData )
{
    /* basically we test static function kvp_frame_add_value_nc
     * if path not exist it's created
     * if gslist exist on the path new value added to the list
     * if any other value exist it's converted to gslist and newvalue added
     */
    KvpFrame *test_frame = NULL,
              *test_frame2 = NULL,
               *test_frame3 = NULL,
                *result_frame = NULL;
    KvpValue *result_value = NULL;
    GList *result_list = NULL;

    g_assert( fixture->frame );
    g_assert( kvp_frame_is_empty( fixture->frame ) );

    g_test_message( "Test when path does not exist it is created" );
    result_frame = kvp_frame_get_frame( fixture->frame, "/test/test2/test3" );
    g_assert( !result_frame );
    test_frame = kvp_frame_new();
    kvp_frame_add_frame_nc( fixture->frame, "/test/test2/test3", test_frame );
    result_frame = kvp_frame_get_frame( fixture->frame, "/test/test2/test3" );
    g_assert( result_frame );
    g_assert( result_frame == test_frame ); /* no copying done */
    result_frame = kvp_frame_get_frame( fixture->frame, "/test/test2" );
    g_assert( result_frame != test_frame );
    result_frame = kvp_frame_get_frame( fixture->frame, "/test" );
    g_assert( result_frame != test_frame );

    g_test_message( "Test when value exist on the path it's converted to bag and new value added" );
    test_frame2 = kvp_frame_new();
    kvp_frame_add_frame_nc( fixture->frame, "/test/test2/test3", test_frame2 );
    result_value = kvp_frame_get_value( fixture->frame, "/test/test2/test3" );
    result_list = kvp_value_get_glist( result_value );
    g_assert( result_list );
    g_assert_cmpint( g_list_length( result_list ), == , 2 );
    result_value = g_list_first( result_list )->data;
    g_assert( result_value );
    g_assert( kvp_value_get_type( result_value ) == KVP_TYPE_FRAME );
    g_assert( kvp_value_get_frame( result_value ) == test_frame );
    result_value = g_list_next( result_list )->data;
    g_assert( result_value );
    g_assert( kvp_value_get_type( result_value ) == KVP_TYPE_FRAME );
    g_assert( kvp_value_get_frame( result_value ) == test_frame2 );

    g_test_message( "Test when bag exists on the path new values are added to it" );
    test_frame3 = kvp_frame_new();
    kvp_frame_add_frame_nc( fixture->frame, "/test/test2/test3", test_frame3 );
    result_value = kvp_frame_get_value( fixture->frame, "/test/test2/test3" );
    g_assert( result_list == kvp_value_get_glist( result_value ) ); /* same list used */
    g_assert_cmpint( g_list_length( result_list ), == , 3 );
    result_value = g_list_first( result_list )->data;
    g_assert( result_value );
    g_assert( kvp_value_get_type( result_value ) == KVP_TYPE_FRAME );
    g_assert( kvp_value_get_frame( result_value ) == test_frame );
    result_value = g_list_next( result_list )->data;
    g_assert( result_value );
    g_assert( kvp_value_get_type( result_value ) == KVP_TYPE_FRAME );
    g_assert( kvp_value_get_frame( result_value ) == test_frame2 );
    result_value = g_list_last( result_list )->data;
    g_assert( result_value );
    g_assert( kvp_value_get_type( result_value ) == KVP_TYPE_FRAME );
    g_assert( kvp_value_get_frame( result_value ) == test_frame3 );
}

static void
test_kvp_value_copy( void )
{
    KvpValue *gint64_orig_value, *gint64_copy_value;
    KvpValue *double_orig_value, *double_copy_value;
    KvpValue *numeric_orig_value, *numeric_copy_value;
    KvpValue *string_orig_value, *string_copy_value;
    KvpValue *guid_orig_value, *guid_copy_value;
    KvpValue *timespec_orig_value, *timespec_copy_value;
    KvpValue *glist_orig_value, *glist_copy_value;
    KvpValue *frame_orig_value, *frame_copy_value;

    /* data init */
    gnc_numeric gnc_numeric_orig, gnc_numeric_copy;
    GncGUID *guid_orig, *guid_copy;
    Timespec ts_orig, ts_copy;
    GList *list_orig, *list_copy;
    KvpFrame *frame_orig, *frame_copy;

    gnc_numeric_orig = gnc_numeric_zero();
    guid_orig = guid_malloc();
    guid_new( guid_orig );
    ts_orig.tv_sec = 1;
    ts_orig.tv_nsec = 1;
    list_orig = NULL;
    list_orig = g_list_append( list_orig, kvp_value_new_string( "abcdefghijklmnop" ) );
    frame_orig = kvp_frame_new();

    g_test_message( "Test creates original values and checks copies of them" );
    gint64_orig_value = kvp_value_new_gint64( 2 );
    double_orig_value = kvp_value_new_double( 3.3 );
    numeric_orig_value = kvp_value_new_gnc_numeric( gnc_numeric_orig );
    string_orig_value = kvp_value_new_string( "abcdefghijklmnop" );
    guid_orig_value = kvp_value_new_guid( guid_orig );
    timespec_orig_value = kvp_value_new_timespec( ts_orig );
    glist_orig_value = kvp_value_new_glist( list_orig );
    frame_orig_value = kvp_value_new_frame( frame_orig );
    g_assert( gint64_orig_value && double_orig_value && numeric_orig_value && string_orig_value
              && guid_orig_value && timespec_orig_value && glist_orig_value && frame_orig_value );

    /* copy values */
    gint64_copy_value = kvp_value_copy( gint64_orig_value );
    g_assert( gint64_copy_value );
    g_assert( gint64_copy_value != gint64_orig_value );
    g_assert( kvp_value_get_type( gint64_copy_value ) == KVP_TYPE_GINT64 );
    g_assert_cmpint( kvp_value_get_gint64( gint64_copy_value ), == , 2 );

    double_copy_value = kvp_value_copy( double_orig_value );
    g_assert( double_copy_value );
    g_assert( double_copy_value != double_orig_value );
    g_assert( kvp_value_get_type( double_copy_value ) == KVP_TYPE_DOUBLE );
    g_assert_cmpfloat( kvp_value_get_double( double_copy_value ), == , 3.3 );

    numeric_copy_value = kvp_value_copy( numeric_orig_value );
    g_assert( numeric_copy_value );
    g_assert( numeric_copy_value != numeric_orig_value );
    g_assert( kvp_value_get_type( numeric_copy_value ) == KVP_TYPE_NUMERIC );
    gnc_numeric_copy = kvp_value_get_numeric( numeric_copy_value );
    g_assert_cmpfloat( gnc_numeric_copy.num, == , gnc_numeric_orig.num );
    g_assert_cmpfloat( gnc_numeric_copy.denom, == , gnc_numeric_orig.denom );

    string_copy_value = kvp_value_copy( string_orig_value );
    g_assert( string_copy_value );
    g_assert( string_copy_value != string_orig_value );
    g_assert( kvp_value_get_type( string_copy_value ) == KVP_TYPE_STRING );
    g_assert_cmpstr( kvp_value_get_string( string_copy_value ), == , "abcdefghijklmnop" );

    guid_copy_value = kvp_value_copy( guid_orig_value );
    g_assert( guid_copy_value );
    g_assert( guid_copy_value != guid_orig_value );
    g_assert( kvp_value_get_type( guid_copy_value ) == KVP_TYPE_GUID );
    guid_copy = kvp_value_get_guid( guid_copy_value );
    g_assert( guid_orig != guid_copy );
    g_assert( guid_equal( guid_orig, guid_copy ) );

    timespec_copy_value = kvp_value_copy( timespec_orig_value );
    g_assert( timespec_copy_value );
    g_assert( timespec_copy_value != timespec_orig_value );
    g_assert( kvp_value_get_type( timespec_copy_value ) == KVP_TYPE_TIMESPEC );
    ts_copy = kvp_value_get_timespec( timespec_copy_value );
    g_assert_cmpfloat( ts_copy.tv_sec, == , ts_orig.tv_sec );
    g_assert_cmpfloat( ts_copy.tv_nsec, == , ts_orig.tv_nsec );

    glist_copy_value = kvp_value_copy( glist_orig_value );
    g_assert( glist_copy_value );
    g_assert( glist_copy_value != glist_orig_value );
    g_assert( kvp_value_get_type( glist_copy_value ) == KVP_TYPE_GLIST );
    list_copy = kvp_value_get_glist( glist_copy_value );
    g_assert( list_copy != list_orig );
    g_assert_cmpint( g_list_length( list_copy ), == , g_list_length( list_orig ) );
    g_assert_cmpint( kvp_glist_compare( list_orig, list_copy ), == , 0 );

    frame_copy_value = kvp_value_copy( frame_orig_value );
    g_assert( frame_copy_value );
    g_assert( frame_copy_value != frame_orig_value );
    g_assert( kvp_value_get_type( frame_copy_value ) == KVP_TYPE_FRAME );
    frame_copy = kvp_value_get_frame( frame_copy_value );
    g_assert_cmpint( kvp_frame_compare( frame_orig, frame_copy ), == , 0 );

    /* destroy objects */
    kvp_value_delete( gint64_orig_value );
    kvp_value_delete( double_orig_value );
    kvp_value_delete( numeric_orig_value );
    kvp_value_delete( string_orig_value );
    kvp_value_delete( guid_orig_value );
    kvp_value_delete( timespec_orig_value );
    kvp_value_delete( glist_orig_value );
    kvp_value_delete( frame_orig_value );

    kvp_value_delete( gint64_copy_value );
    kvp_value_delete( double_copy_value );
    kvp_value_delete( numeric_copy_value );
    kvp_value_delete( string_copy_value );
    kvp_value_delete( guid_copy_value );
    kvp_value_delete( timespec_copy_value );
    kvp_value_delete( glist_copy_value );
    kvp_value_delete( frame_copy_value );
}

static void
test_kvp_glist_copy( void )
{
    GList *value_list = NULL, *copy_list = NULL, *lp1 = NULL, *lp2 = NULL;
    KvpValue *gint64_value;
    KvpValue *double_value;
    KvpValue *numeric_value;
    KvpValue *string_value;
    KvpValue *guid_value;
    KvpValue *timespec_value;
    KvpValue *glist_value;
    KvpValue *frame_value;

    gnc_numeric gnc_numeric_orig;
    GncGUID *guid_orig;
    Timespec ts_orig;
    GList *list_orig;
    KvpFrame *frame_orig;

    gnc_numeric_orig = gnc_numeric_zero();
    guid_orig = guid_malloc();
    guid_new( guid_orig );
    ts_orig.tv_sec = 1;
    ts_orig.tv_nsec = 1;
    list_orig = NULL;
    list_orig = g_list_append( list_orig, kvp_value_new_string( "abcdefghijklmnop" ) );
    frame_orig = kvp_frame_new();

    gint64_value = kvp_value_new_gint64( 2 );
    double_value = kvp_value_new_double( 3.3 );
    numeric_value = kvp_value_new_gnc_numeric( gnc_numeric_orig );
    string_value = kvp_value_new_string( "abcdefghijklmnop" );
    guid_value = kvp_value_new_guid( guid_orig );
    timespec_value = kvp_value_new_timespec( ts_orig );
    glist_value = kvp_value_new_glist( list_orig );
    frame_value = kvp_value_new_frame( frame_orig );

    value_list = g_list_append( value_list, gint64_value );
    value_list = g_list_append( value_list, double_value );
    value_list = g_list_append( value_list, numeric_value );
    value_list = g_list_append( value_list, string_value );
    value_list = g_list_append( value_list, guid_value );
    value_list = g_list_append( value_list, timespec_value );
    value_list = g_list_append( value_list, glist_value );
    value_list = g_list_append( value_list, frame_value );
    g_assert( value_list );
    g_assert_cmpint( g_list_length( value_list ), == , 8 );

    g_test_message( "Test list and all values are copied to new list" );
    copy_list = kvp_glist_copy( value_list );
    g_assert( copy_list );
    g_assert( copy_list != value_list );
    g_assert_cmpint( g_list_length( copy_list ), == , 8 );
    lp1 = value_list;
    lp2 = copy_list;
    while (lp1 && lp2)
    {
        KvpValue *v1 = (KvpValue *) lp1->data;
        KvpValue *v2 = (KvpValue *) lp2->data;
        g_assert( v1 != v2 );
        g_assert_cmpint( kvp_value_compare(v1, v2), == , 0 );
        lp1 = lp1->next;
        lp2 = lp2->next;
    }
    g_assert_cmpint( kvp_glist_compare( value_list, copy_list ), == , 0 );

    /* destroy */
    kvp_glist_delete( value_list );
    kvp_glist_delete( copy_list );
}

static void
test_kvp_glist_compare( void )
{
    GList *list1 = NULL, *list2 = NULL;

    KvpValue *gint64_value;
    KvpValue *double_value;
    KvpValue *numeric_value;
    KvpValue *string_value;
    KvpValue *guid_value;
    KvpValue *timespec_value;
    KvpValue *glist_value;
    KvpValue *frame_value;

    gnc_numeric gnc_numeric_orig;
    GncGUID *guid_orig;
    Timespec ts_orig;
    GList *list_orig;
    KvpFrame *frame_orig;

    gnc_numeric_orig = gnc_numeric_zero();
    guid_orig = guid_malloc();
    guid_new( guid_orig );
    ts_orig.tv_sec = 1;
    ts_orig.tv_nsec = 1;
    list_orig = NULL;
    list_orig = g_list_append( list_orig, kvp_value_new_string( "abcdefghijklmnop" ) );
    frame_orig = kvp_frame_new();

    gint64_value = kvp_value_new_gint64( 2 );
    double_value = kvp_value_new_double( 3.3 );
    numeric_value = kvp_value_new_gnc_numeric( gnc_numeric_orig );
    string_value = kvp_value_new_string( "abcdefghijklmnop" );
    guid_value = kvp_value_new_guid( guid_orig );
    timespec_value = kvp_value_new_timespec( ts_orig );
    glist_value = kvp_value_new_glist( list_orig );
    frame_value = kvp_value_new_frame( frame_orig );

    /* init list 1 */
    list1 = g_list_append( list1, gint64_value );
    list1 = g_list_append( list1, double_value );
    list1 = g_list_append( list1, numeric_value );
    list1 = g_list_append( list1, string_value );
    list1 = g_list_append( list1, guid_value );
    list1 = g_list_append( list1, timespec_value );
    list1 = g_list_append( list1, glist_value );
    list1 = g_list_append( list1, frame_value );
    g_assert( list1 );
    g_assert_cmpint( g_list_length( list1 ), == , 8 );

    g_test_message( "Test when list is the same" );
    list2 = list1;
    g_assert_cmpint( kvp_glist_compare( list1, list2 ), == , 0 );

    g_test_message( "Test when list1 is null" );
    g_assert_cmpint( kvp_glist_compare( NULL, list2 ), == , -1 );

    g_test_message( "Test when list2 is null" );
    g_assert_cmpint( kvp_glist_compare( list1, NULL ), == , 1 );

    g_test_message( "Copy list and test they are equal" );
    list2 = kvp_glist_copy( list1 );
    g_assert( list1 != list2 );
    g_assert_cmpint( g_list_length( list1 ), == , g_list_length( list2 ) );
    g_assert_cmpint( kvp_glist_compare( list1, list2 ), == , 0 );

    g_test_message( "Test when list 1 is shorter lists are not equal" );
    list1 = g_list_remove( list1, frame_value );
    g_assert_cmpint( g_list_length( list1 ), == , 7 );
    g_assert_cmpint( g_list_length( list2 ), == , 8 );
    g_assert_cmpint( kvp_glist_compare( list1, list2 ), == , -1 );

    g_test_message( "Test when list 2 is shorter lists are not equal" );
    list1 = g_list_append( list1, frame_value );
    list1 = g_list_append( list1, frame_value );
    g_assert_cmpint( g_list_length( list1 ), == , 9 );
    g_assert_cmpint( g_list_length( list2 ), == , 8 );
    g_assert_cmpint( kvp_glist_compare( list1, list2 ), == , 1 );

    g_test_message( "Test when data is not equal lists are not equal" );
    list1 = g_list_remove( list1, frame_value );
    g_assert_cmpint( g_list_length( list1 ), == , g_list_length( list2 ) );
    g_assert_cmpint( kvp_glist_compare( list1, list2 ), == , 0 );
    list1 = g_list_remove( list1, gint64_value );
    kvp_value_delete( gint64_value );
    list1 = g_list_prepend( list1, kvp_value_new_gint64( 5 ) );
    g_assert_cmpint( g_list_length( list1 ), == , g_list_length( list2 ) );
    g_assert_cmpint( kvp_glist_compare( list1, list2 ), != , 0 );

    /* delete lists */
    kvp_glist_delete( list1 );
    kvp_glist_delete( list2 );
}

static void
test_kvp_value_compare( void )
{
    KvpValue *gint64_orig_value, *gint64_copy_value;
    KvpValue *double_orig_value, *double_copy_value;
    KvpValue *numeric_orig_value, *numeric_copy_value;
    KvpValue *string_orig_value, *string_copy_value;
    KvpValue *guid_orig_value, *guid_copy_value;
    KvpValue *timespec_orig_value, *timespec_copy_value;
    KvpValue *glist_orig_value, *glist_copy_value;
    KvpValue *frame_orig_value, *frame_copy_value;

    /* data init */
    gnc_numeric gnc_numeric_orig, gnc_numeric_copy;
    GncGUID *guid_orig, *guid_copy;
    Timespec ts_orig, ts_copy;
    GList *list_orig, *list_copy;
    KvpFrame *frame_orig, *frame_copy;

    gnc_numeric_orig = gnc_numeric_zero();
    gnc_numeric_copy = gnc_numeric_zero();
    guid_orig = guid_malloc();
    guid_new( guid_orig );
    guid_copy = guid_malloc();
    guid_new( guid_copy );
    ts_orig.tv_sec = 1;
    ts_orig.tv_nsec = 1;
    ts_copy.tv_sec = 2;
    ts_copy.tv_nsec = 2;
    list_orig = NULL;
    list_orig = g_list_append( list_orig, kvp_value_new_string( "abcdefghijklmnop" ) );
    list_copy = NULL;
    list_copy = g_list_append( list_copy, kvp_value_new_string( "abcdefg" ) );
    frame_orig = kvp_frame_new();
    frame_copy = kvp_frame_new();

    gint64_orig_value = kvp_value_new_gint64( 2 );
    gint64_copy_value = kvp_value_new_gint64( 5 );
    double_orig_value = kvp_value_new_double( 3.3 );
    double_copy_value = kvp_value_new_double( 3.5 );
    numeric_orig_value = kvp_value_new_gnc_numeric( gnc_numeric_orig );
    numeric_copy_value = kvp_value_new_gnc_numeric( gnc_numeric_copy );
    string_orig_value = kvp_value_new_string( "abcdefghijklmnop" );
    string_copy_value = kvp_value_new_string( "abcdefghijklmnop" );
    guid_orig_value = kvp_value_new_guid( guid_orig );
    guid_copy_value = kvp_value_new_guid( guid_copy );
    timespec_orig_value = kvp_value_new_timespec( ts_orig );
    timespec_copy_value = kvp_value_new_timespec( ts_copy );
    glist_orig_value = kvp_value_new_glist( list_orig );
    glist_copy_value = kvp_value_new_glist( list_copy );
    frame_orig_value = kvp_value_new_frame( frame_orig );
    frame_copy_value = kvp_value_new_frame( frame_copy );

    g_test_message( "Test the same kvpvalue is equal" );
    g_assert_cmpint( kvp_value_compare( gint64_orig_value, gint64_orig_value ), == , 0 );

    g_test_message( "Test first value is null" );
    g_assert_cmpint( kvp_value_compare( NULL, gint64_orig_value ), == , -1 );

    g_test_message( "Test second value is null" );
    g_assert_cmpint( kvp_value_compare( gint64_orig_value, NULL ), == , 1 );

    g_test_message( "Test diffrent data types first is lesser" );
    g_assert_cmpint( kvp_value_compare( gint64_orig_value, double_orig_value ), == , -1 );

    g_test_message( "Test diffrent data types second is lesser" );
    g_assert_cmpint( kvp_value_compare( double_orig_value, gint64_orig_value ), == , 1 );

    /* testing all different cases of data equality is not the aim
     * of this test. Rather we check that all data types are being compared.
     */
    g_test_message( "Test different kvpvalues of all the types" );
    g_assert_cmpint( kvp_value_compare( gint64_orig_value, gint64_copy_value ), == , -1 );
    g_assert_cmpint( kvp_value_compare( gint64_copy_value, gint64_orig_value ), == , 1 );
    g_assert_cmpint( kvp_value_compare( double_orig_value, double_copy_value ), == , double_compare( 3.3, 3.5 ) );
    g_assert_cmpint( kvp_value_compare( numeric_orig_value, numeric_copy_value ), == , gnc_numeric_compare( gnc_numeric_orig, gnc_numeric_copy ) );
    g_assert_cmpint( kvp_value_compare( string_orig_value, string_copy_value ), == , strcmp( "abcdefghijklmnop", "abcdefghijklmnop" ) );
    g_assert_cmpint( kvp_value_compare( guid_orig_value, guid_copy_value ), == , guid_compare( guid_orig, guid_copy ) );
    g_assert_cmpint( kvp_value_compare( timespec_orig_value, timespec_copy_value ), == , timespec_cmp( &ts_orig, &ts_copy ) );
    g_assert_cmpint( kvp_value_compare( glist_orig_value, glist_copy_value ), == , kvp_glist_compare( list_orig, list_copy ) );
    g_assert_cmpint( kvp_value_compare( frame_orig_value, frame_copy_value ), == , kvp_frame_compare( frame_orig, frame_copy ) );

    /* destroy objects */
    kvp_value_delete( gint64_orig_value );
    kvp_value_delete( double_orig_value );
    kvp_value_delete( numeric_orig_value );
    kvp_value_delete( string_orig_value );
    kvp_value_delete( guid_orig_value );
    kvp_value_delete( timespec_orig_value );
    kvp_value_delete( glist_orig_value );
    kvp_value_delete( frame_orig_value );

    kvp_value_delete( gint64_copy_value );
    kvp_value_delete( double_copy_value );
    kvp_value_delete( numeric_copy_value );
    kvp_value_delete( string_copy_value );
    kvp_value_delete( guid_copy_value );
    kvp_value_delete( timespec_copy_value );
    kvp_value_delete( glist_copy_value );
    kvp_value_delete( frame_copy_value );
}

static void
test_kvp_value_new_foo_nc( void )
{
    KvpValue *binary_value_nc, *glist_value_nc, *frame_value_nc;
    void *val;
    guint64 size;
    GList *list = NULL;
    KvpFrame *frame = NULL;

    g_test_message( "Test new binary values are not copied" );
    val = g_new0( char, 5 );
    size = sizeof( val );
    binary_value_nc = kvp_value_new_binary_nc( val, size );
    g_assert( binary_value_nc );
    g_assert( kvp_value_get_type( binary_value_nc ) == KVP_TYPE_BINARY );
    g_assert( kvp_value_get_binary( binary_value_nc, &size ) == val );

    g_test_message( "Test new glist is not copied" );
    list = g_list_append( list, kvp_value_new_gint64( 2 ) );
    g_assert_cmpint( g_list_length( list ), == , 1 );
    glist_value_nc = kvp_value_new_glist_nc( list );
    g_assert( glist_value_nc );
    g_assert( kvp_value_get_type( glist_value_nc ) == KVP_TYPE_GLIST );
    g_assert( kvp_value_get_glist( glist_value_nc ) == list );

    g_test_message( "Test new frame is not copied" );
    frame = kvp_frame_new();
    frame_value_nc = kvp_value_new_frame_nc( frame );
    g_assert( frame_value_nc );
    g_assert( kvp_value_get_type( frame_value_nc ) == KVP_TYPE_FRAME );
    g_assert( kvp_value_get_frame( frame_value_nc ) == frame );

    kvp_value_delete( binary_value_nc );
    kvp_value_delete( glist_value_nc );
    kvp_value_delete( frame_value_nc );
}

static void
test_kvp_frame_compare( Fixture *fixture, gconstpointer pData )
{
    KvpFrame *cmp_frame = NULL;

    cmp_frame = kvp_frame_new();
    g_assert( cmp_frame );

    g_test_message( "Test the same frame is equal with itself" );
    g_assert_cmpint( kvp_frame_compare( fixture->frame, fixture->frame ), == , 0 );

    g_test_message( "Test first frame null second not null" );
    g_assert_cmpint( kvp_frame_compare( NULL, fixture->frame ), == , -1 );

    g_test_message( "Test first frame not null second null" );
    g_assert_cmpint( kvp_frame_compare( fixture->frame, NULL ), == , 1 );

    g_test_message( "Test first frame is empty second not empty" );
    kvp_frame_set_gint64( fixture->frame, "/test/test2", 64 );
    g_assert( !kvp_frame_is_empty( fixture->frame ) );
    g_assert( kvp_frame_is_empty( cmp_frame ) );
    g_assert_cmpint( kvp_frame_compare( cmp_frame, fixture->frame ), == , -1 );

    g_test_message( "Test first frame is not empty second is empty" );
    g_assert_cmpint( kvp_frame_compare( fixture->frame, cmp_frame ), == , 1 );

    g_test_message( "Test when frames are equal" );
    kvp_frame_set_gint64( cmp_frame, "/test/test2", 64 );
    g_assert( !kvp_frame_is_empty( cmp_frame ) );
    g_assert_cmpint( kvp_frame_compare( fixture->frame, cmp_frame ), == , 0 );

    g_test_message( "Test when frames have equal data but second frame has additional slot set" );
    kvp_frame_set_string( fixture->frame, "/test/test3", "abcdefghijklmnop" );
    g_assert_cmpint( kvp_frame_compare( cmp_frame, fixture->frame ), == , -1 );

    g_test_message( "Test when frames have equal data but first frame has additional slot set" );
    g_assert_cmpint( kvp_frame_compare( fixture->frame, cmp_frame ), == , 1 );

    g_test_message( "Test when frames have equal number of slots second frame has different data in one slot" );
    kvp_frame_set_string( cmp_frame, "/test/test3", "abcdefg" );
    g_assert_cmpint( kvp_frame_compare( cmp_frame, fixture->frame ), < , 0 );

    g_test_message( "Test when frames have equal number of slots second frame has different data in one slot" );
    g_assert_cmpint( kvp_frame_compare( fixture->frame, cmp_frame ), > , 0 );

    kvp_frame_delete( cmp_frame );
}

static void
test_binary_to_string( void )
{
    gchar *result;
    guchar *val;
    guint32 size;
    val = g_new0( guchar, 5 );
    size = 5 * sizeof( guchar );
    val[0] = (guchar) 0;
    val[1] = (guchar) 9;
    val[2] = (guchar) 10;
    val[3] = (guchar) 255;
    val[4] = (guchar) 256;

    result = binary_to_string( val, size );
    g_assert( result );
    g_assert_cmpstr( result, == , "00090aff00" );

    g_free( val );
    g_free( result );
}

static void
test_kvp_value_to_string( void )
{
    const gchar *str_tmp;
    gchar *str_tmp2, *str_tmp3;
    gchar *result;
    KvpValue *gint64_value;
    KvpValue *double_value;
    KvpValue *numeric_value;
    KvpValue *string_value;
    KvpValue *guid_value;
    KvpValue *timespec_value;
    KvpValue *glist_value;
    KvpValue *frame_value;

    gnc_numeric gnc_numeric_orig;
    GncGUID *guid_orig;
    Timespec ts_orig;
    GList *list_orig;
    KvpFrame *frame_orig;

    gnc_numeric_orig = gnc_numeric_zero();
    guid_orig = guid_malloc();
    guid_new( guid_orig );
    ts_orig.tv_sec = 1;
    ts_orig.tv_nsec = 1;
    list_orig = NULL;
    list_orig = g_list_append( list_orig, kvp_value_new_string( "abcdefghijklmnop" ) );
    frame_orig = kvp_frame_new();

    gint64_value = kvp_value_new_gint64( 2 );
    double_value = kvp_value_new_double( 3.3 );
    numeric_value = kvp_value_new_gnc_numeric( gnc_numeric_orig );
    string_value = kvp_value_new_string( "abcdefghijklmnop" );
    guid_value = kvp_value_new_guid( guid_orig );
    timespec_value = kvp_value_new_timespec( ts_orig );
    glist_value = kvp_value_new_glist( list_orig );
    frame_value = kvp_value_new_frame( frame_orig );

    g_test_message( "Test value string representation with different data types" );
    result = kvp_value_to_string( gint64_value );
    g_assert( result );
    g_assert_cmpstr( result, == , "KVP_VALUE_GINT64(2)" );
    g_free( result );

    result = kvp_value_to_string( double_value );
    g_assert( result );
    g_assert_cmpstr( result, == , "KVP_VALUE_DOUBLE(3.3)" );
    g_free( result );

    result = kvp_value_to_string( numeric_value );
    g_assert( result );
    g_assert_cmpstr( result, == , "KVP_VALUE_NUMERIC(0/1)" );
    g_free( result );

    result = kvp_value_to_string( string_value );
    g_assert( result );
    g_assert_cmpstr( result, == , "KVP_VALUE_STRING(abcdefghijklmnop)" );
    g_free( result );

    result = kvp_value_to_string( guid_value );
    g_assert( result );
    str_tmp = guid_to_string( kvp_value_get_guid( guid_value ) );
    str_tmp2 = g_strdup_printf("KVP_VALUE_GUID(%s)", str_tmp ? str_tmp : "");
    g_assert_cmpstr( result, == , str_tmp2 );
    g_free( result );
    g_free( str_tmp2 );

    result = kvp_value_to_string( timespec_value );
    g_assert( result );
    str_tmp2 = g_new0 (char, 40);
    gnc_timespec_to_iso8601_buff( kvp_value_get_timespec( timespec_value ), str_tmp2 );
    str_tmp3 = g_strdup_printf("KVP_VALUE_TIMESPEC(%s)", str_tmp2);
    g_assert_cmpstr( result, == , str_tmp3 );
    g_free( result );
    g_free( str_tmp2 );
    g_free( str_tmp3 );

    result = kvp_value_to_string( glist_value );
    g_assert( result );
    g_assert_cmpstr( result, == , "KVP_VALUE_GLIST([  KVP_VALUE_STRING(abcdefghijklmnop), ])" );
    g_free( result );

    result = kvp_value_to_string( frame_value );
    g_assert( result );
    g_assert_cmpstr( result, == , "KVP_VALUE_FRAME({\n}\n)" );
    g_free( result );

    kvp_value_delete( gint64_value );
    kvp_value_delete( double_value );
    kvp_value_delete( numeric_value );
    kvp_value_delete( string_value );
    kvp_value_delete( guid_value );
    kvp_value_delete( timespec_value );
    kvp_value_delete( glist_value );
    kvp_value_delete( frame_value );
}

static void
test_kvp_frame_to_string( Fixture *fixture, gconstpointer pData )
{
    gchar *result;
    gnc_numeric test_gnc_numeric;
    GncGUID *test_guid;
    Timespec test_ts;
    KvpFrame *test_frame;

    test_gnc_numeric = gnc_numeric_zero();
    test_guid = guid_malloc();
    guid_new( test_guid );
    test_ts.tv_sec = 1;
    test_ts.tv_nsec = 1;
    test_frame = kvp_frame_new();

    g_assert( fixture->frame );
    g_assert( kvp_frame_is_empty( fixture->frame ) );

    g_test_message( "Test empty frame" );
    result = kvp_frame_to_string( fixture->frame );
    g_assert_cmpstr( result, == , "{\n}\n" );
    g_free( result );

    /* slots can be randomly distributed in hash table
     * instead of checking the whole return string we rather check if certain entries exist in it
     */
    g_test_message( "Test with all data types and nested frames" );
    kvp_frame_set_gint64( fixture->frame, "/gint64-type", 2 );
    result = kvp_frame_to_string( fixture->frame );
    g_assert( g_strrstr( result, "    gint64-type => KVP_VALUE_GINT64(2),\n" ) != NULL );
    g_free( result );

    kvp_frame_set_double( fixture->frame, "/double-type", 3.3 );
    result = kvp_frame_to_string( fixture->frame );
    g_assert( g_strrstr( result, "    double-type => KVP_VALUE_DOUBLE(3.3),\n" ) != NULL );
    g_free( result );

    kvp_frame_set_numeric( fixture->frame, "/numeric-type", test_gnc_numeric );
    result = kvp_frame_to_string( fixture->frame );
    g_assert( g_strrstr( result, "    numeric-type => KVP_VALUE_NUMERIC(0/1),\n" ) != NULL );
    g_free( result );

    kvp_frame_set_timespec( fixture->frame, "/timespec-type", test_ts );
    result = kvp_frame_to_string( fixture->frame );
    g_assert( g_strrstr( result, "    timespec-type => KVP_VALUE_TIMESPEC" ) != NULL );
    g_free( result );

    kvp_frame_set_string( fixture->frame, "/string-type", "abcdefghijklmnop" );
    result = kvp_frame_to_string( fixture->frame );
    g_assert( g_strrstr( result, "    string-type => KVP_VALUE_STRING(abcdefghijklmnop),\n" ) != NULL );
    g_free( result );

    kvp_frame_set_guid( fixture->frame, "/guid-type", test_guid );
    result = kvp_frame_to_string( fixture->frame );
    g_assert( g_strrstr( result, "    guid-type => KVP_VALUE_GUID" ) != NULL );
    g_free( result );

    kvp_frame_set_frame( fixture->frame, "/nested/frame-type", test_frame );
    result = kvp_frame_to_string( fixture->frame );
    g_assert( g_strrstr( result, "    nested => KVP_VALUE_FRAME({\n    frame-type => KVP_VALUE_FRAME({\n}\n),\n}\n),\n" ) != NULL );
    g_free( result );
}

static void
test_kvp_frame_set_slot_path( Fixture *fixture, gconstpointer pData )
{
    GHashTable *frame_hash = NULL;
    KvpValue *input_value, *output_value;

    g_assert( fixture->frame );
    g_assert( kvp_frame_is_empty( fixture->frame ) );

    g_test_message( "Test with a simple value added to the empty frame" );
    input_value = kvp_value_new_gint64( 2 );
    kvp_frame_set_slot_path( fixture->frame, input_value, "test", NULL );
    output_value = kvp_frame_get_slot_path( fixture->frame, "test", NULL );
    g_assert( output_value );
    g_assert( input_value != output_value ); /* copied */
    g_assert_cmpint( kvp_value_compare( output_value, input_value ), == , 0 );
    kvp_value_delete( input_value );

    g_test_message( "Test when value is being replaced" );
    input_value = kvp_value_new_double( 3.3 );
    kvp_frame_set_slot_path( fixture->frame, input_value, "test", NULL );
    output_value = kvp_frame_get_slot_path( fixture->frame, "test", NULL );
    g_assert( output_value );
    g_assert( input_value != output_value ); /* copied */
    g_assert_cmpint( kvp_value_compare( output_value, input_value ), == , 0 ); /* old value removed */
    frame_hash = kvp_frame_get_hash( fixture->frame );
    g_assert( frame_hash );
    g_assert_cmpint( g_hash_table_size( frame_hash ), == , 1 ); /* be sure it was replaced */
    kvp_value_delete( input_value );

    g_test_message( "Test when existing path elements are not frames" );
    input_value = kvp_value_new_string( "abcdefghijklmnop" );
    kvp_frame_set_slot_path( fixture->frame, input_value, "test", "test2", NULL );
    g_assert( kvp_frame_get_slot_path( fixture->frame, "test2", NULL ) == NULL );/* was not added */
    g_assert_cmpint( kvp_value_compare( output_value, kvp_frame_get_slot_path( fixture->frame, "test", NULL ) ), == , 0 ); /* nothing changed */
    g_assert_cmpint( g_hash_table_size( frame_hash ), == , 1 ); /* didn't change */
    kvp_value_delete( input_value );

    g_test_message( "Test frames are created along the path when needed" );
    input_value = kvp_value_new_string( "abcdefghijklmnop" );
    kvp_frame_set_slot_path( fixture->frame, input_value, "test2", "test3", NULL );
    output_value = kvp_frame_get_slot_path( fixture->frame, "test2", NULL );
    g_assert( output_value );
    g_assert( kvp_value_get_type( output_value ) == KVP_TYPE_FRAME );
    output_value = kvp_frame_get_slot_path( fixture->frame, "test2", "test3", NULL );
    g_assert( output_value );
    g_assert( input_value != output_value ); /* copied */
    g_assert_cmpint( kvp_value_compare( output_value, input_value ), == , 0 );
    g_assert_cmpint( g_hash_table_size( frame_hash ), == , 2 );
    kvp_value_delete( input_value );
}

static void
test_kvp_frame_set_slot_path_gslist( Fixture *fixture, gconstpointer pData )
{
    /* similar to previous test except path is passed as GSList*/
    GSList *path_list = NULL;
    GHashTable *frame_hash = NULL;
    KvpValue *input_value, *output_value;

    g_assert( fixture->frame );
    g_assert( kvp_frame_is_empty( fixture->frame ) );

    g_test_message( "Test with a simple value added to the empty frame" );
    path_list = g_slist_append( path_list, "test" );
    input_value = kvp_value_new_gint64( 2 );
    kvp_frame_set_slot_path_gslist( fixture->frame, input_value, path_list );
    output_value = kvp_frame_get_slot_path( fixture->frame, "test", NULL );
    g_assert( output_value );
    g_assert( input_value != output_value ); /* copied */
    g_assert_cmpint( kvp_value_compare( output_value, input_value ), == , 0 );
    kvp_value_delete( input_value );

    g_test_message( "Test when value is being replaced" );
    input_value = kvp_value_new_double( 3.3 );
    kvp_frame_set_slot_path_gslist( fixture->frame, input_value, path_list );
    output_value = kvp_frame_get_slot_path( fixture->frame, "test", NULL );
    g_assert( output_value );
    g_assert( input_value != output_value ); /* copied */
    g_assert_cmpint( kvp_value_compare( output_value, input_value ), == , 0 ); /* old value removed */
    frame_hash = kvp_frame_get_hash( fixture->frame );
    g_assert( frame_hash );
    g_assert_cmpint( g_hash_table_size( frame_hash ), == , 1 ); /* be sure it was replaced */
    kvp_value_delete( input_value );

    g_test_message( "Test when existing path elements are not frames" );
    path_list = g_slist_append( path_list, "test2");
    input_value = kvp_value_new_string( "abcdefghijklmnop" );
    kvp_frame_set_slot_path_gslist( fixture->frame, input_value, path_list );
    g_assert( kvp_frame_get_slot_path( fixture->frame, "test2", NULL ) == NULL );/* was not added */
    g_assert_cmpint( kvp_value_compare( output_value, kvp_frame_get_slot_path( fixture->frame, "test", NULL ) ), == , 0 ); /* nothing changed */
    g_assert_cmpint( g_hash_table_size( frame_hash ), == , 1 ); /* didn't change */
    kvp_value_delete( input_value );

    g_test_message( "Test frames are created along the path when needed" );
    path_list = g_slist_remove( path_list, "test" );
    path_list = g_slist_append( path_list, "test3");
    input_value = kvp_value_new_string( "abcdefghijklmnop" );
    kvp_frame_set_slot_path_gslist( fixture->frame, input_value, path_list );
    output_value = kvp_frame_get_slot_path( fixture->frame, "test2", NULL );
    g_assert( output_value );
    g_assert( kvp_value_get_type( output_value ) == KVP_TYPE_FRAME );
    output_value = kvp_frame_get_slot_path( fixture->frame, "test2", "test3", NULL );
    g_assert( output_value );
    g_assert( input_value != output_value ); /* copied */
    g_assert_cmpint( kvp_value_compare( output_value, input_value ), == , 0 );
    g_assert_cmpint( g_hash_table_size( frame_hash ), == , 2 );
    kvp_value_delete( input_value );

    g_slist_free( path_list );
}

static void
test_kvp_frame_replace_slot_nc( Fixture *fixture, gconstpointer pData )
{
    GHashTable *frame_hash;
    KvpValue *orig_value, *orig_value2, *copy_value;
    /* test indirectly static function kvp_frame_replace_slot_nc */
    g_assert( fixture->frame );
    g_assert( kvp_frame_is_empty( fixture->frame ) );

    g_test_message( "Test when new value is created frame hash init and value stored in hash" );
    orig_value = kvp_value_new_gint64( 2 );
    kvp_frame_set_slot( fixture->frame, "test", orig_value );
    g_assert( !kvp_frame_is_empty( fixture->frame ) );
    frame_hash = kvp_frame_get_hash( fixture->frame );
    g_assert( frame_hash );
    g_assert_cmpint( g_hash_table_size( frame_hash ), == , 1 );
    copy_value = g_hash_table_lookup( frame_hash, "test" );
    g_assert( orig_value != copy_value );
    g_assert_cmpint( kvp_value_compare( orig_value, copy_value ), == , 0 );

    g_test_message( "Test when value is replaced" );
    orig_value2 = kvp_value_new_gint64( 5 );
    kvp_frame_set_slot( fixture->frame, "test", orig_value2 );
    frame_hash = kvp_frame_get_hash( fixture->frame );
    g_assert( frame_hash );
    g_assert_cmpint( g_hash_table_size( frame_hash ), == , 1 );
    copy_value = g_hash_table_lookup( frame_hash, "test" );
    g_assert( orig_value2 != copy_value );
    g_assert_cmpint( kvp_value_compare( orig_value2, copy_value ), == , 0 );
    g_assert_cmpint( kvp_value_compare( orig_value, copy_value ), != , 0 );

    kvp_value_delete( orig_value );
    kvp_value_delete( orig_value2 );
}

static void
test_get_trailer_make( Fixture *fixture, gconstpointer pData )
{
    char *last_key = NULL;
    KvpValue *frame_value = NULL;
    KvpFrame *frame = NULL, *frame2 = NULL;

    g_test_message( "Test null frame and empty string checks" );
    g_assert( p_get_trailer_make( NULL, "test", &last_key ) == NULL );
    g_assert( !last_key );
    g_assert( p_get_trailer_make( fixture->frame, NULL, &last_key ) == NULL );
    g_assert( !last_key );
    g_assert( p_get_trailer_make( fixture->frame, "", &last_key ) == NULL );
    g_assert( !last_key );

    g_test_message( "Test single frame on the path with no slash" );
    g_assert( p_get_trailer_make( fixture->frame, "test", &last_key ) == fixture->frame );
    g_assert_cmpstr( last_key, == , "test" );

    g_test_message( "Test single frame on the path with slash" );
    last_key = NULL;
    g_assert( p_get_trailer_make( fixture->frame, "/test", &last_key ) == fixture->frame );
    g_assert_cmpstr( last_key, == , "test" );

    g_test_message( "Test path of trailing slash" );
    last_key = NULL;
    g_assert( p_get_trailer_make( fixture->frame, "test/", &last_key ) == NULL );
    g_assert( !last_key );

    g_test_message( "Test path of two entries: frame for test should be created" );
    /* test is considered to be last frame on the path
     * and it is returned. Currently it doesn't exist and will be created
     * test2 is stripped away and returned as last entry of the path
     */
    last_key = NULL;
    frame = p_get_trailer_make( fixture->frame, "/test/test2", &last_key );
    g_assert( frame );
    g_assert( frame != fixture->frame );
    frame_value = kvp_frame_get_slot( fixture->frame, "test" );
    g_assert( frame_value );
    g_assert( kvp_value_get_frame( frame_value ) == frame );
    frame_value = kvp_frame_get_slot( frame, "test2" );
    g_assert( !frame_value );
    g_assert_cmpstr( last_key, == , "test2" );

    g_test_message( "Test path of two entries: test frame already exist" );
    /* here test frame already exist and should be returned
     */
    last_key = NULL;
    g_assert( frame == p_get_trailer_make( fixture->frame, "/test/test2", &last_key ) );
    g_assert_cmpstr( last_key, == , "test2" );

    g_test_message( "Test path of three entries: neither frame exist" );
    /* test3 and test4 frames will be created. test4 will be created inside test3 frame
     * while test3 inside fixture->frame. test4 will be returned
     * test5 stripped away and returned in last_key
     */
    last_key = NULL;
    frame = p_get_trailer_make( fixture->frame, "/test3/test4/test5", &last_key );
    g_assert( frame );
    g_assert( frame != fixture->frame );
    frame_value = kvp_frame_get_slot( fixture->frame, "test3" );
    g_assert( frame_value );
    frame2 = kvp_value_get_frame( frame_value );
    g_assert( frame2 != frame );
    g_assert( frame2 != fixture->frame );
    frame_value = kvp_frame_get_slot( frame2, "test4" );
    g_assert( frame_value );
    g_assert( kvp_value_get_frame( frame_value ) == frame );
    frame_value = kvp_frame_get_slot( frame, "test5" );
    g_assert( !frame_value );
    g_assert_cmpstr( last_key, == , "test5" );
}

static void
test_kvp_value_glist_to_string( Fixture *fixture, gconstpointer pData )
{
    /*
     * kvp_value_glist_to_string and kvp_value_to_string call each other
     */
    GList *value_list = NULL;
    gchar *result;

    gnc_numeric gnc_numeric_orig;
    GList *list_orig;
    KvpFrame *frame_orig;

    gnc_numeric_orig = gnc_numeric_zero();
    list_orig = NULL;
    list_orig = g_list_append( list_orig, kvp_value_new_string( "abcdefghijklmnop" ) );
    frame_orig = kvp_frame_new();

    g_test_message( "Test empty list" );
    result = p_kvp_value_glist_to_string( value_list );
    g_assert_cmpstr( result, == , "[  ]" );
    g_free( result );

    g_test_message( "Test list with simple and complex values" );
    value_list = g_list_append( value_list, kvp_value_new_gint64( 2 ) );
    value_list = g_list_append( value_list, kvp_value_new_double( 3.3 ) );
    value_list = g_list_append( value_list, kvp_value_new_gnc_numeric( gnc_numeric_orig ) );
    value_list = g_list_append( value_list, kvp_value_new_string( "abcdefghijklmnop" ) );
    value_list = g_list_append( value_list, kvp_value_new_glist( list_orig ) );
    value_list = g_list_append( value_list, kvp_value_new_frame( frame_orig ) );
    g_assert( value_list );
    g_assert_cmpint( g_list_length( value_list ), == , 6 );
    result = p_kvp_value_glist_to_string( value_list );

    g_assert_cmpstr( result, == , "[  KVP_VALUE_GINT64(2), KVP_VALUE_DOUBLE(3.3), KVP_VALUE_NUMERIC(0/1), KVP_VALUE_STRING(abcdefghijklmnop), KVP_VALUE_GLIST([  KVP_VALUE_STRING(abcdefghijklmnop), ]), KVP_VALUE_FRAME({\n}\n), ]" );
    g_free( result );

    kvp_glist_delete( value_list );
}

static void
test_get_or_make( Fixture *fixture, gconstpointer pData )
{
    KvpFrame *test_frame = NULL;

    g_assert( fixture->frame );
    g_assert( kvp_frame_is_empty( fixture->frame ) );

    g_test_message( "Test new frame is created" );
    test_frame = p_get_or_make( fixture->frame, "test" );
    g_assert( test_frame );
    g_assert( test_frame != fixture->frame );
    g_assert( kvp_frame_get_frame( fixture->frame, "test" ) == test_frame );

    g_test_message( "Test existing frame is returned" );
    g_assert( test_frame == p_get_or_make( fixture->frame, "test" ) );
    g_assert( kvp_frame_get_frame( fixture->frame, "test" ) == test_frame );
}

static void
test_kvp_frame_get_frame_or_null_slash_trash( Fixture *fixture, gconstpointer pData )
{
    g_test_message( "Test null checks" );
    g_assert( p_kvp_frame_get_frame_or_null_slash_trash( NULL, "test" ) == NULL );
    g_assert( p_kvp_frame_get_frame_or_null_slash_trash( fixture->frame, NULL ) == NULL );

    g_test_message( "Test single slash and trailing slash path" );
    g_assert( p_kvp_frame_get_frame_or_null_slash_trash( fixture->frame, "/" ) == fixture->frame );
    g_assert( p_kvp_frame_get_frame_or_null_slash_trash( fixture->frame, "////" ) == fixture->frame );

    g_test_message( "Test non existing path" );
    g_assert( p_kvp_frame_get_frame_or_null_slash_trash( fixture->frame, "/test" ) == NULL );

    g_test_message( "Test existing path when value is not frame" );
    kvp_frame_set_gint64( fixture->frame, "/test", 2 );
    g_assert( p_kvp_frame_get_frame_or_null_slash_trash( fixture->frame, "/test" ) == NULL );

    g_test_message( "Test existing path when value is frame" );
    kvp_frame_set_frame( fixture->frame, "/test2", kvp_frame_new() );
    g_assert( p_kvp_frame_get_frame_or_null_slash_trash( fixture->frame, "/test2" ) != NULL );
}

static void
test_get_trailer_or_null( Fixture *fixture, gconstpointer pData )
{
    char *last_key = NULL;
    KvpFrame *frame = NULL;
    const KvpFrame* frame2 = NULL;

    g_test_message( "Test null frame and empty string checks" );
    g_assert( p_get_trailer_or_null( NULL, "test", &last_key ) == NULL );
    g_assert( !last_key );
    g_assert( p_get_trailer_or_null( fixture->frame, NULL, &last_key ) == NULL );
    g_assert( !last_key );
    g_assert( p_get_trailer_or_null( fixture->frame, "", &last_key ) == NULL );
    g_assert( !last_key );

    g_test_message( "Test single frame on the path with no slash" );
    g_assert( p_get_trailer_or_null( fixture->frame, "test", &last_key ) == fixture->frame );
    g_assert_cmpstr( last_key, == , "test" );

    g_test_message( "Test single frame on the path with slash" );
    last_key = NULL;
    g_assert( p_get_trailer_or_null( fixture->frame, "/test", &last_key ) == fixture->frame );
    g_assert_cmpstr( last_key, == , "test" );

    g_test_message( "Test path of trailing slash" );
    last_key = NULL;
    g_assert( p_get_trailer_or_null( fixture->frame, "test/", &last_key ) == NULL );
    g_assert( !last_key );

    g_test_message( "Test with non existing path" );
    last_key = NULL;
    g_assert( p_get_trailer_or_null( fixture->frame, "/test/test2", &last_key ) == NULL );
    g_assert_cmpstr( last_key, == , "test2" );

    g_test_message( "Test with existing path" );
    last_key = NULL;
    frame = kvp_frame_new();
    kvp_frame_set_frame( fixture->frame, "/test/test2", frame );
    frame2 = p_get_trailer_or_null( fixture->frame, "/test/test2", &last_key );
    g_assert( kvp_frame_get_frame( fixture->frame, "/test") == frame2 );
    g_assert_cmpstr( last_key, == , "test2" );
}

static void
test_kvp_frame_get_gvalue (Fixture *fixture, gconstpointer pData)
{
    KvpFrame *frame = fixture->frame;
    GValue *value;
    Timespec ts = {1, 1};
    GncGUID *guid = populate_frame (frame);
    GDate date;
    gchar *log_domain = "qof.kvp";
    gint log_level = G_LOG_LEVEL_WARNING | G_LOG_FLAG_FATAL;
    gchar *msg1 = "[gvalue_from_kvp_value()] Error! Attempt to transfer KvpFrame!";
    gchar *msg2 = "[gvalue_from_kvp_value()] Error! Invalid KVP Transfer Request!";
#undef _func
    TestErrorStruct *check1 = test_error_struct_new (log_domain, log_level,
							msg1);
    TestErrorStruct *check2 = test_error_struct_new (log_domain, log_level,
							msg2);
    fixture->hdlrs = test_log_set_fatal_handler (fixture->hdlrs, check1,
						 (GLogFunc)test_list_handler);
    test_add_error (check1);
    test_add_error (check2);

    g_date_clear (&date, 1);
    g_date_set_dmy (&date, 26, 1, 1957);

    value = kvp_frame_get_gvalue (frame, "gint64-type");
    g_assert (value != NULL);
    g_assert (G_VALUE_HOLDS_INT64 (value));
    g_assert_cmpint (g_value_get_int64 (value), ==, 100);
    gnc_gvalue_free (value);

    value = kvp_frame_get_gvalue (frame, "double-type");
    g_assert (value != NULL);
    g_assert (G_VALUE_HOLDS_DOUBLE (value));
    g_assert_cmpfloat (g_value_get_double (value), ==, 3.14159);
    gnc_gvalue_free (value);

    value = kvp_frame_get_gvalue (frame, "numeric-type");
    g_assert (value != NULL);
    g_assert_cmpint (G_VALUE_TYPE (value), ==, GNC_TYPE_NUMERIC);
    g_assert (gnc_numeric_zero_p (*(gnc_numeric*)g_value_get_boxed (value)));
    gnc_gvalue_free (value);

    value = kvp_frame_get_gvalue (frame, "timespec-type");
    g_assert (value != NULL);
    g_assert_cmpint (G_VALUE_TYPE (value), ==, GNC_TYPE_TIMESPEC);
    g_assert (timespec_equal (&ts, (Timespec*)g_value_get_boxed (value)));
    gnc_gvalue_free (value);

    value = kvp_frame_get_gvalue (frame, "string-type");
    g_assert (value != NULL);
    g_assert (G_VALUE_HOLDS_STRING (value));
    g_assert_cmpstr (g_value_get_string (value), ==, "abcdefghijklmnop");
    gnc_gvalue_free (value);

    value = kvp_frame_get_gvalue (frame, "guid-type");
    g_assert (value != NULL);
    g_assert_cmpint (G_VALUE_TYPE (value), ==, GNC_TYPE_GUID);
    g_assert (guid_equal (guid, (GncGUID*)g_value_get_boxed (value)));
    gnc_gvalue_free (value);

    value = kvp_frame_get_gvalue (frame, "gdate-type");
    g_assert (value != NULL);
    g_assert_cmpint (G_VALUE_TYPE (value), ==, G_TYPE_DATE);
    g_assert_cmpint (g_date_compare (&date, (GDate*)g_value_get_boxed (value)), ==, 0);
    gnc_gvalue_free (value);

    value = kvp_frame_get_gvalue (frame, "frame-type");
    g_assert (value == NULL);
    g_assert_cmpint (check1->hits, ==, 1);
    g_assert_cmpint (check2->hits, ==, 1);

    value = kvp_frame_get_gvalue (frame, "list-type");
    g_assert (value != NULL);
    g_assert_cmpint (G_VALUE_TYPE (value), ==, GNC_TYPE_VALUE_LIST);
    {
	GList *list = (GList*)g_value_get_boxed (value);
	GValue *value = NULL;

	value = (GValue*)(list->data);
	g_assert (G_VALUE_HOLDS_INT64 (value));
	g_assert (g_value_get_int64 (value) == 0x1f2e3d4c5b6a79LL);
	list = g_list_next (list);

	value = (GValue*)(list->data);
	g_assert (G_VALUE_HOLDS_DOUBLE (value));
	g_assert_cmpfloat (g_value_get_double (value), ==, 0.4342944819);
	list = g_list_next (list);

	value = (GValue*)(list->data);
	g_assert_cmpint (G_VALUE_TYPE (value), ==, GNC_TYPE_NUMERIC);
	g_assert (gnc_numeric_eq (*(gnc_numeric*)g_value_get_boxed (value),
				  gnc_numeric_create (256, 120)));
	list = g_list_next (list);

	value = (GValue*)(list->data);
	g_assert_cmpint (G_VALUE_TYPE (value), ==, GNC_TYPE_TIMESPEC);
	g_assert (timespec_equal (&ts, (Timespec*)g_value_get_boxed (value)));
	list = g_list_next (list);

	value = (GValue*)(list->data);
	g_assert (G_VALUE_HOLDS_STRING (value));
	g_assert_cmpstr (g_value_get_string (value), ==, "qrstuvwxyz");
	list = g_list_next (list);

	value = (GValue*)(list->data);
	g_assert_cmpint (G_VALUE_TYPE (value), ==, GNC_TYPE_GUID);
	g_assert (guid_equal (guid, (GncGUID*)g_value_get_boxed (value)));
	list = g_list_next (list);

	g_assert (list == NULL);

    }
    gnc_gvalue_free (value);
}

static void
test_kvp_frame_set_gvalue (Fixture *fixture, gconstpointer pData)
{
/* Bit of a shortcut: We'll use kvp_frame_get_item to make our KvpItem
 * and feed it into a new frame; something of a round-trip test.
 */
    KvpFrame *o_frame = fixture->frame;
    KvpFrame *n_frame = kvp_frame_new ();
    GValue *value;
    GList *o_list, *n_list;

    populate_frame (o_frame);

    value = kvp_frame_get_gvalue (o_frame, "gint64-type");
    g_assert (value != NULL);
    kvp_frame_set_gvalue (n_frame, "gint64-type", value);
    g_assert_cmpint (kvp_frame_get_gint64 (o_frame, "gint64-type"), ==,
		     kvp_frame_get_gint64 (n_frame, "gint64-type"));

    value = kvp_frame_get_gvalue (o_frame, "double-type");
    g_assert (value != NULL);
    kvp_frame_set_gvalue (n_frame, "double-type", value);
    g_assert_cmpint (kvp_frame_get_double (o_frame, "double-type"), ==,
		     kvp_frame_get_double (n_frame, "double-type"));

    value = kvp_frame_get_gvalue (o_frame, "numeric-type");
    g_assert (value != NULL);
    kvp_frame_set_gvalue (n_frame, "numeric-type", value);
    g_assert (gnc_numeric_equal (kvp_frame_get_numeric (o_frame, "numeric-type"),
				 kvp_frame_get_numeric (n_frame, "numeric-type")));

    value = kvp_frame_get_gvalue (o_frame, "timespec-type");
    g_assert (value != NULL);
    kvp_frame_set_gvalue (n_frame, "timespec-type", value);
    {
	Timespec o_ts = kvp_frame_get_timespec (o_frame, "timespec-type");
	Timespec n_ts = kvp_frame_get_timespec (n_frame, "timespec-type");
	g_assert (timespec_equal (&o_ts, &n_ts));
    }

    value = kvp_frame_get_gvalue (o_frame, "string-type");
    g_assert (value != NULL);
    kvp_frame_set_gvalue (n_frame, "string-type", value);
    g_assert_cmpstr (kvp_frame_get_string (o_frame, "string-type"), ==,
		     kvp_frame_get_string (n_frame, "string-type"));

    value = kvp_frame_get_gvalue (o_frame, "gdate-type");
    g_assert (value != NULL);
    kvp_frame_set_gvalue (n_frame, "gdate-type", value);
    {
	GDate o_date = kvp_value_get_gdate (kvp_frame_get_slot (o_frame,
								"gdate-type"));
	GDate n_date = kvp_value_get_gdate (kvp_frame_get_slot (n_frame,
								"gdate-type"));
	g_assert_cmpint (g_date_compare (&o_date, &n_date), ==, 0);
    }

    value = kvp_frame_get_gvalue (o_frame, "guid-type");
    g_assert (value != NULL);
    kvp_frame_set_gvalue (n_frame, "guid-type", value);
    g_assert (guid_equal (kvp_frame_get_guid (o_frame, "guid-type"),
			  kvp_frame_get_guid (n_frame, "guid-type")));

    value = kvp_frame_get_gvalue (o_frame, "list-type");
    g_assert (value != NULL);
    kvp_frame_set_gvalue (n_frame, "list-type", value);
    o_list = kvp_value_get_glist (kvp_frame_get_slot (o_frame, "list_type"));
    n_list = kvp_value_get_glist (kvp_frame_get_slot (n_frame, "list_type"));

    g_assert_cmpint (g_list_length (o_list), ==, g_list_length (n_list));
    while (o_list && n_list)
    {
	g_assert_cmpint (kvp_value_compare ((KvpValue*)o_list->data,
					    (KvpValue*)n_list->data), ==, 0);
	o_list = g_list_next (o_list);
	n_list = g_list_next (n_list);
    }
    kvp_frame_delete (n_frame);
}


void
test_suite_kvp_frame( void )
{
    GNC_TEST_ADD_FUNC( suitename, "kvp frame new and delete", test_kvp_frame_new_delete );
    GNC_TEST_ADD( suitename, "kvp frame copy", Fixture, NULL, setup, test_kvp_frame_copy, teardown );
    GNC_TEST_ADD( suitename, "kvp frame set foo", Fixture, NULL, setup, test_kvp_frame_set_foo, teardown );
    GNC_TEST_ADD( suitename, "kvp frame get frame slash", Fixture, NULL, setup, test_kvp_frame_get_frame_slash, teardown );
    GNC_TEST_ADD( suitename, "kvp frame get slot path", Fixture, NULL, setup, test_kvp_frame_get_slot_path, teardown );
    GNC_TEST_ADD( suitename, "kvp frame get slot path gslist", Fixture, NULL, setup, test_kvp_frame_get_slot_path_gslist, teardown );
    GNC_TEST_ADD( suitename, "kvp frame add frame nc", Fixture, NULL, setup, test_kvp_frame_add_frame_nc, teardown );
    GNC_TEST_ADD_FUNC( suitename, "kvp value copy", test_kvp_value_copy );
    GNC_TEST_ADD_FUNC( suitename, "kvp glist copy", test_kvp_glist_copy );
    GNC_TEST_ADD_FUNC( suitename, "kvp glist compare", test_kvp_glist_compare );
    GNC_TEST_ADD_FUNC( suitename, "kvp value compare", test_kvp_value_compare );
    GNC_TEST_ADD_FUNC( suitename, "kvp value new foo no copy", test_kvp_value_new_foo_nc );
    GNC_TEST_ADD( suitename, "kvp frame compare", Fixture, NULL, setup, test_kvp_frame_compare, teardown );
    GNC_TEST_ADD_FUNC( suitename, "binary to string", test_binary_to_string );
    GNC_TEST_ADD_FUNC( suitename, "kvp value to string", test_kvp_value_to_string );
    GNC_TEST_ADD( suitename, "kvp frame to string", Fixture, NULL, setup, test_kvp_frame_to_string, teardown );
    GNC_TEST_ADD( suitename, "kvp frame set slot path", Fixture, NULL, setup, test_kvp_frame_set_slot_path, teardown );
    GNC_TEST_ADD( suitename, "kvp frame set slot path gslist", Fixture, NULL, setup, test_kvp_frame_set_slot_path_gslist, teardown );
    GNC_TEST_ADD( suitename, "kvp frame replace slot nc", Fixture, NULL, setup, test_kvp_frame_replace_slot_nc, teardown );
    GNC_TEST_ADD( suitename, "get trailer make", Fixture, NULL, setup_static, test_get_trailer_make, teardown_static );
    GNC_TEST_ADD( suitename, "kvp value glist to string", Fixture, NULL, setup_static, test_kvp_value_glist_to_string, teardown_static );
    GNC_TEST_ADD( suitename, "get or make", Fixture, NULL, setup_static, test_get_or_make, teardown_static );
    GNC_TEST_ADD( suitename, "kvp frame get frame or null slash trash", Fixture, NULL, setup_static, test_kvp_frame_get_frame_or_null_slash_trash, teardown_static );
    GNC_TEST_ADD( suitename, "get trailer or null", Fixture, NULL, setup_static, test_get_trailer_or_null, teardown_static );
    GNC_TEST_ADD ( suitename, "kvp frame get gvalue", Fixture, NULL, setup, test_kvp_frame_get_gvalue, teardown);
    GNC_TEST_ADD ( suitename, "kvp frame set gvalue", Fixture, NULL, setup, test_kvp_frame_set_gvalue, teardown);
}<|MERGE_RESOLUTION|>--- conflicted
+++ resolved
@@ -27,16 +27,12 @@
 #include "config.h"
 #include <string.h>
 #include <glib.h>
-<<<<<<< HEAD
-#include "unittest-support.h"
+#include <unittest-support.h>
 
 #ifdef __cplusplus
 }
 #endif
 
-=======
-#include <unittest-support.h>
->>>>>>> 207bedb4
 #include "qof.h"
 
 static const gchar *suitename = "/qof/kvp_frame";
