--- conflicted
+++ resolved
@@ -119,432 +119,20 @@
 GncGUID *
 guid_copy (const GncGUID *guid)
 {
-<<<<<<< HEAD
-    GncGUID *copy;
-
-    g_return_val_if_fail(guid, NULL);
-    copy = guid_malloc();
-    *copy = *guid;
-    return copy;
-}
-
-const GncGUID *
-guid_null(void)
-{
-    static int null_inited = 0;
-    static GncGUID null_guid;
-
-    if (!null_inited)
-    {
-        int i;
-
-        for (i = 0; i < GUID_DATA_SIZE; i++)
-            null_guid.data[i] = '\0';
-
-        null_inited = 1;
-    }
-
-    return &null_guid;
-}
-
-/* Function implementations ****************************************/
-
-/* This code is based on code in md5.c in GNU textutils. */
-static size_t
-init_from_stream(FILE *stream, size_t max_size)
-{
-    char buffer[BLOCKSIZE + 72];
-    size_t sum, block_size, total;
-
-    ENTER("");
-
-    if (max_size <= 0)
-    {
-        LEAVE("max_size is 0 or less, skipping stream");
-        return 0;
-    }
-
-    total = 0;
-
-    /* Iterate over file contents. */
-    while (1)
-    {
-        /* We read the file in blocks of BLOCKSIZE bytes.  One call of the
-         * computation function processes the whole buffer so that with the
-         * next round of the loop another block can be read.  */
-        size_t n;
-        sum = 0;
-
-        if (max_size < BLOCKSIZE)
-            block_size = max_size;
-        else
-            block_size = BLOCKSIZE;
-
-        /* Read block.  Take care for partial reads.  */
-        do
-        {
-            n = fread (buffer + sum, 1, block_size - sum, stream);
-
-            sum += n;
-        }
-        while (sum < block_size && n != 0);
-
-        max_size -= sum;
-
-        if (n == 0 && ferror (stream))
-        {
-            LEAVE("error while reading stream");
-            return total;
-        }
-
-        /* If end of file or max_size is reached, end the loop. */
-        if ((n == 0) || (max_size == 0))
-            break;
-
-        /* Process buffer with BLOCKSIZE bytes.  Note that
-         * BLOCKSIZE % 64 == 0  */
-        md5_process_block (buffer, BLOCKSIZE, &guid_context);
-
-        total += sum;
-    }
-
-    /* Add the last bytes if necessary.  */
-    if (sum > 0)
-    {
-        md5_process_bytes (buffer, sum, &guid_context);
-        total += sum;
-    }
-
-    LEAVE("");
-    return total;
-}
-
-static size_t
-init_from_file(const char *filename, size_t max_size)
-{
-    struct stat stats;
-    size_t total = 0;
-    size_t file_bytes;
-    FILE *fp;
-
-    ENTER("filename: %s", filename);
-
-    memset(&stats, 0, sizeof(stats));
-    if (g_stat(filename, &stats) != 0)
-    {
-        LEAVE("unable to read file stats on %s", filename);
-        return 0;
-    }
-
-    md5_process_bytes(&stats, sizeof(stats), &guid_context);
-    total += sizeof(stats);
-
-    if (max_size <= 0)
-    {
-        LEAVE("no bytes in file %s", filename);
-        return total;
-    }
-
-    fp = g_fopen (filename, "r");
-    if (fp == NULL)
-    {
-        LEAVE("unable to open file %s", filename);
-        return total;
-    }
-
-    file_bytes = init_from_stream(fp, max_size);
-
-#ifdef HAVE_SCANF_LLD
-    PINFO ("guid_init got %" G_GUINT64_FORMAT " bytes from %s",
-	   (guint64) file_bytes,
-           filename);
-#else
-    PINFO ("guid_init got %lu bytes from %s", (unsigned long int) file_bytes,
-           filename);
-#endif
-
-    total += file_bytes;
-
-    fclose(fp);
-
-    LEAVE("file %s processed successfully", filename);
-    return total;
-}
-
-static size_t
-init_from_dir(const char *dirname, unsigned int max_files)
-{
-    char filename[1024];
-    const gchar *de;
-    struct stat stats;
-    size_t total;
-    int result;
-    GDir *dir;
-
-    ENTER("dirname: %s", dirname);
-    if (max_files <= 0)
-    {
-        LEAVE("max_files is 0 or less, skipping directory %s", dirname);
-        return 0;
-    }
-
-    dir = g_dir_open(dirname, 0, NULL);
-    if (dir == NULL)
-    {
-        LEAVE("unable to open directory %s", dirname);
-        return 0;
-    }
-
-    total = 0;
-
-    do
-    {
-        de = g_dir_read_name(dir);
-        if (de == NULL)
-            break;
-
-        md5_process_bytes(de, strlen(de), &guid_context);
-        total += strlen(de);
-
-        result = g_snprintf(filename, sizeof(filename),
-                            "%s/%s", dirname, de);
-        if ((result < 0) || (result >= (int)sizeof(filename)))
-            continue;
-
-        memset(&stats, 0, sizeof(stats));
-        if (g_stat(filename, &stats) != 0)
-            continue;
-        md5_process_bytes(&stats, sizeof(stats), &guid_context);
-        total += sizeof(stats);
-
-        max_files--;
-    }
-    while (max_files > 0);
-
-    g_dir_close(dir);
-
-    LEAVE("");
-    return total;
-}
-
-static size_t
-init_from_time(void)
-{
-    size_t total;
-    time64 time;
-#ifdef HAVE_SYS_TIMES_H
-    clock_t clocks;
-    struct tms tms_buf;
-#endif
-
-    ENTER("");
-
-    total = 0;
-
-    time = gnc_time (NULL);
-    md5_process_bytes(&time, sizeof(time), &guid_context);
-    total += sizeof(time);
-
-#ifdef HAVE_SYS_TIMES_H
-    clocks = times(&tms_buf);
-    md5_process_bytes(&clocks, sizeof(clocks), &guid_context);
-    md5_process_bytes(&tms_buf, sizeof(tms_buf), &guid_context);
-    total += sizeof(clocks) + sizeof(tms_buf);
-#endif
-
-    LEAVE("");
-    return total;
-}
-
-static size_t
-init_from_int(int val)
-{
-    ENTER("");
-    md5_process_bytes(&val, sizeof(val), &guid_context);
-    LEAVE("");
-    return sizeof(int);
-}
-
-static size_t
-init_from_buff(unsigned char * buf, size_t buflen)
-{
-    ENTER("");
-    md5_process_bytes(buf, buflen, &guid_context);
-    LEAVE("");
-    return buflen;
-=======
     const boost::uuids::uuid * old {reinterpret_cast<const boost::uuids::uuid*> (guid)};
     boost::uuids::uuid * ret {new boost::uuids::uuid (*old)};
     return reinterpret_cast<GncGUID*> (ret);
->>>>>>> 9711ae24
 }
 
 /*Takes an allocated guid pointer and constructs it in place*/
 void
 guid_replace (GncGUID *guid)
 {
-<<<<<<< HEAD
-    size_t bytes = 0;
-
-    ENTER("");
-
-    /* Not needed; taken care of on first malloc.
-     * guid_memchunk_init(); */
-
-    md5_init_ctx(&guid_context);
-
-    /* entropy pool
-     * FIXME /dev/urandom doesn't exist on Windows. We should
-     *       use the Windows native CryptGenRandom or RtlGenRandom
-     *       functions. See
-     *       http://en.wikipedia.org/wiki/CryptGenRandom */
-    bytes += init_from_file ("/dev/urandom", 512);
-
-    /* files
-     * FIXME none of these directories make sense on
-     *       Windows. We should figure out some proper
-     *       alternatives there. */
-    {
-        const char * files[] =
-        {
-            "/etc/passwd",
-            "/proc/loadavg",
-            "/proc/meminfo",
-            "/proc/net/dev",
-            "/proc/rtc",
-            "/proc/self/environ",
-            "/proc/self/stat",
-            "/proc/stat",
-            "/proc/uptime",
-            NULL
-        };
-        int i;
-
-        for (i = 0; files[i] != NULL; i++)
-            bytes += init_from_file(files[i], BLOCKSIZE);
-    }
-
-    /* directories
-     * Note: P_tmpdir is set to "\" by mingw (Windows) This seems to
-     * trigger unwanted network access attempts (see bug #521817).
-     * So on Windows we explicitly set the temporary directory.
-     * FIXME other than "c:/temp" none of these directories make sense on
-     *       Windows. We should figure out some proper
-     *       alternatives there. */
-    {
-        const char * dirname;
-        const char * dirs[] =
-        {
-            "/proc",
-#ifndef G_OS_WIN32
-            P_tmpdir,
-#else
-            "c:/temp",
-#endif
-            "/var/lock",
-            "/var/log",
-            "/var/mail",
-            "/var/spool/mail",
-            "/var/run",
-            NULL
-        };
-        int i;
-
-        for (i = 0; dirs[i] != NULL; i++)
-            bytes += init_from_dir(dirs[i], 32);
-
-        dirname = g_get_home_dir();
-        if (dirname != NULL)
-            bytes += init_from_dir(dirname, 32);
-    }
-
-    /* process and parent ids */
-    {
-#ifdef HAVE_UNISTD_H
-        pid_t pid;
-
-        pid = getpid();
-        md5_process_bytes(&pid, sizeof(pid), &guid_context);
-        bytes += sizeof(pid);
-
-#ifdef HAVE_GETPPID
-        pid = getppid();
-        md5_process_bytes(&pid, sizeof(pid), &guid_context);
-        bytes += sizeof(pid);
-#endif
-#endif
-    }
-
-    /* user info */
-    {
-#ifdef HAVE_GETUID
-        uid_t uid;
-        gid_t gid;
-        char *s;
-
-        s = getlogin();
-        if (s != NULL)
-        {
-            md5_process_bytes(s, strlen(s), &guid_context);
-            bytes += strlen(s);
-        }
-
-        uid = getuid();
-        md5_process_bytes(&uid, sizeof(uid), &guid_context);
-        bytes += sizeof(uid);
-
-        gid = getgid();
-        md5_process_bytes(&gid, sizeof(gid), &guid_context);
-        bytes += sizeof(gid);
-#endif
-    }
-
-    /* host info */
-    {
-#ifdef HAVE_GETHOSTNAME
-        char string[1024];
-
-        memset(string, 0, sizeof(string));
-        gethostname(string, sizeof(string));
-        md5_process_bytes(string, sizeof(string), &guid_context);
-        bytes += sizeof(string);
-#endif
-    }
-
-    /* plain old random */
-    {
-        int n, i;
-
-        srand((unsigned int) gnc_time (NULL));
-
-        for (i = 0; i < 32; i++)
-        {
-            n = rand();
-
-            md5_process_bytes(&n, sizeof(n), &guid_context);
-            bytes += sizeof(n);
-        }
-    }
-
-    /* time in secs and clock ticks */
-    bytes += init_from_time();
-
-    PINFO ("got %" G_GUINT64_FORMAT " bytes", (guint64) bytes);
-
-    if (bytes < THRESHOLD)
-        PWARN("only got %" G_GUINT64_FORMAT " bytes.\n"
-              "The identifiers might not be very random.\n",
-              (guint64)bytes);
-
-    guid_initialized = TRUE;
-    LEAVE();
-=======
     static boost::uuids::random_generator gen;
     boost::uuids::uuid * val {reinterpret_cast<boost::uuids::uuid*> (guid)};
     val->boost::uuids::uuid::~uuid ();
     boost::uuids::uuid temp (gen ());
     val->swap (temp);
->>>>>>> 9711ae24
 }
 
 GncGUID *
