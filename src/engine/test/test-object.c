--- conflicted
+++ resolved
@@ -33,11 +33,7 @@
 #define TEST_MODULE_NAME "object-test"
 #define TEST_MODULE_DESC "Test Object"
 
-<<<<<<< HEAD
-static void obj_foreach (const QofCollection *, QofEntityForeachCB, gpointer);
-=======
 static void obj_foreach (const QofCollection *, QofInstanceForeachCB, gpointer);
->>>>>>> 8c6e7b83
 static const char * printable (gpointer obj);
 static void test_printable (const char *name, gpointer obj);
 static void test_foreach (QofBook *, const char *);
@@ -83,11 +79,7 @@
 }
 
 static void
-<<<<<<< HEAD
-obj_foreach (const QofCollection *col, QofEntityForeachCB cb, gpointer u_d)
-=======
 obj_foreach (const QofCollection *col, QofInstanceForeachCB cb, gpointer u_d)
->>>>>>> 8c6e7b83
 {
   int *foo = u_d;
 
