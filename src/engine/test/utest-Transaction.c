--- conflicted
+++ resolved
@@ -485,11 +485,7 @@
     QofBook *book = qof_book_new ();
     TestSignal sig1 = test_signal_new (NULL, QOF_EVENT_CREATE,NULL);
     Transaction *txn;
-<<<<<<< HEAD
-#if defined __clang__ && __clang__major > 5
-=======
 #if defined(__clang__) && __clang_major__ < 6
->>>>>>> ca1d5a73
 #define _func "Transaction *xaccMallocTransaction(QofBook *)"
 #else
 #define _func "xaccMallocTransaction"
@@ -1276,11 +1272,7 @@
 static void
 test_xaccTransGetAccountBalance (Fixture *fixture, gconstpointer pData)
 {
-<<<<<<< HEAD
-#if defined __clang__ && __clang__major > 5
-=======
 #if defined(__clang__) && __clang_major__ < 6
->>>>>>> ca1d5a73
 #define _func "gnc_numeric xaccTransGetAccountBalance(const Transaction *, const Account *)"
 #else
 #define _func "xaccTransGetAccountBalance"
