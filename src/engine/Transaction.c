--- conflicted
+++ resolved
@@ -72,30 +72,6 @@
 \********************************************************************/
 
 
-<<<<<<< HEAD
-#define SAFE_STRCMP(da,db) {		\
-  if ((da) && (db)) {			\
-    int retval = strcmp ((da), (db));	\
-    /* if strings differ, return */	\
-    if (retval) return retval;		\
-  } else 				\
-  if ((!(da)) && (db)) {		\
-    return -1;				\
-  } else 				\
-  if ((da) && (!(db))) {		\
-    return +1;				\
-  }					\
-}
-
-static int 
-safestrcmp (char * da, char * db) {
-   SAFE_STRCMP (da, db);
-   return 0;
-}
-
-
-=======
->>>>>>> 3c14ea72
 /********************************************************************\
  * xaccInitSplit
  * Initialize a splitaction structure
@@ -364,8 +340,6 @@
 /********************************************************************\
 \********************************************************************/
 
-<<<<<<< HEAD
-=======
 void
 xaccSplitSetBaseValue (Split *s, double value, char * base_currency)
 {
@@ -415,7 +389,6 @@
 \********************************************************************/
 
 
->>>>>>> 3c14ea72
 static double
 ComputeValue (Split **sarray, Split * skip_me, char * base_currency)
 {
@@ -426,17 +399,10 @@
    s = sarray[0];
    while (s) {
       if (s != skip_me) {
-<<<<<<< HEAD
-         if (!safestrcmp(s->acc->currency, base_currency)) {
-            value += s->share_price * s->damount;
-         } else 
-         if (!safestrcmp(s->acc->security, base_currency)) {
-=======
          if (!safe_strcmp(s->acc->currency, base_currency)) {
             value += s->share_price * s->damount;
          } else 
          if (!safe_strcmp(s->acc->security, base_currency)) {
->>>>>>> 3c14ea72
             value += s->damount;
          } else {
             printf ("Internal Error: ComputeValue(): "
@@ -450,28 +416,6 @@
    return value;
 }
 
-<<<<<<< HEAD
-static void
-xaccSetBaseValue (Split *s, double value, char * base_currency)
-{
-   if (!s) return;
-
-   assert (s->acc);
-
-   if (!safestrcmp(s->acc->currency, base_currency)) {
-      s -> damount = - (value / (s->share_price));   
-   } else 
-   if (!safestrcmp(s->acc->security, base_currency)) {
-      s -> damount = -value;   
-   } else {
-      printf ("Error: xaccSetBaseValue(): "
-              " inappropriate base currency \n");
-      return;
-   }
-}
-
-=======
->>>>>>> 3c14ea72
 /* hack alert -- the algorithm used in this rebalance routine
  * is less than intuitive, and could use some write-up.  
  * Maybe it does indeed do the right thing, but that is
@@ -491,13 +435,8 @@
   Split *s;
   int i = 0;
   double value = 0.0;
-<<<<<<< HEAD
-  short forward=0, backward=0;
-  char *base_currency=0x0, *base_security =0x0;
-=======
   char *base_currency=0x0;
   char *ra=0x0, *rb =0x0;
->>>>>>> 3c14ea72
 
   trans = split->parent;
 
@@ -514,41 +453,6 @@
   assert (trans->splits);
   assert (trans->splits[0]);
 
-<<<<<<< HEAD
-  /* lets find out if we are dealing with multiple currencies.  */
-  base_currency = split->acc->currency;
-  base_security = split->acc->security;
-  i=0; s = trans->splits[0];
-  while (s) {
-    assert (s->acc);
-    if (safestrcmp (base_currency, s->acc->currency)) {
-       if (!safestrcmp(base_currency, s->acc->security)) forward = 1;
-       else 
-       if (!safestrcmp(base_security, s->acc->currency)) backward = 1;
-       else {
-          printf ("Internal Error: SplitRebalance(): "
-                  " no common split currencies \n");
-          printf ("\tbase acc=%s cur=%s base_sec=%s\n"
-                  "\tacc=%s scur=%s ssec=%s \n", 
-              split->acc->accountName, base_currency, base_security,
-              s->acc->accountName, s->acc->currency, s->acc->security );
-          assert (0);
-          return;
-       }
-    }
-    i++; s = trans->splits[i];
-  }
-  if (forward && backward) {
-     printf ("Internal Error: SplitRebalance(): "
-             " split currencies all messed up \n");
-     assert (0);
-     return;
-  }
-  /* we need to reverse what will be the basis of out calculations */
-  if (backward) {
-     base_currency = base_security;
-  }
-=======
   /* lets find out if we are dealing with multiple currencies,
    * and which one(s) all of the splits have in common.  */
   ra = split->acc->currency;
@@ -601,7 +505,6 @@
   }
 
   base_currency = ra;
->>>>>>> 3c14ea72
 
   if (split == trans->splits[0]) {
     /* The indicated split is the source split.
@@ -614,11 +517,7 @@
     if (s) {
       /* the new value of the destination split will be the result.  */
       value = ComputeValue (trans->splits, s, base_currency);
-<<<<<<< HEAD
-      xaccSetBaseValue (s, value, base_currency);
-=======
       xaccSplitSetBaseValue (s, value, base_currency);
->>>>>>> 3c14ea72
       MARK_SPLIT (s);
       xaccAccountRecomputeBalance (s->acc); 
 
@@ -663,11 +562,7 @@
      */
     s = trans->splits[0];
     value = ComputeValue (trans->splits, s, base_currency);
-<<<<<<< HEAD
-    xaccSetBaseValue (s, value, base_currency);
-=======
     xaccSplitSetBaseValue (s, value, base_currency);
->>>>>>> 3c14ea72
     MARK_SPLIT (s);
     xaccAccountRecomputeBalance (s->acc); 
   }
