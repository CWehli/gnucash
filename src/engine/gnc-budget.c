--- conflicted
+++ resolved
@@ -48,8 +48,6 @@
     guint  num_periods;
 };
 
-<<<<<<< HEAD
-=======
 struct _GncBudgetClass
 {
   QofInstanceClass parent_class;
@@ -73,7 +71,6 @@
 {
 }
 
->>>>>>> 8c6e7b83
 static void commit_err (QofInstance *inst, QofBackendError errcode)
 {
   PERR ("Failed to commit: %d", errcode);
@@ -102,13 +99,13 @@
 
 static void noop (QofInstance *inst) {}
 
-static void
+void
 gnc_budget_begin_edit(GncBudget *bgt)
 {
     qof_begin_edit(QOF_INSTANCE(bgt));
 }
 
-static void
+void
 gnc_budget_commit_edit(GncBudget *bgt)
 {
     if (!qof_commit_edit(QOF_INSTANCE(bgt))) return;
@@ -131,9 +128,11 @@
     g_date_subtract_days(&date, g_date_get_day(&date)-1);
     recurrenceSet(&budget->recurrence, 1, PERIOD_MONTH, &date);
 
+	gnc_budget_begin_edit(budget);
     gnc_budget_set_name(budget, _("Unnamed Budget"));
     gnc_budget_set_description(budget, "");
     gnc_budget_set_num_periods(budget, 12);
+	gnc_budget_commit_edit(budget);
 
     qof_event_gen( &budget->inst, QOF_EVENT_CREATE , NULL);
 
@@ -147,7 +146,7 @@
     g_return_if_fail(GNC_IS_BUDGET(budget));
     gnc_budget_begin_edit(budget);
     qof_instance_set_dirty(&budget->inst);
-    budget->inst.do_free = TRUE;
+    qof_instance_set_destroying(budget, TRUE);
     gnc_budget_commit_edit(budget);
 }
 
@@ -263,11 +262,7 @@
     qof_instance_set_dirty(&budget->inst);
     gnc_budget_commit_edit(budget);
 
-<<<<<<< HEAD
-    qof_event_gen( &budget->inst.entity, QOF_EVENT_MODIFY, NULL);
-=======
     qof_event_gen( &budget->inst, QOF_EVENT_MODIFY, NULL);
->>>>>>> 8c6e7b83
 
 }
 
