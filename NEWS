--- conflicted
+++ resolved
@@ -1,6 +1,47 @@
 Version history:
 ------- -------
-<<<<<<< HEAD
+2.6.20 - 1 April 2018
+This is the final release in the 2.6 stable series.
+The following bugs are fixed:
+    Bug 765846 - Expense Over Time for subaccounts: An error occurred while
+                 running the report: Fix crash if acc-depth too low.
+    Bug 791848 - GC 2.6.x does not handle ISO dates introduced with GC 2.7
+                 Enable reading ISO-formatted dates, recognize
+                 GNC_FEATURE_SQLITE3_ISO_DATES.
+    Bug 792008 - gnucash 2.6.19 fails to build
+                 Replace g_assert_true with g_assert for now
+    Bug 793278 - wrong data in charts with accumulated values (like
+                 "net-linechart", "net-barchart" and "liabilities barchart")
+    Bug 794030 - relative date functions compute wrong day of month
+    Bug 790526 - Mathematical bug
+                 This change will fix 'num-of-weeks-since-1/jan/1970' which
+                 formerly used quotient to remove the fractional part of the
+                 division. For negative values of num-of-weeks, the number is
+                 truncated in the wrong direction (i.e. towards 0). This
+                 change uses floor instead to ensure the num-of-weeks found
+                 is the nearest integer LESS than the fractional number.
+
+Other repairs or enhancements not marked as bugs:
+    Online HBCI actions: Remove outdated non-SEPA menu items.
+    Add XML namespaces for all Account Hierarchy Templates.
+    General cleanup of Account Hierarchy Templates.
+    Fix auto-selection of splits in reconcile
+        Really use all splits of any given day. Up to now usually the splits
+        of the given date were not or not all included, as the time comparison
+        didn't correctly ignore any given time-of-day of the splits. Instead,
+        all possible time-of-days should be included.
+    Properly detect git in case of linked worktree
+    Account Hierarchy for India: Set LANGUAGE=hi and LANG=en_IN to access it.
+    Improve Import menu entries Customer & vendors...
+        use same menu label as others, replace template by tooltip, add ellipsis
+        to entry, add comments to distinguish "Import" as verb and substantive.
+    Provide preference panel to set the Alpha Vantage API key needed for
+        Finance::Quote.
+    Correct the appstream definition to match the current spec.
+    Fix collectors and min-date handling in reports.
+
+Updated Translations: Dutch, German, Spanish, Russian
+
 2.7.8 - 25 March 2018
 
     The Gnucash Development Team is pleased to release Gnucash 2.7.8,
@@ -653,49 +694,6 @@
     Bug 789594 - Unable to overwrite splite3 database file
     Bug 791823 - There is no Gtk3 theme-setting tool for Windows.
     Bug 791825 - Accounting period dates off-by-1
-=======
-2.6.20 - 1 April 2018
-This is the final release in the 2.6 stable series.
-The following bugs are fixed:
-    Bug 765846 - Expense Over Time for subaccounts: An error occurred while
-                 running the report: Fix crash if acc-depth too low.
-    Bug 791848 - GC 2.6.x does not handle ISO dates introduced with GC 2.7
-                 Enable reading ISO-formatted dates, recognize
-                 GNC_FEATURE_SQLITE3_ISO_DATES.
-    Bug 792008 - gnucash 2.6.19 fails to build
-                 Replace g_assert_true with g_assert for now
-    Bug 793278 - wrong data in charts with accumulated values (like
-                 "net-linechart", "net-barchart" and "liabilities barchart")
-    Bug 794030 - relative date functions compute wrong day of month
-    Bug 790526 - Mathematical bug
-                 This change will fix 'num-of-weeks-since-1/jan/1970' which
-                 formerly used quotient to remove the fractional part of the
-                 division. For negative values of num-of-weeks, the number is
-                 truncated in the wrong direction (i.e. towards 0). This
-                 change uses floor instead to ensure the num-of-weeks found
-                 is the nearest integer LESS than the fractional number.
-
-Other repairs or enhancements not marked as bugs:
-    Online HBCI actions: Remove outdated non-SEPA menu items.
-    Add XML namespaces for all Account Hierarchy Templates.
-    General cleanup of Account Hierarchy Templates.
-    Fix auto-selection of splits in reconcile
-        Really use all splits of any given day. Up to now usually the splits
-        of the given date were not or not all included, as the time comparison
-        didn't correctly ignore any given time-of-day of the splits. Instead,
-        all possible time-of-days should be included.
-    Properly detect git in case of linked worktree
-    Account Hierarchy for India: Set LANGUAGE=hi and LANG=en_IN to access it.
-    Improve Import menu entries Customer & vendors...
-        use same menu label as others, replace template by tooltip, add ellipsis
-        to entry, add comments to distinguish "Import" as verb and substantive.
-    Provide preference panel to set the Alpha Vantage API key needed for
-        Finance::Quote.
-    Correct the appstream definition to match the current spec.
-    Fix collectors and min-date handling in reports.
-
-Updated Translations: Dutch, German, Spanish, Russian
->>>>>>> 972647d2
 
 2.6.19 - 16 December 2017
 
