--- conflicted
+++ resolved
@@ -68,33 +68,19 @@
     set(py_outfile ${SW_CURR_BUILD_SOURCE_DIR}/${_py_output})
     set(${_py_out_var} ${py_outfile}) # This variable is set for convenience to use in the calling CMakeLists.txt
 
-<<<<<<< HEAD
     set (DEFAULT_SWIG_PYTHON_FLAGS
         -python -py3
         -Wall -Werror
         ${SWIG_ARGS}
-    )
+        )
     set (DEFAULT_SWIG_PYTHON_C_INCLUDES
-        ${GLIB2_INCLUDE_DIRS}
-        ${CMAKE_SOURCE_DIR}/common
-        ${CMAKE_SOURCE_DIR}/libgnucash/engine
-        ${CMAKE_SOURCE_DIR}/libgnucash/app-utils
-    )
-=======
-    if (GENERATE_SWIG_WRAPPERS)
-        set (DEFAULT_SWIG_PYTHON_FLAGS
-            -python -py3
-            -Wall -Werror
-            ${SWIG_ARGS}
-        )
-        set (DEFAULT_SWIG_PYTHON_C_INCLUDES
-            ${GLIB2_INCLUDE_DIRS}
-            ${CMAKE_SOURCE_DIR}/common
-            ${CMAKE_SOURCE_DIR}/libgnucash/engine
-            ${CMAKE_SOURCE_DIR}/libgnucash/app-utils
-       	    ${CMAKE_SOURCE_DIR}/bindings/python
-	)
->>>>>>> 1365a19e
+         ${GLIB2_INCLUDE_DIRS}
+         ${CMAKE_SOURCE_DIR}/common
+         ${CMAKE_SOURCE_DIR}/libgnucash/engine
+         ${CMAKE_SOURCE_DIR}/libgnucash/app-utils
+       	 ${CMAKE_SOURCE_DIR}/bindings
+       	 ${CMAKE_SOURCE_DIR}/bindings/python
+	 )
 
     set (PYTHON_SWIG_FLAGS ${DEFAULT_SWIG_PYTHON_FLAGS})
     foreach (dir ${DEFAULT_SWIG_PYTHON_C_INCLUDES} ${_include_dirs})
@@ -103,8 +89,9 @@
     add_custom_command(OUTPUT ${outfile} ${py_outfile}
         COMMAND ${SWIG_EXECUTABLE} ${PYTHON_SWIG_FLAGS} -o ${outfile} ${_input}
         DEPENDS ${_input} ${CMAKE_SOURCE_DIR}/common/base-typemaps.i ${ARGN}
-    )
-    add_custom_target(${_target} ALL DEPENDS ${outfile} ${py_outfile} ${CMAKE_SOURCE_DIR}/common/base-typemaps.i ${_input} ${ARGN})
+        )
+    add_custom_target(${_target} ALL DEPENDS ${outfile} ${py_outfile}
+        ${CMAKE_SOURCE_DIR}/common/base-typemaps.i ${_input} ${ARGN})
 endmacro()
 
 
