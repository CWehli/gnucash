# Test
sudo: required
dist: trusty
branches:
  except:
    - trunk
language: c++
compiler:
  - gcc
#  - clang
env:
  - BUILDTYPE=cmake-make
  - BUILDTYPE=cmake-ninja
  - BUILDTYPE=autotools
before_install:
#  - sudo add-apt-repository ppa:ubuntu-toolchain-r/test -y
  - sudo apt-get update -qq
install:
#  - if [ "$CXX" = "g++" ]; then sudo apt-get install -qq g++-4.9; export CXX="g++-4.9" CC="gcc-4.9"; fi
  - sudo apt-get build-dep -qq gnucash
  - sudo apt-get install -qq swig xsltproc libdbd-sqlite3 cmake3 texinfo ninja-build
  - sudo apt-get install -qq libboost-all-dev libgtk-3-dev libwebkit2gtk-3.0-dev
  - sudo apt-get --reinstall install -qq language-pack-en language-pack-fr
<<<<<<< HEAD
  - git clone https://github.com/google/googletest -b release-1.8.0 ~/gtest
script: |
  # The -e here says that if any line below fails, the whole script fails
  set -ev

  # First, do the cmake build using the default Makefile generator
  if [[ "$BUILDTYPE" == "cmake-make" ]]; then
    mkdir /tmp/gnucash-build-cmake-make
    cd /tmp/gnucash-build-cmake-make
    GTEST_ROOT=~/gtest/googletest GMOCK_ROOT=~/gtest/googlemock cmake $TRAVIS_BUILD_DIR
    make -j 4
    TZ="America/Los_Angeles" make check

  # Next, do cmake again, using the Ninja generator this time
  elif [[ "$BUILDTYPE" == "cmake-ninja" ]]; then
    mkdir /tmp/gnucash-build-cmake-ninja
    cd /tmp/gnucash-build-cmake-ninja
    GTEST_ROOT=~/gtest/googletest GMOCK_ROOT=~/gtest/googlemock cmake -G Ninja $TRAVIS_BUILD_DIR
    ninja
    TZ="America/Los_Angeles" ninja check

  # Finally, do the autotools build
  elif [[ "$BUILDTYPE" == "autotools" ]]; then
    cd $TRAVIS_BUILD_DIR
    ./autogen.sh
    ./configure --enable-python GTEST_ROOT=~/gtest/googletest GMOCK_ROOT=~/gtest/googlemock
    make
    TZ="America/Los_Angeles" make check
  fi
=======
script: ./util/travis-script.sh
after_failure:  ./util/travis-after-failure.sh
>>>>>>> 28668ec5
<|MERGE_RESOLUTION|>--- conflicted
+++ resolved
@@ -21,37 +21,6 @@
   - sudo apt-get install -qq swig xsltproc libdbd-sqlite3 cmake3 texinfo ninja-build
   - sudo apt-get install -qq libboost-all-dev libgtk-3-dev libwebkit2gtk-3.0-dev
   - sudo apt-get --reinstall install -qq language-pack-en language-pack-fr
-<<<<<<< HEAD
   - git clone https://github.com/google/googletest -b release-1.8.0 ~/gtest
-script: |
-  # The -e here says that if any line below fails, the whole script fails
-  set -ev
-
-  # First, do the cmake build using the default Makefile generator
-  if [[ "$BUILDTYPE" == "cmake-make" ]]; then
-    mkdir /tmp/gnucash-build-cmake-make
-    cd /tmp/gnucash-build-cmake-make
-    GTEST_ROOT=~/gtest/googletest GMOCK_ROOT=~/gtest/googlemock cmake $TRAVIS_BUILD_DIR
-    make -j 4
-    TZ="America/Los_Angeles" make check
-
-  # Next, do cmake again, using the Ninja generator this time
-  elif [[ "$BUILDTYPE" == "cmake-ninja" ]]; then
-    mkdir /tmp/gnucash-build-cmake-ninja
-    cd /tmp/gnucash-build-cmake-ninja
-    GTEST_ROOT=~/gtest/googletest GMOCK_ROOT=~/gtest/googlemock cmake -G Ninja $TRAVIS_BUILD_DIR
-    ninja
-    TZ="America/Los_Angeles" ninja check
-
-  # Finally, do the autotools build
-  elif [[ "$BUILDTYPE" == "autotools" ]]; then
-    cd $TRAVIS_BUILD_DIR
-    ./autogen.sh
-    ./configure --enable-python GTEST_ROOT=~/gtest/googletest GMOCK_ROOT=~/gtest/googlemock
-    make
-    TZ="America/Los_Angeles" make check
-  fi
-=======
 script: ./util/travis-script.sh
-after_failure:  ./util/travis-after-failure.sh
->>>>>>> 28668ec5
+after_failure:  ./util/travis-after-failure.sh