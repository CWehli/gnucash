# CMakeLists.txt for GnuCash

cmake_minimum_required (VERSION 3.10)

project (gnucash
    VERSION 3.8
)

enable_testing()

# Version number of gnucash
<<<<<<< HEAD
set (GNUCASH_MAJOR_VERSION 3)
set (GNUCASH_MINOR_VERSION 900)
set (VERSION "${GNUCASH_MAJOR_VERSION}.${GNUCASH_MINOR_VERSION}")
=======
>>>>>>> 073e4780
set (GNUCASH_LATEST_STABLE_SERIES 3.x)

set (PACKAGE_NAME GnuCash)
<<<<<<< HEAD
set (PACKAGE_VERSION 3.900)
=======
>>>>>>> 073e4780
set (PACKAGE_BUGREPORT "https://bugs.gnucash.org")
set (PACKAGE_STRING "${PACKAGE_NAME} ${PROJECT_VERSION}")
set (PACKAGE_URL "https://www.gnucash.org/")

# Change this in development versions when changing anything that
# affects stored data structures. Reset to zero when bumping version.

set (GNUCASH_RESAVE_VERSION "19920")

# Clear cache variables that will be filled later during the cmake run
unset(dist_generated CACHE)
unset(dist_generated_depends CACHE)

# Extra cmake macros
set (CMAKE_MODULE_PATH "${PROJECT_SOURCE_DIR}/common/cmake_modules;${CMAKE_MODULE_PATH}")
# CMake does a non-recursive build that puts the final build product directories in the build root. Some code needs to know this.

include (MacroAppendForeach)
include (MacroAddSourceFileCompileFlags)
include (GncAddSwigCommand)
include (CheckIncludeFiles)
include (GncAddSchemeTargets)
include (GncAddGSchemaTargets)
include (GncAddTest)
include (MakeDistFiles)
include (GNUInstallDirs)
include (TestBigEndian)

# ############################################################
# These options are settable from the CMake command line. For example, to disable
# SQL, put -D WITH_SQL=OFF on the command line.

option (WITH_SQL "Build this project with SQL (libdbi) support" ON)
option (WITH_AQBANKING "Build this project with aqbanking (online banking) support" ON)
option (WITH_GNUCASH "Build all of GnuCash, not just the library" ON)
option (WITH_OFX "compile with ofx support (needs LibOFX)" ON)
option (WITH_PYTHON "enable python plugin and bindings" OFF)
option (ENABLE_BINRELOC "compile with binary relocation support" ON)
option (ENABLE_REGISTER2 "compile with register2 enabled" OFF)
option (DISABLE_NLS "do not use Native Language Support" OFF)
option (DISABLE_DEPRECATED_GLIB "don't use deprecated glib functions" OFF)
option (DISABLE_DEPRECATED_GTK "don't use deprecated gtk, gdk or gdk-pixbuf functions" OFF)
option (DISABLE_DEPRECATED_GNOME "don't use deprecated gnome functions" OFF)
# ############################################################

# These are also settable from the command line in a similar way.

# Use gsettings-desktop-schemas for a better integration with GNOME
set(COMPILE_GSCHEMAS ON CACHE BOOL "Compile the GSettings schema")

set(GNUCASH_BUILD_ID "" CACHE STRING "Overrides the GnuCash build identification (Build ID) which defaults to a description of the vcs commit from which gnucash is built. Distributions may want to insert a package management based version number instead")

# Check that all of the absolute install paths are inside
# ${CMAKE_INSTALL_PREFIX}. If they're not, disable binreloc as it
# won't be able to find paths that aren't relative to the location of
# the executable.
foreach(install_dir ${CMAKE_INSTALL_FULL_BINDIR}
    ${CMAKE_INSTALL_FULL_SYSCONFDIR} ${CMAKE_INSTALL_FULL_DATAROOTDIR}
    ${CMAKE_INSTALL_FULL_DATADIR} ${CMAKE_INSTALL_FULL_LIBDIR})
  string(FIND ${install_dir} ${CMAKE_INSTALL_PREFIX} in_prefix)
  if(in_prefix EQUAL -1)
    set(ENABLE_BINRELOC OFF)
    message(WARNING "${install_dir} is set outside of the intallation prefix ${CMAKE_INSTALL_PREFIX}. That will break relocation so ENABLE_BINRELOC is set to off. With relocation disabled GnuCash will run only in its configured install location. You must set GNC_UNINSTALLED=1 and GNC_BUILDDIR=/path/to/builddir to run from the build directory. GnuCash will not run from a DESTDIR.")
    break()
  endif()
endforeach()

# GnuCash installs two files in ${CMAKE_INSTALL_SYSCONFDIR}
set(BINDIR ${CMAKE_INSTALL_BINDIR} CACHE STRING "user executables")
set(SYSCONFDIR ${CMAKE_INSTALL_SYSCONFDIR} CACHE STRING "read-only single-machine data")
set(DATAROOTDIR ${CMAKE_INSTALL_DATAROOTDIR} CACHE STRING "read-only arch.-independent data root")
set(DATADIR ${CMAKE_INSTALL_DATADIR} CACHE STRING "read-only architecture-independent data")
set(LIBDIR ${CMAKE_INSTALL_LIBDIR} CACHE STRING "object code libraries")
set(LOCALEDIR ${DATAROOTDIR}/locale CACHE STRING "locale-dependent data")
set(GNC_HELPDIR ${DATADIR} CACHE STRING "where to store help files")
set(DATADIRNAME share)
set(GNC_SYSTEM_XDG_DATA_DIRS /usr/local/share /usr/share)
set(GNC_DBD_DIR ${CMAKE_PREFIX_LIBDIR}/dbd CACHE PATH "specify location of libdbi drivers")
set(PKGLIBDIR ${CMAKE_INSTALL_LIBDIR}/gnucash)
set(TEST_MYSQL_URL "" CACHE STRING "MySQL database URL for testing")
set(TEST_PGSQL_URL "" CACHE STRING "PgSQL database URL for testing")

set(DATADIR_BUILD    ${CMAKE_BINARY_DIR}/${DATADIRNAME})
string(REPLACE ${CMAKE_INSTALL_PREFIX} "" LIBDIR_BUILD ${LIBDIR})
set(LIBDIR_BUILD     ${CMAKE_BINARY_DIR}/${LIBDIR_BUILD})
set(SYSCONFDIR_BUILD ${CMAKE_BINARY_DIR}/etc)
set(LIBEXECDIR_BUILD ${CMAKE_BINARY_DIR}/libexec)
set(BINDIR_BUILD     ${CMAKE_BINARY_DIR}/bin)

# We need to distinguish between MinGW.org and MinGW-w64:
if (MINGW)
  string(FIND ${CMAKE_C_COMPILER} "msys2" IS_MSYS2)
  if(${IS_MSYS2} GREATER_EQUAL 0)
    set(MINGW64 ON)
  endif()
endif(MINGW)

# Find a proper bash executable

set(GNC_SHELL $ENV{GNC_SHELL})
if (GNC_SHELL) # Replacing this with if ($ENV{GNC_SHELL}) doesn't work.
  # Allow shell override by setting the GNC_SHELL environment variable
  set(SHELL ${GNC_SHELL})
elseif (MINGW AND NOT MINGW64)
  # Old mingw's bash is on on the path, so hard-code it for now
  set(SHELL ${CMAKE_PREFIX_PATH}/mingw/msys/1.0/bin/bash.exe)
else()
  find_package(UnixCommands)
  if (BASH)
    set(SHELL ${BASH})
  else()
    message(SEND_ERROR "Can't find a suitable bash executable. Please set GNC_SHELL.")
  endif()
endif()

# Determine whether we are building from a VCS or from a tarball
execute_process(
  COMMAND ${SHELL} ${CMAKE_SOURCE_DIR}/util/gnc-vcs-info -t ${CMAKE_SOURCE_DIR}
  RESULT_VARIABLE GNC_VCS_INFO_RESULT
  OUTPUT_VARIABLE GNC_VCS_INFO_OUTPUT
  OUTPUT_STRIP_TRAILING_WHITESPACE
)

set(BUILDING_FROM_VCS "NO")
if (GNC_VCS_INFO_RESULT EQUAL 0)
  set(BUILDING_FROM_VCS "YES")
  # if building from VCS, we need git
  find_package(Git)
  if (NOT GIT_FOUND)
    message(SEND_ERROR "Looks like we're building from version control, but can't find git executable. Please set GIT_EXECUTABLE.")
  endif()
  set(VCS_INFO_BASE_DIR ${CMAKE_BINARY_DIR})
else()
  set(VCS_INFO_BASE_DIR ${CMAKE_SOURCE_DIR})
endif()
# The location of gnc-vcs-info.h depends on whether we build from VCS or not
# And this file is needed in several other build rules, so we define its
# location once here.
set(VCS_INFO_FILE ${VCS_INFO_BASE_DIR}/libgnucash/core-utils/gnc-vcs-info.h)

if (WIN32)
  # Help Windows find the various dependencies. We assume here that the standard advice for building
  # GnuCash has been followed and that these dependencies live underneath something like C:/GCDEV, which
  # should be provided as CMAKE_PREFIX_PATH on the CMake command line:
  #      cmake -D CMAKE_PREFIX_PATH=c/gcdev -G "MSYS Makefiles" path/to/gnucash/sources
  #
  set(CMAKE_C_IMPLICIT_LINK_LIBRARIES "")
  set(CMAKE_FRAMEWORK_PATH_TMP ${CMAKE_PREFIX_PATH})
  set(DEV_SUBDIRS aqbanking gnome guile gwenhywfar libgsf libofx libsoup libxslt webkit)
  foreach(subdir ${DEV_SUBDIRS})
    list(APPEND CMAKE_FRAMEWORK_PATH_TMP ${CMAKE_PREFIX_PATH}/${subdir})
  endforeach()
  # Setting CMAKE_FRAMEWORK_PATH, which is intended for OS X, is a terrible hack here. But I don't
  # want to mess with CMAKE_PREFIX_PATH.
  set(CMAKE_FRAMEWORK_PATH "${CMAKE_FRAMEWORK_PATH_TMP}")
  #set(PKG_CONFIG_EXECUTABLE ${CMAKE_PREFIX_PATH}/gnome/bin/pkg-config.exe)
  set(SWIG_EXECUTABLE swig)
  #set(SWIG_EXECUTABLE ${CMAKE_PREFIX_PATH}/swig/swig.exe)
  find_path(REGEX_INCLUDE_PATH regex.h)
  find_path(REGEX_LIB_PATH libregex.dll.a)
  set(REGEX_LDFLAGS "-L${REGEX_LIB_PATH} -lregex")
  #set(LIBXSLT_INCLUDE_DIR ${CMAKE_PREFIX_PATH}/libxslt/include)
  #set(LIBXSLT_XSLTPROC_EXECUTABLE ${CMAKE_PREFIX_PATH}/libxslt/bin/xsltproc)
#Prevent creating a console window on startup.
  set(CMAKE_EXE_LINKER_FLAGS -mwindows)
endif(WIN32)

find_package(Threads REQUIRED)
find_package(PkgConfig REQUIRED)

if (NOT PKG_CONFIG_FOUND)
   message (SEND_ERROR "pkg-config not found, but is required")
 endif (NOT PKG_CONFIG_FOUND)

# glib et al.
pkg_check_modules (GLIB2 REQUIRED glib-2.0>=2.40)
pkg_check_modules (GIO REQUIRED gio-2.0)
pkg_check_modules (GOBJECT REQUIRED gobject-2.0>=2.20)
pkg_check_modules (GMODULE REQUIRED gmodule-2.0>=2.20)
pkg_check_modules (GTHREAD REQUIRED gthread-2.0>=2.20)

pkg_check_modules (LIBXML2 REQUIRED libxml-2.0>=2.7.0)
pkg_check_modules (LIBXSLT REQUIRED libxslt)
if (WITH_GNUCASH)
  if (WIN32 OR APPLE)
    pkg_check_modules (WEBKIT REQUIRED IMPORTED_TARGET webkitgtk-3.0)
    set(WEBKIT1 1 CACHE INTERNAL "WebKitGtk")
  else (WIN32 OR APPLE)
    pkg_check_modules (WEBKIT IMPORTED_TARGET webkit2gtk-4.0)
    if (NOT WEBKIT_FOUND)
      pkg_check_modules (WEBKIT REQUIRED IMPORTED_TARGET webkit2gtk-3.0)
      set(WEBKIT2_3 1 CACHE INTERNAL "WebKit2Gtk3")
    else (NOT WEBKIT_FOUND)
      if (NOT WEBKIT2_3)
        set(WEBKIT2_4 1 CACHE INTERNAL "WebKit2Gtk4")
      endif(NOT WEBKIT2_3)
    endif (NOT WEBKIT_FOUND)
  endif (WIN32 OR APPLE)

  pkg_check_modules (GTK3 REQUIRED IMPORTED_TARGET gtk+-3.0>=3.18.0)
endif (WITH_GNUCASH)

pkg_check_modules (ZLIB REQUIRED zlib)

if (MSVC)
  message (STATUS "Hint: To create the import libraries for the gnome DLLs (e.g. gconf-2.lib), use the dlltool as follows: pexports bin/libgconf-2-4.dll > lib/libgconf-2.def ; dlltool -d lib/libgconf-2.def -D bin/libgconf-2-4.dll -l lib/gconf-2.lib")

  # Disable the obnoxious min/max macros in MSVC - we want to use the
  # function versions of them.
  add_definitions ( -DNOMINMAX )
endif (MSVC)

find_path (LTDL_INCLUDE_PATH NAMES ltdl.h PATHS /usr/include)
if(NOT LTDL_INCLUDE_PATH-NOTFOUND)
  set(HAVE_LTDL_H 1)
endif()

find_program(GLIB_COMPILE_SCHEMAS glib-compile-schemas HINTS ${CMAKE_PREFIX_PATH}/gnome/bin)
if (NOT GLIB_COMPILE_SCHEMAS)
  message(SEND_ERROR "Can't find glib-compile-schemas program. Please set GLIB_COMPILE_SCHEMAS.")
endif(NOT GLIB_COMPILE_SCHEMAS)

find_path (REGEX_INCLUDE_PATH NAMES regex.h
		  PATHS /usr/include /opt/gnome/include)
find_library (REGEX_LIBRARY NAMES regex)

# I18N
find_package (Gettext 0.19.6 REQUIRED)
find_path (LIBINTL_INCLUDE_PATH NAMES libintl.h
		  PATHS /usr/include /opt/gnome/include)
find_library (LIBINTL_LIBRARY NAMES intl)

# HELP
if (WIN32)
  message(STATUS "Looking for htmlhelp.h and htmlhelp.a")
  find_path (HTMLHELP_INCLUDE_PATH NAMES htmlhelp.h)
  find_library (HTMLHELP_LIBRARY htmlhelp)
endif (WIN32)

# ############################################################

# SWIG
find_package (SWIG 3.0.12 REQUIRED)
include (${SWIG_USE_FILE})
string(REGEX MATCH "^[0-9]+[.]" SWIG_MAJOR ${SWIG_VERSION})

# Find Guile and determine which version we are using.
# Look for guile versions in this order: 2.2 > 2.0

# guile library and include dir
pkg_check_modules (GUILE22 guile-2.2 QUIET)
if (GUILE22_FOUND) # found guile-2.2
  add_definitions (-DHAVE_GUILE22)
  set(HAVE_GUILE2 TRUE)
  set(GUILE_EFFECTIVE_VERSION 2.2)
  set(GUILE_INCLUDE_DIRS ${GUILE22_INCLUDE_DIRS})
  set(GUILE_LDFLAGS ${GUILE22_LDFLAGS})

  find_program (GUILD_EXECUTABLE NAMES guild2.2 guild)
  if (NOT GUILD_EXECUTABLE)
    message (SEND_ERROR "The guild executable was not found, but is required. Please set GUILD_EXECUTABLE.")
  endif (NOT GUILD_EXECUTABLE)
  message(STATUS "Using guile-2.2.x")
  find_program (GUILE_EXECUTABLE NAMES guile2.2 guile)
else(GUILE22_FOUND)
  pkg_check_modules (GUILE2 guile-2.0>=2.0.9 QUIET)
  if (GUILE2_FOUND) # found guile-2.0
    add_definitions (-DHAVE_GUILE20)
    set(HAVE_GUILE2 TRUE)
    set(GUILE_EFFECTIVE_VERSION 2.0)
    set(GUILE_INCLUDE_DIRS ${GUILE2_INCLUDE_DIRS})
    set(GUILE_LDFLAGS ${GUILE2_LDFLAGS})

    find_program (GUILD_EXECUTABLE NAMES guild2.0 guild)
    if (NOT GUILD_EXECUTABLE)
      message (SEND_ERROR "The guild executable was not found, but is required. Please set GUILD_EXECUTABLE.")
    endif (NOT GUILD_EXECUTABLE)
    message(STATUS "Using guile-2.0.x")
    find_program (GUILE_EXECUTABLE NAMES guile2.0 guile)
  else(GUILE2_FOUND)
    message (FATAL_ERROR "Neither guile 2.2 nor guile 2.0 were found GnuCash can't run without one of them. Ensure that one is installed and can be found with pkg-config.")
  endif(GUILE2_FOUND)
endif(GUILE22_FOUND)

if (NOT GUILE_EXECUTABLE)
  message (SEND_ERROR "The guile executable was not found, but is required. Please set GUILE_EXECUTABLE.")
endif (NOT GUILE_EXECUTABLE)

# Test that guile has SRFI-64. This is required for some unit tests.
execute_process (COMMAND ${GUILE_EXECUTABLE} -c "(use-modules (srfi srfi-64))"
  RESULT_VARIABLE GNC_SRFI64_RESULT
  ERROR_QUIET
)

if (GNC_SRFI64_RESULT EQUAL 0)
  message (STATUS "Using guile SRFI-64")
  set (HAVE_SRFI64 TRUE)
endif ()

# Test that guile has textual-ports. This is required for the stress test.
execute_process (COMMAND ${GUILE_EXECUTABLE} -c "(use-modules (ice-9 textual-ports))"
  RESULT_VARIABLE GNC_TEXT_PORTS_RESULT
  ERROR_QUIET
)

if (GNC_TEXT_PORTS_RESULT EQUAL 0)
  message (STATUS "Using guile textual-ports")
  set (HAVE_TEXT_PORTS TRUE)
endif ()

# Determine where to install our guile modules libraries.
find_guile_dirs()

# ############################################################
if (WITH_AQBANKING)
  pkg_check_modules (GWENHYWFAR REQUIRED gwenhywfar>=4.9.99)
  pkg_check_modules (AQBANKING REQUIRED aqbanking>=5.3.4)
  set(CMAKE_REQUIRED_INCLUDES "${AQBANKING_INCLUDE_DIRS}"
    "${GWENHYWFAR_INCLUDE_DIRS}")
  set(CMAKE_REQUIRED_LIBRARIES "${AQBANKING_LD_FLAGS}")
  include(CheckSymbolExists)
  check_symbol_exists("AB_Banking_RuntimeConfig_SetCharValue"
    "aqbanking/banking.h" AQB_HAS_RUNTIME_CONFIG)
  set(CMAKE_REQUIRED_INCLUDES)
  set(CMAKE_REQUIRED_LIBRARIES)
  if(WITH_GNUCASH)
    pkg_check_modules (GWEN_GTK3 gwengui-gtk3)
    if(GWEN_GTK3_FOUND AND GWEN_GTK3_VERSION VERSION_GREATER "4.20.0")
      set(HAVE_GWEN_GTK3 1 CACHE BOOL "True if gwen-gtk3.pc exists")
    endif()
  endif(WITH_GNUCASH)
endif (WITH_AQBANKING)

if (WITH_OFX)
  pkg_check_modules (LIBOFX REQUIRED libofx)
  include(CheckCXXSourceRuns)
  if (WIN32)
      set(CMAKE_REQUIRED_LIBRARIES "-L ${CMAKE_PREFIX_PATH}/libofx/lib -lofx")
  else (WIN32)
      set(CMAKE_REQUIRED_LIBRARIES "-lofx")
  endif (WIN32)
      CHECK_CXX_SOURCE_RUNS("
#include <time.h>
#include <stdlib.h>
#include <string>
extern time_t ofxdate_to_time_t(const std::string ofxdate);

int main(int argc, char** argv)
{
    const std::string timestr = \"20160319000000\";
    struct tm ts;
    ts.tm_year = 116;
    ts.tm_mon = 2;
    ts.tm_mday = 19;
#ifdef _WIN32
    putenv(\"TZ=PST-8PDT-7,M 4.1.0/0,M 10.6.0/0\");
#else
    setenv(\"TZ\", \"PST 08P DT 07 M 4.1.0, M 10.6.0\", 1);
#endif
    time_t t = ofxdate_to_time_t(timestr);
    if (t == mktime(&ts))
        exit(1);
    exit(0);
}
" HAVE_OFX_BUG_39)
  set(HAVE_OFX_BUG_39 ${HAVE_OFX_BUG_39})
  set(CMAKE_REQUIRED_LIBRARIES)
endif(WITH_OFX)
# ############################################################

if(APPLE)
  execute_process(
      COMMAND ${PKG_CONFIG_EXECUTABLE} --variable=targets gdk-3.0
      OUTPUT_VARIABLE TARGET_RESULT
      OUTPUT_STRIP_TRAILING_WHITESPACE
  )
  if(TARGET_RESULT STREQUAL "quartz")
    set(GNC_PLATFORM_COCOA 1)
    set(GDK_QUARTZ 1)
    pkg_check_modules(GTK_MAC IMPORTED_TARGET gtk-mac-integration-gtk3)
    if (GTK_MAC_FOUND)
      set(MAC_INTEGRATION 1)
      find_library(COCOA_LIBRARY Cocoa)
      find_library(SECURITY_LIBRARY Security)
      find_library(CARBON_LIBRARY Carbon)
      set(OSX_EXTRA_COMPILE_FLAGS $<$<COMPILE_LANGUAGE:C>:-xobjective-c> $<$<COMPILE_LANGUAGE:CXX>:-xobjective-c++>)
      set(OSX_EXTRA_LIBRARIES objc ${COCOA_LIBRARY} ${SECURITY_LIBRARY} ${CARBON_LIBRARY})
    endif(GTK_MAC_FOUND)
  endif()
endif(APPLE)

# find_package(LibXslt) eats PKG_CONFIG_EXECUTABLE, so preserve it.
set(GNC_PKG_CONFIG_EXE ${PKG_CONFIG_EXECUTABLE})
# ############################################################

# xsltproc
find_package(LibXslt)

if (NOT LIBXSLT_FOUND)
   message(FATAL_ERROR "libxslt library not found.")
endif(NOT LIBXSLT_FOUND)
if (${LIBXSLT_XSLTPROC_EXECUTABLE} STREQUAL "LIBXSLT_XSLTPROC_EXECUTABLE-NOTFOUND")
  message(FATAL_ERROR "xsltproc executable not found")
endif ()
# ############################################################
set(PKG_CONFIG_EXECUTABLE ${GNC_PKG_CONFIG_EXE})

# libdbi
find_path (LIBDBI_INCLUDE_PATH dbi/dbi.h)
find_library (LIBDBI_LIBRARY dbi)
find_library (LIBDBI_DRIVERS_DIR
  NAMES dbdmysql dbdpgsql dbdsqlite3 NAMES_PER_DIR
  PATH_SUFFIXES dbd libdbi-drivers/dbd
  HINTS LIBDBI_LIBRARY
  PATHS GNC_DBD_DIR
  DOC "Libdbi Drivers Directory")
if (WITH_SQL)
  if (NOT LIBDBI_INCLUDE_PATH)
    message (SEND_ERROR "Include file <dbi/dbi.h> was not found - did you install libdbi0-dev or libdbi-dev?")
  endif (NOT LIBDBI_INCLUDE_PATH)
  if (NOT LIBDBI_LIBRARY)
    message (SEND_ERROR "Library libdbi was not found")
  endif (NOT LIBDBI_LIBRARY)
  set(HAVE_DBI_DBI_H 1)
  if (NOT LIBDBI_DRIVERS_DIR)
    message (SEND_ERROR "No libdbi drivers found, SQL tests will fail.")
  else()
    get_filename_component(drivers_dir ${LIBDBI_DRIVERS_DIR} DIRECTORY)
    set(LIBDBI_DRIVERS_DIR ${drivers_dir} CACHE FILEPATH "Directory containing the libdbi driver modules." FORCE)
  endif()
endif (WITH_SQL)

# ############################################################

if (WITH_PYTHON)
  find_package(PythonInterp 3)
  if (NOT PYTHONINTERP_FOUND)
    message(SEND_ERROR "Python support enabled, but Python interpreter not found.")
  endif()

  if (PYTHON_VERSION_STRING VERSION_LESS "3.2.0")
    message(SEND_ERROR "Found python version ${PYTHON_VERSION_STRING}, but it's too old. Need python >= 3.2.0")
  endif()

  find_package(PythonLibs 3)
  if (NOT PYTHONLIBS_FOUND)
    message(SEND_ERROR "Python support enabled, but Python libraries not found.")
  endif()

  # Determine where to install the python libraries.
  execute_process(
    COMMAND ${PYTHON_EXECUTABLE} -c "from distutils import sysconfig; print(sysconfig.get_python_lib(prefix='${CMAKE_INSTALL_PREFIX}', plat_specific=True))"
    RESULT_VARIABLE PYTHON_SYSCONFIG_RESULT
    OUTPUT_VARIABLE PYTHON_SYSCONFIG_OUTPUT
    ERROR_VARIABLE PYTHON_SYSCONFIG_ERROR
    OUTPUT_STRIP_TRAILING_WHITESPACE
    ERROR_STRIP_TRAILING_WHITESPACE
  )
  if (PYTHON_SYSCONFIG_RESULT)
    message(SEND_ERROR "Could not determine Python site-package directory:\n${PYTHON_SYSCONFIG_ERROR}")
  endif()
  string(REPLACE ${CMAKE_INSTALL_PREFIX} ${CMAKE_BINARY_DIR} PYTHON_SYSCONFIG_BUILD ${PYTHON_SYSCONFIG_OUTPUT})
endif()



find_package(Perl)

if (NOT PERL_FOUND)
  message(SEND_ERROR "Perl executable not found. Please set PERL_EXECUTABLE.")
endif(NOT PERL_FOUND)

get_filename_component(PERL_DIR ${PERL_EXECUTABLE} DIRECTORY)

find_program(POD2MAN_EXECUTABLE pod2man HINTS ${PERL_DIR})

#ICU
pkg_check_modules (ICU4C REQUIRED icu-uc)
pkg_check_modules (ICU4C_I18N REQUIRED icu-i18n)

pkg_check_modules (LIBSECRET libsecret-1>=0.18)
IF (LIBSECRET_FOUND)
  SET (HAVE_LIBSECRET ON)
ENDIF (LIBSECRET_FOUND)

#BOOST
set (Boost_USE_MULTITHREADED ON)
set (Boost_FIND_QUIETLY ON)

if (NOT DEFINED ${BOOST_ROOT})
  set(BOOST_ROOT $ENV{BOOST_ROOT})
endif()
find_package (Boost 1.67.0 COMPONENTS date_time regex locale filesystem system)

if (Boost_FOUND)
  include_directories(${Boost_INCLUDE_DIRS})
  set(HAVE_BOOST 1)
else ()
  find_package (Boost 1.60.0 REQUIRED COMPONENTS date_time regex locale filesystem system)
  if (Boost_FOUND)
    include (CheckIncludeFileCXX)
    set(CMAKE_REQUIRED_FLAGS "-std=c++17")
    set(CMAKE_REQUIRED_INCLUDES ${Boost_INCLUDE_DIR})
    check_include_file_cxx("boost/locale.hpp" AUTO_PTR)
    unset(CMAKE_REQUIRED_FLAGS)
    unset(CMAKE_REQUIRED_INCLUDES)
    if(AUTO_PTR)
      include_directories(${Boost_INCLUDE_DIRS})
      set(HAVE_BOOST 1)
    endif()
  endif()
endif()
if (NOT HAVE_BOOST)
message (SEND_ERROR "A suitable Boost is not installed, and is required. GnuCash requires that Boost be compatible and compiled with C++17. Boost 1.67 is the first compatible release but some distributions have patched earlier ones to work with C++17. Please install it and ensure that the following libraries are built: date_time, filesystem, locale, and regex.")
endif ()


# Compiler flags

include (CheckCCompilerFlag)
include (CheckCXXCompilerFlag)
check_c_compiler_flag(-Wstringop-truncation have_stringop_truncation)
if (have_stringop_truncation)
    set(HAVE_STRINGOP_TRUNCATION TRUE)
endif()

add_definitions(-D_GNU_SOURCE)

# Also, set the C++ version to c++11
set(CMAKE_CXX_STANDARD 17)
set(CMAKE_CXX_STANDARD_REQUIRED ON)
set(CMAKE_CXX_EXTENSIONS OFF)
set(CMAKE_C_STANDARD 11)
set(CMAKE_C_STANDARD_REQUIRED ON)
set(CMAKE_C_EXTENSIONS ON)

if (UNIX)
  set( CMAKE_C_FLAGS "-Werror -Wdeclaration-after-statement -Wno-pointer-sign -Wall -Wmissing-prototypes -Wmissing-declarations -Wno-unused ${CMAKE_C_FLAGS}")
  set( CMAKE_C_FLAGS "-Wno-error=deprecated-declarations -Wno-error=parentheses ${CMAKE_C_FLAGS}")
  set( CMAKE_CXX_FLAGS "-Werror -Wall -Wmissing-declarations -Wno-unused -Wno-error=parentheses ${CMAKE_CXX_FLAGS}")
  set( CMAKE_CXX_FLAGS "-Wno-error=deprecated-declarations ${REGISTER_CXXFLAG} ${CMAKE_CXX_FLAGS}")
  set( CMAKE_C_FLAGS_RELEASE "-O3 -U_FORTIFY_SOURCE -D_FORTIFY_SOURCE=2 ${CMAKE_C_FLAGS}")
endif (UNIX)
if (MINGW)
  set( CMAKE_C_FLAGS "-Werror -Wdeclaration-after-statement -Wno-pointer-sign -Wall -Wunused -Wmissing-prototypes -Wmissing-declarations  -Wno-unused -Wno-error=deprecated-declarations ${CMAKE_C_FLAGS}")
  set( CMAKE_CXX_FLAGS "-DWINVER=0x0500 -D_EMULATE_GLIBC=0 ${CMAKE_CXX_FLAGS}") # Workaround for bug in gtest on mingw, see https://github.com/google/googletest/issues/893 and https://github.com/google/googletest/issues/920
endif (MINGW)

if (APPLE AND WITH_GNUCASH)
  set(CMAKE_MACOSX_RPATH ON)
  set(CMAKE_INSTALL_NAME_DIR "${CMAKE_INSTALL_FULL_LIBDIR}")
endif (APPLE AND WITH_GNUCASH)

if (UNIX)
  set(CMAKE_INSTALL_RPATH "${CMAKE_INSTALL_FULL_LIBDIR}:${CMAKE_INSTALL_FULL_LIBDIR}/gnucash")
endif()

set(BUILD_SHARED_LIBS ON)

# Most libraries are installed to lib/gnucash, so set that as the default.
# For the handful that are installed to lib, we override the properties below
# (after the targets have been read in).


set(CMAKE_LIBRARY_OUTPUT_DIRECTORY         ${LIBDIR_BUILD}/gnucash)
if (XCODE_VERSION)
  # FIXME: These settings break the ability to manipulate different configurations (Debug,
  # FIXME: Release, etc.) in Xcode. We'll need to change the module loading C code if
  # we want to support multi config.
  set(CMAKE_LIBRARY_OUTPUT_DIRECTORY_DEBUG   ${LIBDIR_BUILD}/gnucash)
  set(CMAKE_LIBRARY_OUTPUT_DIRECTORY_RELEASE ${LIBDIR_BUILD}/gnucash)
endif()

# For binarines
set(CMAKE_RUNTIME_OUTPUT_DIRECTORY         ${CMAKE_BINARY_DIR}/bin)
if (XCODE_VERSION)
  set(CMAKE_RUNTIME_OUTPUT_DIRECTORY_DEBUG   ${CMAKE_BINARY_DIR}/bin)
  set(CMAKE_RUNTIME_OUTPUT_DIRECTORY_RELEASE ${CMAKE_BINARY_DIR}/bin)
endif()
# ############################################################

gnc_gtest_configure()

# There are targets that need to build before tests will run
add_custom_target(check
  COMMAND ${CMAKE_CTEST_COMMAND}
)

set(gnucash_DOCS
    AUTHORS
    ChangeLog.1999
    ChangeLog.2000
    ChangeLog.2001
    ChangeLog.2002
    ChangeLog.2003
    ChangeLog.2004
    ChangeLog.2005
    ChangeLog.2006
    ChangeLog.2007
    ChangeLog.2008
    ChangeLog.2009
    ChangeLog.2010
    ChangeLog.2011
    ChangeLog.2012
    ChangeLog.2013
    ChangeLog.2014
    ChangeLog.2015
    ChangeLog.2016
    ChangeLog.2017
    ChangeLog.2018
    DOCUMENTERS
    HACKING
    LICENSE
    NEWS
    README.dependencies
)


install(FILES ${gnucash_DOCS} DESTINATION ${CMAKE_INSTALL_DOCDIR})

# ############################################################

# Create config.h

if (WIN32)
if (MINGW)
set (HAVE_SCANF_LLD 1)
else ()
set (HAVE_SCANF_I64D 1)
endif ()
set (HAVE_HTMLHELPW 1)
endif (WIN32)

check_include_files (dirent.h HAVE_DIRENT_H)
check_include_files (dlfcn.h HAVE_DLFCN_H)
check_include_files (glob.h HAVE_GLOB_H)
check_include_files (inttypes.h HAVE_INTTYPES_H)
check_include_files (limits.h HAVE_LIMITS_H)
check_include_files (locale.h HAVE_LOCALE_H)
check_include_files (memory.h HAVE_MEMORY_H)
check_include_files (stdint.h HAVE_STDINT_H)
check_include_files (stdlib.h HAVE_STDLIB_H)
check_include_files (string.h HAVE_STRING_H)
check_include_files (strings.h HAVE_STRINGS_H)
check_include_files (sys/stat.h HAVE_SYS_STAT_H)
check_include_files (sys/time.h HAVE_SYS_TIME_H)
check_include_files (sys/times.h HAVE_SYS_TIMES_H)
check_include_files (sys/types.h HAVE_SYS_TYPES_H)
check_include_files (sys/wait.h HAVE_SYS_WAIT_H)
check_include_files (unistd.h HAVE_UNISTD_H)
check_include_files (utmp.h HAVE_UTMP_H)
check_include_files (wctype.h HAVE_WCTYPE_H)

test_big_endian(IS_BIGENDIAN)
if (IS_BIGENDIAN)
  set(WORDS_BIGENDIAN)
endif (IS_BIGENDIAN)

if (NOT DISABLE_NLS)
set(ENABLE_NLS 1)
endif(NOT DISABLE_NLS)

if (ENABLE_BINRELOC)
if (UNIX OR MINGW)
set(BR_PTHREAD 1)
endif(UNIX OR MINGW)
endif(ENABLE_BINRELOC)

if (UNIX OR MINGW)
set (HAVE_GETTIMEOFDAY 1)
set (HAVE_GUILE 1)
set (HAVE_LIBM 1)
set (HAVE_MEMCPY 1)
set (STDC_HEADERS 1)
set (_ALL_SOURCE 1)
set (_GNU_SOURCE 1)
set (_POSIX_PTHREAD_SEMANTICS 1)
set (_TANDEM_SOURCE 1)
set (__EXTENSIONS__ 1)
endif (UNIX OR MINGW)

if (UNIX)
set (HAVE_CHOWN 1)
set (HAVE_DLERROR 1)
set (HAVE_DLSYM 1)
set (HAVE_GETHOSTID 1)
set (HAVE_GETHOSTNAME 1)
set (HAVE_GETPPID 1)
set (HAVE_GETUID 1)
set (HAVE_GMTIME_R 1)
set (HAVE_LANGINFO_D_FMT 1)
set (HAVE_LC_MESSAGES 1)
set (HAVE_LIBPTHREAD 1)
set (HAVE_LINK 1)
set (HAVE_LOCALTIME_R 1)
set (HAVE_PTHREAD_MUTEX_INIT 1)
set (HAVE_PTHREAD_PRIO_INHERIT 1)
set (HAVE_SCANF_LLD 1)
set (HAVE_SETENV 1)
set (HAVE_STPCPY 1)
set (HAVE_STRPTIME 1)
set (HAVE_STRUCT_TM_GMTOFF 1)
set (HAVE_TIMEGM 1)
set (HAVE_TOWUPPER 1)
set (GNC_PLATFORM_POSIX 1)
endif (UNIX)

if (WIN32)
set (GNC_PLATFORM_WINDOWS 1)
endif (WIN32)

if (APPLE)
# FIXME: HANDLE gtk-mac-integration-gtk2
set(GNC_PLATFORM_DARWIN 1)
set(GNC_PLATFORM_OSX 1)
set(PLATFORM_OSX 1)
set(HAVE_OSX_KEYCHAIN 1)
endif(APPLE)

if(GLIB2_VERSION VERSION_GREATER_EQUAL 2.46.0)
set(HAVE_GLIB_2_46 1)
endif()

if(DISABLE_DEPRECATED_GNOME)
set(GNOME_DISABLE_DEPRECATED 1)
endif(DISABLE_DEPRECATED_GNOME)

if(DISABLE_DEPRECATED_GTK)
set(GTK_DISABLE_DEPRECATED 1)
set(GDK_DISABLE_DEPRECATED 1)
set(GDK_PIXMAP_DISABLE_DEPRECATED 1)
endif(DISABLE_DEPRECATED_GTK)

if(DISABLE_DEPRECATED_GLIB)
set(G_DISABLE_DEPRECATED 1)
endif(DISABLE_DEPRECATED_GLIB)

add_definitions (-DHAVE_CONFIG_H)

set (CONFIG_H ${CMAKE_CURRENT_BINARY_DIR}/common/config.h)
configure_file (${CMAKE_CURRENT_SOURCE_DIR}/common/config.h.cmake.in ${CONFIG_H})

# The subdirectories
add_subdirectory (borrowed)
add_subdirectory (data)
add_subdirectory (doc)
add_subdirectory (po)
add_subdirectory (common)
add_subdirectory (libgnucash)
if (WITH_GNUCASH)
  add_subdirectory (gnucash)
endif (WITH_GNUCASH)
add_subdirectory (bindings)
add_subdirectory (test-templates)
add_subdirectory (util)

# This cmake subdir must be the last add_subdirectory() call because
# it contains post-install actions to execute.
add_subdirectory(cmake)

# Generate the ChangeLog

if (BUILDING_FROM_VCS)
    add_custom_target(ChangeLog ALL
        COMMAND ${GIT_EXECUTABLE} log --format=\"%ad %aN %n%n%x09* %s%d%n\" --date=short --since=2019-01-01 > ${CMAKE_BINARY_DIR}/ChangeLog
        WORKING_DIRECTORY ${CMAKE_SOURCE_DIR}
    )
    install(FILES ${CMAKE_BINARY_DIR}/ChangeLog DESTINATION ${CMAKE_INSTALL_DOCDIR})
else()
    install(FILES ${CMAKE_SOURCE_DIR}/ChangeLog DESTINATION ${CMAKE_INSTALL_DOCDIR})
endif()
dist_add_generated (${BUILDING_FROM_VCS} ChangeLog)

############################ BEGIN MAKE DIST #################

set(PACKAGE_PREFIX "${PROJECT_NAME}-${PROJECT_VERSION}")
set(DIST_FILE "${PACKAGE_PREFIX}.tar")

set(toplvl_DIST_local ${gnucash_DOCS}
  CMakeLists.txt README)


set_local_dist(toplvl_DIST ${toplvl_DIST_local})

# Each subdirectory is responsible for reporting its list of distribution files to its parent, up to here.
#
# Leaf directories use the set_dist_list() function to report their distribution files. See
# the bottom of libgnucash/app-utils/test/CMakeLists.txt for an example.
#
# A non leaf directories uses the set_local_dist() function to specify its distribution files local that dir,
# then uses a (set ${foo_DIST} ${locals....} PARENT_SCOPE) command to report up. See the bottom of
# libgnucash/app-utils/CMakeLists.txt for an example of this.

set(ALL_DIST ${bindings_DIST} ${borrowed_DIST} ${cmake_DIST} ${common_DIST} ${data_DIST}
    ${doc_DIST} ${gnucash_DIST} ${libgnucash_DIST} ${packaging_DIST}
    ${po_DIST} ${test_templates_DIST} ${toplvl_DIST} ${util_DIST})


if (BUILDING_FROM_VCS)
  set(BUILD_SOURCE_DIR ${CMAKE_BINARY_DIR})
else()
  set(BUILD_SOURCE_DIR ${CMAKE_SOURCE_DIR})
endif()

# Write a dist manifest
string(REPLACE ";" "\n" ALL_DIST_LINES "${ALL_DIST}")
file(WRITE ${CMAKE_BINARY_DIR}/dist_manifest.txt ${ALL_DIST_LINES})

add_custom_command(OUTPUT ${DIST_FILE}.gz ${DIST_FILE}.bz2
        COMMAND ${CMAKE_COMMAND}
           -D CMAKE_MODULE_PATH=${CMAKE_SOURCE_DIR}/common/cmake_modules
           -D PACKAGE_PREFIX=${PACKAGE_PREFIX}
           -D GNUCASH_SOURCE_DIR=${CMAKE_SOURCE_DIR}
           -D BUILD_SOURCE_DIR=${BUILD_SOURCE_DIR}
           -D BUILDING_FROM_VCS=${BUILDING_FROM_VCS}
           -D SHELL=${SHELL}
           -D WITH_GNUCASH=${WITH_GNUCASH}
           "-Ddist_generated=\"${dist_generated}\""
           -P ${CMAKE_SOURCE_DIR}/common/cmake_modules/MakeDist.cmake

        DEPENDS
          ${ALL_DIST} ${dist_generated_depends}
        )

add_custom_target(dist DEPENDS ${DIST_FILE}.gz ${DIST_FILE}.bz2)

add_custom_target(distcheck DEPENDS dist
        COMMAND ${CMAKE_COMMAND}
            -D CMAKE_MODULE_PATH=${CMAKE_SOURCE_DIR}/common/cmake_modules
            -D CMAKE_PREFIX_PATH=${CMAKE_PREFIX_PATH}
            -D PACKAGE_PREFIX=${PACKAGE_PREFIX}
            -D CMAKE_C_FLAGS=${CMAKE_C_FLAGS}
            -D CMAKE_CXX_FLAGS=${CMAKE_CXX_FLAGS}
            -D GTEST_ROOT=${GTEST_ROOT}
            -P ${CMAKE_SOURCE_DIR}/common/cmake_modules/MakeDistCheck.cmake
        )

############################# END MAKE DIST #################

# uninstall target
configure_file(
        "${CMAKE_SOURCE_DIR}/cmake/cmake_uninstall.cmake.in"
        "${CMAKE_CURRENT_BINARY_DIR}/cmake_uninstall.cmake"
        @ONLY)

add_custom_target(uninstall
        COMMAND ${CMAKE_COMMAND} -P ${CMAKE_CURRENT_BINARY_DIR}/cmake_uninstall.cmake)

set(_MODULES gnc-core-utils gnc-engine gnc-app-utils gnc-module gnc-locale-tax gnc-backend-xml-utils gnucash-guile)

if (WITH_SQL)
  list(APPEND _MODULES gnc-backend-sql)
endif(WITH_SQL)

if (WITH_GNUCASH)
  list(APPEND _MODULES gnc-gnome)
endif(WITH_GNUCASH)

set_target_properties(${_MODULES} PROPERTIES
  LIBRARY_OUTPUT_DIRECTORY         ${LIBDIR_BUILD}
  if (XCODE_VERSION)
    LIBRARY_OUTPUT_DIRECTORY_DEBUG   ${LIBDIR_BUILD}
    LIBRARY_OUTPUT_DIRECTORY_RELEASE ${LIBDIR_BUILD}
  endif()

  RUNTIME_OUTPUT_DIRECTORY         ${CMAKE_BINARY_DIR}/bin
  if (XCODE_VERSION)
    RUNTIME_OUTPUT_DIRECTORY_DEBUG   ${CMAKE_BINARY_DIR}/bin
    RUNTIME_OUTPUT_DIRECTORY_RELEASE ${CMAKE_BINARY_DIR}/bin
  endif()
)

if (WIN32)
  set_target_properties(gncmod-backend-xml PROPERTIES
    LIBRARY_OUTPUT_DIRECTORY ${CMAKE_BINARY_DIR}/bin
  )
endif()

#Link LICENSE to COPYING so that people expecting to find it,
#will. COPYING is normally linked by autogen.sh to the latest
#automake-provided version.
set (_CMD create_symlink)
if (WIN32)
  set(_CMD copy)
endif()

install(CODE
" execute_process(
      COMMAND ${CMAKE_COMMAND} -E ${_CMD} LICENSE COPYING
      WORKING_DIRECTORY ${CMAKE_INSTALL_DOCDIR}
  )"
)

#For windows, copy in some DLLs from Mingw

if (WIN32)
  find_library(LIBSTDC++ libstdc++-6.dll)
  find_library(LIBDW2 libgcc_s_dw2-1.dll)
  set(MINGW_DLLS ${LIBSTDC++} ${LIBDW2})
  install(PROGRAMS ${MINGW_DLLS} DESTINATION ${CMAKE_INSTALL_BINDIR})
  file(COPY ${MINGW_DLLS} DESTINATION ${BINDIR_BUILD}
    # Do permissions matter for windows?
    FILE_PERMISSIONS OWNER_READ OWNER_WRITE OWNER_EXECUTE GROUP_READ GROUP_EXECUTE WORLD_READ WORLD_EXECUTE
  )
endif()
# ############################################################
# Package creation rules

if(UNIX)
  set(CPACK_GENERATOR "TGZ")
endif(UNIX)

include (CPack)<|MERGE_RESOLUTION|>--- conflicted
+++ resolved
@@ -3,25 +3,15 @@
 cmake_minimum_required (VERSION 3.10)
 
 project (gnucash
-    VERSION 3.8
+    VERSION 3.900
 )
 
 enable_testing()
 
 # Version number of gnucash
-<<<<<<< HEAD
-set (GNUCASH_MAJOR_VERSION 3)
-set (GNUCASH_MINOR_VERSION 900)
-set (VERSION "${GNUCASH_MAJOR_VERSION}.${GNUCASH_MINOR_VERSION}")
-=======
->>>>>>> 073e4780
 set (GNUCASH_LATEST_STABLE_SERIES 3.x)
 
 set (PACKAGE_NAME GnuCash)
-<<<<<<< HEAD
-set (PACKAGE_VERSION 3.900)
-=======
->>>>>>> 073e4780
 set (PACKAGE_BUGREPORT "https://bugs.gnucash.org")
 set (PACKAGE_STRING "${PACKAGE_NAME} ${PROJECT_VERSION}")
 set (PACKAGE_URL "https://www.gnucash.org/")
