--- conflicted
+++ resolved
@@ -239,15 +239,10 @@
 find_library (REGEX_LIBRARY NAMES regex)
 
 # I18N
-<<<<<<< HEAD
-find_package (Gettext 0.19.6 REQUIRED)
-=======
 # Potfile generation will only be enabled if building from a git worktree
 set (BUILD_GNUCASH_POT ${BUILDING_FROM_VCS})
-set (TRANSLATE_GNUCASH_APPDATA ON)
-set (TRANSLATE_GNUCASH_DESKTOP ON)
-
-find_package (Gettext 0.18.1 REQUIRED)
+
+find_package (Gettext 0.19.6 REQUIRED)
 if (${GETTEXT_VERSION_STRING} VERSION_LESS 0.20)
     message (WARNING "Gettext version 0.20 or more recent is required to translate the 'developer_name' tag in gnucash.appdata.xml. All but that tag will be translated in the generated file.")
     if(BUILD_GNUCASH_POT)
@@ -256,16 +251,7 @@
     endif()
     set (BUILD_GNUCASH_POT OFF)
 endif()
-if (${GETTEXT_VERSION_STRING} VERSION_LESS 0.19.6)
-    set (TRANSLATE_GNUCASH_APPDATA OFF)
-    message (WARNING "Gettext version 0.19.6 or more recent is required to translate gnucash.appdata.xml. The build will be configured to generate an untranslated gnucash.appdata.xml.")
-endif()
-if (${GETTEXT_VERSION_STRING} VERSION_LESS 0.19)
-    set (TRANSLATE_GNUCASH_DESKTOP OFF)
-    message (WARNING "Gettext version 0.19 or more recent is required to translate gnucash.desktop. The build will be configured to generate an untranslated gnucash.desktop.")
-endif()
-
->>>>>>> 1ccea05b
+
 find_path (LIBINTL_INCLUDE_PATH NAMES libintl.h
 		  PATHS /usr/include /opt/gnome/include)
 find_library (LIBINTL_LIBRARY NAMES intl)
