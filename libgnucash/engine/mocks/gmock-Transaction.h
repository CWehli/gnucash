#ifndef GMOCK_TRANSACTION_H
#define GMOCK_TRANSACTION_H

#include <gmock/gmock.h>

#include <Transaction.h>
extern "C"
{
#include <TransactionP.h>
}

#include "gmock-gobject.h"


GType gnc_mocktransaction_get_type(void);

#define GNC_TYPE_MOCKTRANSACTION   (gnc_mocktransaction_get_type ())
#define GNC_IS_MOCKTRANSACTION(o)  (G_TYPE_CHECK_INSTANCE_TYPE ((o), GNC_TYPE_MOCKTRANSACTION))


// mock up for Transaction
class MockTransaction : public Transaction
{
public:
    MockTransaction()
    {
        num                 = nullptr;
        description         = nullptr;
        common_currency     = nullptr;
        splits              = nullptr;
        date_entered        = 0;
        date_posted         = 0;
        marker              = 0;
        orig                = nullptr;
        readonly_reason     = nullptr;
        reason_cache_valid  = FALSE;
        isClosingTxn_cached = -1;
    }
    void* operator new(size_t size)
    {
        return mock_g_object_new (GNC_TYPE_MOCKTRANSACTION, NULL, size);
    }

    // define separate free() function since destructor is protected
    void free()
    {
        delete this;
    }
    void operator delete(void* trans, size_t size)
    {
        mock_g_object_unref(trans, size);
    }

<<<<<<< HEAD
    MOCK_METHOD0(beginEdit, void());
    MOCK_METHOD0(commitEdit, void());
    MOCK_METHOD1(getSplit, Split *(int));
    MOCK_METHOD0(getSplitList, SplitList *());
    MOCK_METHOD1(findSplitByAccount, Split *(const Account*));
    MOCK_METHOD0(getDate, time64());
    MOCK_METHOD1(setDatePostedSecsNormalized, void(time64));
    MOCK_METHOD0(getDescription, const char *());
    MOCK_METHOD1(setDescription, void(const char*));
    MOCK_METHOD0(getNotes, const char *());
    MOCK_METHOD1(setNotes, void(const char*));
    MOCK_METHOD0(getImbalanceValue, gnc_numeric());
    MOCK_METHOD0(getNum, const char *());
    MOCK_METHOD0(isOpen, gboolean());
=======
    MOCK_METHOD0(begin_edit, void());
    MOCK_METHOD0(commit_edit, void());
    MOCK_CONST_METHOD1(get_split, Split *(int));
    MOCK_CONST_METHOD1(find_split_by_account, Split *(const Account*));
    MOCK_CONST_METHOD0(get_date, time64());
    MOCK_METHOD1(set_date_posted_secs_normalized, void(time64));
    MOCK_CONST_METHOD0(get_description, const char *());
    MOCK_METHOD1(set_description, void(const char*));
    MOCK_CONST_METHOD0(get_notes, const char *());
    MOCK_METHOD1(set_notes, void(const char*));
    MOCK_CONST_METHOD0(get_imbalance_value, gnc_numeric());
    MOCK_CONST_METHOD0(get_num, const char *());
    MOCK_CONST_METHOD0(is_open, gboolean());
>>>>>>> 6394b649
    MOCK_METHOD0(destroy, void());

protected:
    // Protect destructor to avoid MockTransaction objects to be created on stack. MockTransaction
    // objects can only be dynamically created, since they are derived from GObject.
    ~MockTransaction() {}
};


// type conversion functions
static inline MockTransaction*
gnc_mocktransaction (Transaction *trans)
{
    if (GNC_IS_MOCKTRANSACTION(trans))
        return static_cast<MockTransaction*>(trans);
    ADD_FAILURE() << "Expected 'trans' to be of type 'MockTransaction'";
    return nullptr;
}

static inline const MockTransaction*
gnc_mocktransaction (const Transaction *trans)
{
    if (GNC_IS_MOCKTRANSACTION(trans))
        return static_cast<const MockTransaction*>(trans);
    ADD_FAILURE() << "Expected 'trans' to be of type 'MockTransaction'";
    return nullptr;
}

#endif<|MERGE_RESOLUTION|>--- conflicted
+++ resolved
@@ -51,25 +51,10 @@
         mock_g_object_unref(trans, size);
     }
 
-<<<<<<< HEAD
-    MOCK_METHOD0(beginEdit, void());
-    MOCK_METHOD0(commitEdit, void());
-    MOCK_METHOD1(getSplit, Split *(int));
-    MOCK_METHOD0(getSplitList, SplitList *());
-    MOCK_METHOD1(findSplitByAccount, Split *(const Account*));
-    MOCK_METHOD0(getDate, time64());
-    MOCK_METHOD1(setDatePostedSecsNormalized, void(time64));
-    MOCK_METHOD0(getDescription, const char *());
-    MOCK_METHOD1(setDescription, void(const char*));
-    MOCK_METHOD0(getNotes, const char *());
-    MOCK_METHOD1(setNotes, void(const char*));
-    MOCK_METHOD0(getImbalanceValue, gnc_numeric());
-    MOCK_METHOD0(getNum, const char *());
-    MOCK_METHOD0(isOpen, gboolean());
-=======
     MOCK_METHOD0(begin_edit, void());
     MOCK_METHOD0(commit_edit, void());
     MOCK_CONST_METHOD1(get_split, Split *(int));
+    MOCK_CONST_METHOD0(get_split_list, GList*());
     MOCK_CONST_METHOD1(find_split_by_account, Split *(const Account*));
     MOCK_CONST_METHOD0(get_date, time64());
     MOCK_METHOD1(set_date_posted_secs_normalized, void(time64));
@@ -80,7 +65,6 @@
     MOCK_CONST_METHOD0(get_imbalance_value, gnc_numeric());
     MOCK_CONST_METHOD0(get_num, const char *());
     MOCK_CONST_METHOD0(is_open, gboolean());
->>>>>>> 6394b649
     MOCK_METHOD0(destroy, void());
 
 protected:
