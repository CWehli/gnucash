--- conflicted
+++ resolved
@@ -592,11 +592,7 @@
 # SVR4 /usr/ucb/install, which tries to use the nonexistent group "staff"
 # ./install, which can be erroneously created by make from ./install.sh.
 echo $ac_n "checking for a BSD compatible install""... $ac_c" 1>&6
-<<<<<<< HEAD
-echo "configure:582: checking for a BSD compatible install" >&5
-=======
 echo "configure:596: checking for a BSD compatible install" >&5
->>>>>>> 446fe504
 if test -z "$INSTALL"; then
 if eval "test \"`echo '$''{'ac_cv_path_install'+set}'`\" = set"; then
   echo $ac_n "(cached) $ac_c" 1>&6
@@ -651,11 +647,7 @@
 # Extract the first word of "ranlib", so it can be a program name with args.
 set dummy ranlib; ac_word=$2
 echo $ac_n "checking for $ac_word""... $ac_c" 1>&6
-<<<<<<< HEAD
-echo "configure:634: checking for $ac_word" >&5
-=======
 echo "configure:651: checking for $ac_word" >&5
->>>>>>> 446fe504
 if eval "test \"`echo '$''{'ac_cv_prog_RANLIB'+set}'`\" = set"; then
   echo $ac_n "(cached) $ac_c" 1>&6
 else
@@ -687,11 +679,7 @@
 # Extract the first word of "gcc", so it can be a program name with args.
 set dummy gcc; ac_word=$2
 echo $ac_n "checking for $ac_word""... $ac_c" 1>&6
-<<<<<<< HEAD
-echo "configure:663: checking for $ac_word" >&5
-=======
 echo "configure:683: checking for $ac_word" >&5
->>>>>>> 446fe504
 if eval "test \"`echo '$''{'ac_cv_prog_CC'+set}'`\" = set"; then
   echo $ac_n "(cached) $ac_c" 1>&6
 else
@@ -721,11 +709,7 @@
   # Extract the first word of "cc", so it can be a program name with args.
 set dummy cc; ac_word=$2
 echo $ac_n "checking for $ac_word""... $ac_c" 1>&6
-<<<<<<< HEAD
-echo "configure:692: checking for $ac_word" >&5
-=======
 echo "configure:713: checking for $ac_word" >&5
->>>>>>> 446fe504
 if eval "test \"`echo '$''{'ac_cv_prog_CC'+set}'`\" = set"; then
   echo $ac_n "(cached) $ac_c" 1>&6
 else
@@ -808,11 +792,7 @@
 fi
 
 echo $ac_n "checking whether the C compiler ($CC $CFLAGS $LDFLAGS) works""... $ac_c" 1>&6
-<<<<<<< HEAD
-echo "configure:740: checking whether the C compiler ($CC $CFLAGS $LDFLAGS) works" >&5
-=======
 echo "configure:796: checking whether the C compiler ($CC $CFLAGS $LDFLAGS) works" >&5
->>>>>>> 446fe504
 
 ac_ext=c
 # CFLAGS is not in ac_cpp because -g, -O, etc. are not valid cpp options.
@@ -821,23 +801,14 @@
 ac_link='${CC-cc} -o conftest${ac_exeext} $CFLAGS $CPPFLAGS $LDFLAGS conftest.$ac_ext $LIBS 1>&5'
 cross_compiling=$ac_cv_prog_cc_cross
 
-<<<<<<< HEAD
-cat > conftest.$ac_ext <<EOF
-#line 750 "configure"
-=======
 cat > conftest.$ac_ext << EOF
 
 #line 807 "configure"
->>>>>>> 446fe504
 #include "confdefs.h"
 
 main(){return(0);}
 EOF
-<<<<<<< HEAD
-if { (eval echo configure:754: \"$ac_link\") 1>&5; (eval $ac_link) 2>&5; } && test -s conftest; then
-=======
 if { (eval echo configure:812: \"$ac_link\") 1>&5; (eval $ac_link) 2>&5; } && test -s conftest${ac_exeext}; then
->>>>>>> 446fe504
   ac_cv_prog_cc_works=yes
   # If we can't run a trivial program, we are probably using a cross compiler.
   if (./conftest; exit) 2>/dev/null; then
@@ -863,20 +834,12 @@
   { echo "configure: error: installation or configuration problem: C compiler cannot create executables." 1>&2; exit 1; }
 fi
 echo $ac_n "checking whether the C compiler ($CC $CFLAGS $LDFLAGS) is a cross-compiler""... $ac_c" 1>&6
-<<<<<<< HEAD
-echo "configure:774: checking whether the C compiler ($CC $CFLAGS $LDFLAGS) is a cross-compiler" >&5
-=======
 echo "configure:838: checking whether the C compiler ($CC $CFLAGS $LDFLAGS) is a cross-compiler" >&5
->>>>>>> 446fe504
 echo "$ac_t""$ac_cv_prog_cc_cross" 1>&6
 cross_compiling=$ac_cv_prog_cc_cross
 
 echo $ac_n "checking whether we are using GNU C""... $ac_c" 1>&6
-<<<<<<< HEAD
-echo "configure:779: checking whether we are using GNU C" >&5
-=======
 echo "configure:843: checking whether we are using GNU C" >&5
->>>>>>> 446fe504
 if eval "test \"`echo '$''{'ac_cv_prog_gcc'+set}'`\" = set"; then
   echo $ac_n "(cached) $ac_c" 1>&6
 else
@@ -885,11 +848,7 @@
   yes;
 #endif
 EOF
-<<<<<<< HEAD
-if { ac_try='${CC-cc} -E conftest.c'; { (eval echo configure:788: \"$ac_try\") 1>&5; (eval $ac_try) 2>&5; }; } | egrep yes >/dev/null 2>&1; then
-=======
 if { ac_try='${CC-cc} -E conftest.c'; { (eval echo configure:852: \"$ac_try\") 1>&5; (eval $ac_try) 2>&5; }; } | egrep yes >/dev/null 2>&1; then
->>>>>>> 446fe504
   ac_cv_prog_gcc=yes
 else
   ac_cv_prog_gcc=no
@@ -900,13 +859,6 @@
 
 if test $ac_cv_prog_gcc = yes; then
   GCC=yes
-<<<<<<< HEAD
-  ac_test_CFLAGS="${CFLAGS+set}"
-  ac_save_CFLAGS="$CFLAGS"
-  CFLAGS=
-  echo $ac_n "checking whether ${CC-cc} accepts -g""... $ac_c" 1>&6
-echo "configure:803: checking whether ${CC-cc} accepts -g" >&5
-=======
 else
   GCC=
 fi
@@ -916,7 +868,6 @@
 CFLAGS=
 echo $ac_n "checking whether ${CC-cc} accepts -g""... $ac_c" 1>&6
 echo "configure:871: checking whether ${CC-cc} accepts -g" >&5
->>>>>>> 446fe504
 if eval "test \"`echo '$''{'ac_cv_prog_cc_g'+set}'`\" = set"; then
   echo $ac_n "(cached) $ac_c" 1>&6
 else
@@ -949,11 +900,7 @@
 
 
 echo $ac_n "checking for POSIXized ISC""... $ac_c" 1>&6
-<<<<<<< HEAD
-echo "configure:831: checking for POSIXized ISC" >&5
-=======
 echo "configure:904: checking for POSIXized ISC" >&5
->>>>>>> 446fe504
 if test -d /etc/conf/kconfig.d &&
   grep _POSIX_VERSION /usr/include/sys/unistd.h >/dev/null 2>&1
 then
@@ -974,22 +921,14 @@
 fi
 
 echo $ac_n "checking whether byte ordering is bigendian""... $ac_c" 1>&6
-<<<<<<< HEAD
-echo "configure:852: checking whether byte ordering is bigendian" >&5
-=======
 echo "configure:925: checking whether byte ordering is bigendian" >&5
->>>>>>> 446fe504
 if eval "test \"`echo '$''{'ac_cv_c_bigendian'+set}'`\" = set"; then
   echo $ac_n "(cached) $ac_c" 1>&6
 else
   ac_cv_c_bigendian=unknown
 # See if sys/param.h defines the BYTE_ORDER macro.
 cat > conftest.$ac_ext <<EOF
-<<<<<<< HEAD
-#line 859 "configure"
-=======
 #line 932 "configure"
->>>>>>> 446fe504
 #include "confdefs.h"
 #include <sys/types.h>
 #include <sys/param.h>
@@ -1000,19 +939,11 @@
 #endif
 ; return 0; }
 EOF
-<<<<<<< HEAD
-if { (eval echo configure:870: \"$ac_compile\") 1>&5; (eval $ac_compile) 2>&5; }; then
-  rm -rf conftest*
-  # It does; now see whether it defined to BIG_ENDIAN or not.
-cat > conftest.$ac_ext <<EOF
-#line 874 "configure"
-=======
 if { (eval echo configure:943: \"$ac_compile\") 1>&5; (eval $ac_compile) 2>&5; }; then
   rm -rf conftest*
   # It does; now see whether it defined to BIG_ENDIAN or not.
 cat > conftest.$ac_ext <<EOF
 #line 947 "configure"
->>>>>>> 446fe504
 #include "confdefs.h"
 #include <sys/types.h>
 #include <sys/param.h>
@@ -1023,11 +954,7 @@
 #endif
 ; return 0; }
 EOF
-<<<<<<< HEAD
-if { (eval echo configure:885: \"$ac_compile\") 1>&5; (eval $ac_compile) 2>&5; }; then
-=======
 if { (eval echo configure:958: \"$ac_compile\") 1>&5; (eval $ac_compile) 2>&5; }; then
->>>>>>> 446fe504
   rm -rf conftest*
   ac_cv_c_bigendian=yes
 else
@@ -1047,11 +974,7 @@
     { echo "configure: error: can not run test program while cross compiling" 1>&2; exit 1; }
 else
   cat > conftest.$ac_ext <<EOF
-<<<<<<< HEAD
-#line 905 "configure"
-=======
 #line 978 "configure"
->>>>>>> 446fe504
 #include "confdefs.h"
 main () {
   /* Are we little or big endian?  From Harbison&Steele.  */
@@ -1064,11 +987,7 @@
   exit (u.c[sizeof (long) - 1] == 1);
 }
 EOF
-<<<<<<< HEAD
-if { (eval echo configure:918: \"$ac_link\") 1>&5; (eval $ac_link) 2>&5; } && test -s conftest && (./conftest; exit) 2>/dev/null
-=======
 if { (eval echo configure:991: \"$ac_link\") 1>&5; (eval $ac_link) 2>&5; } && test -s conftest${ac_exeext} && (./conftest; exit) 2>/dev/null
->>>>>>> 446fe504
 then
   ac_cv_c_bigendian=no
 else
@@ -1092,11 +1011,7 @@
 fi
 
 echo $ac_n "checking whether ${MAKE-make} sets \${MAKE}""... $ac_c" 1>&6
-<<<<<<< HEAD
-echo "configure:942: checking whether ${MAKE-make} sets \${MAKE}" >&5
-=======
 echo "configure:1015: checking whether ${MAKE-make} sets \${MAKE}" >&5
->>>>>>> 446fe504
 set dummy ${MAKE-make}; ac_make=`echo "$2" | sed 'y%./+-%__p_%'`
 if eval "test \"`echo '$''{'ac_cv_prog_make_${ac_make}_set'+set}'`\" = set"; then
   echo $ac_n "(cached) $ac_c" 1>&6
