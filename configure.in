--- conflicted
+++ resolved
@@ -128,17 +128,7 @@
 then
   AC_PATH_PROG(GNOME_CONFIG_BIN, gnome-config, GNOME_CONFIG_NOT_FOUND)
 fi
-<<<<<<< HEAD
-
-
-
-# Let the user specify imlib paths:
-AC_ARG_WITH( imlib, 
-       [  --with-imlib=PATH       specify where to look for imlib includes and libs],
-       X_LIBS="${X_LIBS} -L$with_imlib/lib" X_CFLAGS="$X_CFLAGS -I$with_imlib/include" )
-=======
 AC_SUBST(GNOME_CONFIG_BIN)
->>>>>>> c937bf62
 
 # Let the user specify a guile-config executable.
 # XXX My guile-1.3 doesn't have a guile-config, but maybe I'm
@@ -193,24 +183,6 @@
        [  --with-motif-libraries=DIR   specify where to look for motif libs],
        X_LIBS="${X_LIBS} -L$with_motif_libraries" )
 
-<<<<<<< HEAD
-AC_ARG_WITH( xmhtml-includes, 
-       [  --with-xmhtml-includes=DIR   specify where to look for xmhtml headers],
-       X_CFLAGS="${X_CFLAGS} -I$with_xmhtml_includes" )
-
-AC_ARG_WITH( xmhtml-libraries, 
-       [  --with-xmhtml-libraries=DIR   specify where to look for xmhtml libs],
-       X_LIBS="${X_LIBS} -L$with_xmhtml_libraries" )
-
-# I believe all the gnome configuration can and should be superceded by
-# --with-gnome-config.
-
-# Let the user specify gnome paths:
-# -I...libgnomesupport is to fix bug in gnome-1.3 release
-#AC_ARG_WITH( gnome, 
-#       [  --with-gnome=PATH       specify where to look for gnome includes and libs],
-#       X_LIBS="${X_LIBS} -L$with_gnome/lib" X_CFLAGS="$X_CFLAGS -I$with_gnome/include -I$with_gnome/lib/gnome-libs/include" )
-=======
 ### --------------------------------------------------------------------------
 ### Gnome libs -- these are needed for the gnome builds only
 # Let the user specify gnome paths:
@@ -222,7 +194,6 @@
 AC_ARG_WITH( gnome, 
        [  --with-gnome=PATH       specify where to look for gnome includes and libs],
        X_LIBS="${X_LIBS} -L$with_gnome/lib" X_CFLAGS="$X_CFLAGS -I$with_gnome/include -I$with_gnome/lib/gnome-libs/include" )
->>>>>>> c937bf62
 
 #AC_ARG_WITH( gnome-includes, 
 #       [  --with-gnome-includes=DIR    specify where to look for gnome includes],
@@ -258,19 +229,6 @@
 AC_CHECK_LIB(png, png_read_image,
         AC_DEFINE(HAVE_PNG,1) LIBS="-lpng $LIBS")
 
-<<<<<<< HEAD
-## Nana
-# XXX - There should probably be a --without-nana option (e.g., for
-# someone who happens to have it installed on his local machine, but
-# is building GnuCash for people who might not have it).
-
-# See if the <nana.h> header file can be found.
-AC_CHECK_HEADERS(nana.h)
-AC_CHECK_LIB(nana,L_buffer_create,
-	LIBS="${LIBS} -lnana")
-
-=======
->>>>>>> c937bf62
 # This should be done in the OTHER_LIBRARIES argument to AC_CHECK_LIB
 # if it's actually needed and Makefile.in's should be using
 # X_PRE_LIBS, X_LIBS, and X_EXTRA_LIBS, rather than relying on LIBS.
@@ -349,11 +307,7 @@
 
 # We need this in at least one of the Makefile.in's
 AC_SUBST(HAVE_PLOTUTILS)
-<<<<<<< HEAD
-AC_SUBST(PLOTUTILS_LIBS)
-=======
 AC_SUBST(PLOTUTILS_LIBS) 
->>>>>>> c937bf62
 
 AC_SUBST(MOTIF_LIBS)
 
@@ -409,10 +363,6 @@
 
 CFLAGS="${CFLAGS} -Werror"
 
-<<<<<<< HEAD
-# *******************************************
-=======
->>>>>>> c937bf62
 AC_CONFIG_HEADER(config.h)
 
 AC_OUTPUT(Makefile
