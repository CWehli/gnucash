--- conflicted
+++ resolved
@@ -179,25 +179,19 @@
 AC_HEADER_STDC
 
 AC_CHECK_HEADERS(limits.h sys/time.h sys/times.h sys/wait.h pow.h)
-<<<<<<< HEAD
-=======
 oldcflags="$CFLAGS"
 CFLAGS=
 oldldflags="$LDFLAGS"
 LDFLAGS=
->>>>>>> 61021c46
 AC_CHECK_FUNCS(stpcpy memcpy timegm towupper)
 AC_CHECK_FUNCS(setenv,,[
   AC_CHECK_FUNCS(putenv,,[
     AC_MSG_ERROR([Must have one of the setenv or putenv functions.])
   ])
 ])
-<<<<<<< HEAD
-
-=======
+
 CFLAGS="$oldcflags"
 LDFLAGS="$oldldflags"
->>>>>>> 61021c46
 STRUCT_TM_GMTOFF_CHECK
 cflags_save=${CFLAGS}
 CFLAGS="${CFLAGS} -Wall -Werror"
